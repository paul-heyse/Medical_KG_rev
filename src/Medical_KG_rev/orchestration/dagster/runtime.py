"""Dagster runtime orchestration primitives."""

from __future__ import annotations

from dataclasses import dataclass
import re
import time
from pathlib import Path
from typing import Any, Mapping
from uuid import uuid4

from dagster import (
    Definitions,
    ExecuteInProcessResult,
    In,
    Out,
    ResourceDefinition,
    RunRequest,
    SensorEvaluationContext,
    SkipReason,
    graph,
    op,
    sensor,
)

from Medical_KG_rev.adapters.plugins.bootstrap import get_plugin_manager
from Medical_KG_rev.adapters.plugins.manager import AdapterPluginManager
from Medical_KG_rev.adapters.plugins.models import AdapterRequest
from Medical_KG_rev.orchestration.dagster.configuration import (
    PipelineConfigLoader,
    PipelineTopologyConfig,
    StageExecutionHooks,
    ResiliencePolicyLoader,
    StageDefinition,
    derive_stage_execution_order,
)
from Medical_KG_rev.orchestration.dagster.stages import (
    HaystackPipelineResource,
    create_default_pipeline_resource,
    create_stage_plugin_manager,
)
from Medical_KG_rev.orchestration.events import StageEventEmitter
from Medical_KG_rev.orchestration.kafka import KafkaClient
from Medical_KG_rev.orchestration.ledger import JobLedger, JobLedgerError
from Medical_KG_rev.orchestration.openlineage import OpenLineageEmitter
from Medical_KG_rev.orchestration.stages.contracts import PipelineState, StageContext
<<<<<<< HEAD
from Medical_KG_rev.orchestration.dagster.types import PIPELINE_STATE_DAGSTER_TYPE
=======
from Medical_KG_rev.orchestration.stages.plugin_manager import (
    StagePluginContext,
    StagePluginExecutionError,
    StagePluginManager,
    StagePluginNotAvailable,
)
from Medical_KG_rev.orchestration.stages.plugins.builtin import (
    CoreStagePlugin,
    PdfTwoPhasePlugin,
)
from Medical_KG_rev.orchestration.state.cache import PipelineStateCache
from Medical_KG_rev.orchestration.state import PipelineStatePersister, StatePersistenceError
>>>>>>> 165c668c
from Medical_KG_rev.orchestration.stages.plugins import (
    StagePluginBuildError,
    StagePluginLookupError,
    StagePluginManager,
)
from Medical_KG_rev.utils.logging import get_logger

logger = get_logger(__name__)


class StageResolutionError(RuntimeError):
    """Raised when a stage cannot be resolved from the registry."""


@dataclass(slots=True)
class StageFactory:
    """Resolve orchestration stages through the plugin manager."""

    plugin_manager: StagePluginManager

    def resolve(self, pipeline: str, stage: StageDefinition) -> object:
        try:
            instance = self.plugin_manager.build_stage(stage)
        except StagePluginLookupError as exc:
            raise StageResolutionError(
                f"Pipeline '{pipeline}' declared unknown stage type '{stage.stage_type}'"
            ) from exc
<<<<<<< HEAD
=======
    """Resolve orchestration stages using the plugin manager."""

    plugins: StagePluginManager

    def resolve(self, pipeline: str, stage: StageDefinition) -> object:
        try:
            instance = self.plugins.create_stage(stage)
        except StagePluginNotAvailable as exc:  # pragma: no cover - defensive guard
            raise StageResolutionError(
                f"Pipeline '{pipeline}' declared unknown stage type '{stage.stage_type}'"
            ) from exc
        except StagePluginExecutionError as exc:  # pragma: no cover - defensive guard
            raise StageResolutionError(
                f"Stage plugin failed for '{stage.name}' ({stage.stage_type})"
    """Resolve orchestration stages through the plugin manager."""

    plugin_manager: StagePluginManager

    def resolve(self, pipeline: str, stage: StageDefinition) -> object:
        try:
            instance = self.plugin_manager.build_stage(stage)
        except StagePluginLookupError as exc:
            raise StageResolutionError(
                f"Pipeline '{pipeline}' declared unknown stage type '{stage.stage_type}'"
            ) from exc
>>>>>>> 165c668c
        except StagePluginBuildError as exc:
            raise StageResolutionError(
                f"Stage '{stage.name}' of type '{stage.stage_type}' failed to initialise"
            ) from exc
        logger.debug(
            "dagster.stage.resolved",
            pipeline=pipeline,
            stage=stage.name,
            stage_type=stage.stage_type,
        )
        return instance


def build_stage_factory(
    adapter_manager: AdapterPluginManager,
    pipeline_resource: HaystackPipelineResource,
    job_ledger: JobLedger,
) -> StageFactory:
    """Initialise the stage plugin manager and return a bound factory."""

    context = StagePluginContext(
        resources={
            "adapter_manager": adapter_manager,
            "haystack_pipeline": pipeline_resource,
            "job_ledger": job_ledger,
        }
    )
    manager = StagePluginManager(context)
    manager.register(CoreStagePlugin())
    manager.register(PdfTwoPhasePlugin())
    manager.load_entrypoints()
    return StageFactory(manager)


@op(
    name="bootstrap",
    out=Out(dagster_type=PIPELINE_STATE_DAGSTER_TYPE),
    config_schema={
        "context": dict,
        "adapter_request": dict,
        "payload": dict,
    },
)
def bootstrap_op(context) -> PipelineState:
    """Initialise the orchestration state for a Dagster run."""

    ctx_payload = context.op_config["context"]
    adapter_payload = context.op_config["adapter_request"]
    payload = context.op_config.get("payload", {})

    stage_ctx = StageContext(
        tenant_id=ctx_payload["tenant_id"],
        job_id=ctx_payload.get("job_id"),
        doc_id=ctx_payload.get("doc_id"),
        correlation_id=ctx_payload.get("correlation_id"),
        metadata=ctx_payload.get("metadata", {}),
        pipeline_name=ctx_payload.get("pipeline_name"),
        pipeline_version=ctx_payload.get("pipeline_version"),
    )
    adapter_request = AdapterRequest.model_validate(adapter_payload)

    state = PipelineState.initialise(
        context=stage_ctx,
        adapter_request=adapter_request,
        payload=payload,
    )
    logger.debug(
        "dagster.bootstrap.initialised",
        tenant_id=stage_ctx.tenant_id,
        pipeline=stage_ctx.pipeline_name,
    )
    return state


def _make_stage_op(
    topology: PipelineTopologyConfig,
    stage_definition: StageDefinition,
):
    stage_type = stage_definition.stage_type
    stage_name = stage_definition.name
    policy_name = stage_definition.policy or "default"

    @op(
        name=stage_name,
        ins={"state": In(dagster_type=PIPELINE_STATE_DAGSTER_TYPE)},
        out=Out(dagster_type=PIPELINE_STATE_DAGSTER_TYPE),
        required_resource_keys={
            "stage_factory",
            "resilience_policies",
            "job_ledger",
            "event_emitter",
        },
    )
    def _stage_op(context, state: PipelineState) -> PipelineState:
        stage = context.resources.stage_factory.resolve(topology.name, stage_definition)
        policy_loader: ResiliencePolicyLoader = context.resources.resilience_policies
        ledger: JobLedger = context.resources.job_ledger
        emitter: StageEventEmitter = context.resources.event_emitter
        persister = PipelineStatePersister(metadata_store=ledger)
        dependencies = stage_definition.depends_on

        execute = getattr(stage, "execute")
        execution_state: dict[str, Any] = {
            "attempts": 0,
            "duration": 0.0,
            "failed": False,
            "error": None,
        }

        def _on_retry(retry_state: Any) -> None:
            job_identifier = state.job_id
            if job_identifier:
                ledger.increment_retry(job_identifier, stage_name)
            sleep_seconds = getattr(getattr(retry_state, "next_action", None), "sleep", 0.0) or 0.0
            attempt_number = getattr(retry_state, "attempt_number", 0) + 1
            error = getattr(getattr(retry_state, "outcome", None), "exception", lambda: None)()
            reason = str(error) if error else "retry"
            state.rollback_to(stage_name, restore_stage_results=False)
            emitter.emit_retrying(
                state.context,
                stage_name,
                attempt=attempt_number,
                backoff_ms=int(sleep_seconds * 1000),
                reason=reason,
            )

        def _on_success(attempts: int, duration: float) -> None:
            execution_state["attempts"] = attempts
            execution_state["duration"] = duration

        def _on_failure(error: BaseException, attempts: int) -> None:
            execution_state["attempts"] = attempts
            execution_state["failed"] = True
            execution_state["error"] = error

        hooks = StageExecutionHooks(
            on_retry=_on_retry,
            on_success=_on_success,
            on_failure=_on_failure,
        )

        wrapped = policy_loader.apply(policy_name, stage_name, execute, hooks=hooks)

        stage_ctx: StageContext = state.context
        job_id = state.job_id or stage_ctx.job_id

        initial_attempt = 1
        if job_id:
            entry = ledger.mark_stage_started(job_id, stage_name)
            initial_attempt = entry.retry_count_per_stage.get(stage_name, 0) + 1
            state.job_id = entry.job_id
            stage_ctx.job_id = entry.job_id
        emitter.emit_started(stage_ctx, stage_name, attempt=initial_attempt)

        start_time = time.perf_counter()

        state.ensure_tenant_scope(stage_ctx.tenant_id)

        checkpoint_label = stage_name

        try:
            if dependencies:
                state.ensure_dependencies(stage_name, dependencies)
            state.validate_transition(stage_type)
            state.create_checkpoint(checkpoint_label)
            state.notify_stage_started(stage_name, stage_type)
            result = wrapped(stage_ctx, state)
        except Exception as exc:
            attempts = execution_state.get("attempts") or 1
            state.rollback_to(checkpoint_label, restore_stage_results=False)
            state.mark_stage_failed(
                stage_name,
                error=str(exc),
                stage_type=stage_type,
            )
            state.clear_checkpoint(checkpoint_label)
            state.notify_stage_failed(stage_name, stage_type, exc)
            snapshot_b64 = state.serialise_base64()
            if job_id:
                try:
                    snapshot_b64 = persister.persist_state(job_id, stage=stage_name, state=state)
                except StatePersistenceError as persist_exc:  # pragma: no cover - defensive
                    logger.warning(
                        "dagster.stage.snapshot_persist_failed",
                        job_id=job_id,
                        stage=stage_name,
                        error=str(persist_exc),
                    )
            emitter.emit_failed(
                stage_ctx,
                stage_name,
                attempt=attempts,
                error=str(exc),
                state_snapshot=snapshot_b64,
            )
            if job_id:
                ledger.mark_failed(job_id, stage=stage_name, reason=str(exc))
                ledger.update_metadata(
                    job_id,
                    {
                        f"stage.{stage_name}.error": str(exc),
                        f"state.{stage_name}.snapshot": snapshot_b64,
                    },
                )
            raise

        state.apply_stage_output(stage_type, stage_name, result)
        attempts = execution_state.get("attempts") or 1
        duration_seconds = execution_state.get("duration") or (time.perf_counter() - start_time)
        duration_ms = int(duration_seconds * 1000)
        output_count = state.infer_output_count(stage_type, result)
        state.record_stage_metrics(
            stage_name,
            stage_type=stage_type,
            attempts=attempts,
            duration_ms=duration_ms,
            output_count=output_count,
        )
<<<<<<< HEAD
        state.notify_stage_completed(
            stage_name,
            stage_type,
            duration_ms=duration_ms,
            attempts=attempts,
            output_count=output_count,
        )
=======
        cache_key = job_id or stage_ctx.correlation_id or stage_name
        context.resources.state_cache.store(cache_key, state.snapshot())
>>>>>>> 165c668c
        snapshot_b64 = state.serialise_base64()
        if job_id:
            try:
                snapshot_b64 = persister.persist_state(job_id, stage=stage_name, state=state)
            except StatePersistenceError as persist_exc:  # pragma: no cover - defensive
                logger.warning(
                    "dagster.stage.snapshot_persist_failed",
                    job_id=job_id,
                    stage=stage_name,
                    error=str(persist_exc),
                )
        state.clear_checkpoint(checkpoint_label)

        if job_id:
            ledger.update_metadata(
                job_id,
                {
                    f"stage.{stage_name}.attempts": attempts,
                    f"stage.{stage_name}.output_count": output_count,
                    f"stage.{stage_name}.duration_ms": duration_ms,
                    f"state.{stage_name}.snapshot": snapshot_b64,
                },
            )
            if stage_type == "pdf-download":
                ledger.set_pdf_downloaded(job_id)
            elif stage_type == "pdf-ir-gate":
                ledger.set_pdf_ir_ready(job_id)
        emitter.emit_completed(
            stage_ctx,
            stage_name,
            attempt=attempts,
            duration_ms=duration_ms,
            output_count=output_count,
            state_snapshot=snapshot_b64,
        )
        logger.debug(
            "dagster.stage.completed",
            pipeline=topology.name,
            stage=stage_name,
            stage_type=stage_type,
            policy=policy_name,
            attempts=attempts,
            duration_ms=duration_ms,
            output_count=output_count,
        )
        return state

    return _stage_op


def _topological_order(stages: list[StageDefinition]) -> list[str]:
    return derive_stage_execution_order(stages)


@dataclass(slots=True)
class BuiltPipelineJob:
    job_name: str
    job_definition: Any
    final_node: str
    version: str


def _normalise_name(name: str) -> str:
    """Return a Dagster-safe identifier derived from the pipeline name."""

    candidate = re.sub(r"[^0-9A-Za-z_]+", "_", name)
    if not candidate:
        return "pipeline"
    if candidate[0].isdigit():
        candidate = f"p_{candidate}"
    return candidate


def _build_pipeline_job(
    topology: PipelineTopologyConfig,
    *,
    resource_defs: Mapping[str, ResourceDefinition],
) -> BuiltPipelineJob:
    stage_ops = {
        stage.name: _make_stage_op(topology, stage)
        for stage in topology.stages
    }
    order = _topological_order(topology.stages)

    safe_name = _normalise_name(topology.name)

    @graph(name=f"{safe_name}_graph")
    def _pipeline_graph():
        state = bootstrap_op.alias("bootstrap")()
        for stage_name in order:
            op_def = stage_ops[stage_name].alias(stage_name)
            state = op_def(state)
        return state

    job = _pipeline_graph.to_job(
        name=f"{safe_name}_job",
        resource_defs={
            **resource_defs,
        },
        tags={
            "medical_kg.pipeline": topology.name,
            "medical_kg.pipeline_version": topology.version,
        },
    )

    return BuiltPipelineJob(
        job_name=job.name,
        job_definition=job,
        final_node=order[-1] if order else "bootstrap",
        version=topology.version,
    )


@dataclass(slots=True)
class DagsterRunResult:
    """Result returned after executing a Dagster job."""

    pipeline: str
    success: bool
    state: PipelineState
    dagster_result: ExecuteInProcessResult


class DagsterOrchestrator:
    """Submit orchestration jobs to Dagster using declarative topology configs."""

    def __init__(
        self,
        pipeline_loader: PipelineConfigLoader,
        resilience_loader: ResiliencePolicyLoader,
        stage_factory: StageFactory,
        *,
        plugin_manager: AdapterPluginManager | None = None,
        job_ledger: JobLedger | None = None,
        kafka_client: KafkaClient | None = None,
        event_emitter: StageEventEmitter | None = None,
        openlineage_emitter: OpenLineageEmitter | None = None,
        pipeline_resource: HaystackPipelineResource | None = None,
        base_path: str | Path | None = None,
    ) -> None:
        self.pipeline_loader = pipeline_loader
        self.resilience_loader = resilience_loader
        self.stage_factory = stage_factory
        self.plugin_manager = plugin_manager or get_plugin_manager()
        self.base_path = Path(base_path or pipeline_loader.base_path)
        self.job_ledger = job_ledger or JobLedger()
        self.kafka_client = kafka_client or KafkaClient()
        self.pipeline_resource = pipeline_resource or create_default_pipeline_resource()
        self.event_emitter = event_emitter or StageEventEmitter(self.kafka_client)
        self.openlineage = openlineage_emitter or OpenLineageEmitter()
        self.state_cache = PipelineStateCache(max_entries=256, ttl_seconds=1800)
        self._resource_defs: dict[str, ResourceDefinition] = {
            "stage_factory": ResourceDefinition.hardcoded_resource(stage_factory),
            "resilience_policies": ResourceDefinition.hardcoded_resource(resilience_loader),
            "job_ledger": ResourceDefinition.hardcoded_resource(self.job_ledger),
            "event_emitter": ResourceDefinition.hardcoded_resource(self.event_emitter),
            "haystack_pipeline": ResourceDefinition.hardcoded_resource(self.pipeline_resource),
            "plugin_manager": ResourceDefinition.hardcoded_resource(self.plugin_manager),
            "kafka": ResourceDefinition.hardcoded_resource(self.kafka_client),
            "openlineage": ResourceDefinition.hardcoded_resource(self.openlineage),
            "state_cache": ResourceDefinition.hardcoded_resource(self.state_cache),
        }
        self._jobs: dict[str, BuiltPipelineJob] = {}
        self._definitions: Definitions | None = None
        self._refresh_jobs()

    @property
    def definitions(self) -> Definitions:
        if self._definitions is None:
            jobs = [entry.job_definition for entry in self._jobs.values()]
            self._definitions = Definitions(
                jobs=jobs,
                resources=self._resource_defs,
                sensors=[pdf_ir_ready_sensor],
            )
        return self._definitions

    def available_pipelines(self) -> list[str]:
        return sorted(self._jobs)

    def _refresh_jobs(self) -> None:
        job_entries: dict[str, BuiltPipelineJob] = {}
        for path in sorted(self.base_path.glob("*.yaml")):
            topology = self.pipeline_loader.load(path.stem)
            job_entries[topology.name] = _build_pipeline_job(
                topology,
                resource_defs=self._resource_defs,
            )
        self._jobs = job_entries
        self._definitions = None

    def _record_job_attempt(self, job_id: str | None) -> int:
        if not job_id:
            return 1
        try:
            return self.job_ledger.record_attempt(job_id)
        except JobLedgerError:
            logger.debug("dagster.ledger.missing_job", job_id=job_id)
            return 1

    def submit(
        self,
        *,
        pipeline: str,
        context: StageContext,
        adapter_request: AdapterRequest,
        payload: Mapping[str, Any],
    ) -> DagsterRunResult:
        if pipeline not in self._jobs:
            self._refresh_jobs()
        try:
            job = self._jobs[pipeline]
        except KeyError as exc:  # pragma: no cover - defensive guard
            raise ValueError(f"Unknown pipeline '{pipeline}'") from exc

        run_config = {
            "ops": {
                "bootstrap": {
                    "config": {
                        "context": {
                            "tenant_id": context.tenant_id,
                            "job_id": context.job_id,
                            "doc_id": context.doc_id,
                            "correlation_id": context.correlation_id,
                            "metadata": dict(context.metadata),
                            "pipeline_name": pipeline,
                            "pipeline_version": job.version,
                        },
                        "adapter_request": adapter_request.model_dump(),
                        "payload": dict(payload),
                    }
                }
            }
        }

        run_metadata: dict[str, Any] = {}
        if isinstance(context.metadata, Mapping):
            run_metadata = dict(context.metadata)
        run_metadata.setdefault("pipeline_version", job.version)

        job_attempt = self._record_job_attempt(context.job_id)
        run_identifier = context.job_id or context.correlation_id or uuid4().hex

        if context.job_id:
            try:
                self.job_ledger.update_metadata(
                    context.job_id,
                    {
                        "pipeline_version": job.version,
                        "correlation_id": context.correlation_id,
                        "adapter_request": adapter_request.model_dump(),
                        "payload": dict(payload),
                    },
                )
            except JobLedgerError:
                logger.debug(
                    "dagster.ledger.metadata_update_failed",
                    job_id=context.job_id,
                    pipeline=pipeline,
                )

        self.openlineage.emit_run_started(
            pipeline,
            run_id=run_identifier,
            context=context,
            attempt=job_attempt,
            run_metadata=run_metadata,
        )

        start_time = time.perf_counter()
        try:
            result = job.job_definition.execute_in_process(run_config=run_config)
        except Exception as exc:
            ledger_entry = self.job_ledger.get(context.job_id) if context.job_id else None
            self.openlineage.emit_run_failed(
                pipeline,
                run_id=run_identifier,
                context=context,
                attempt=job_attempt,
                ledger_entry=ledger_entry,
                run_metadata=run_metadata,
                error=str(exc),
            )
            raise

        duration_ms = int((time.perf_counter() - start_time) * 1000)

        ledger_entry = None
        if context.job_id:
            try:
                ledger_entry = self.job_ledger.mark_completed(context.job_id)
            except JobLedgerError:
                ledger_entry = self.job_ledger.get(context.job_id)

        self.openlineage.emit_run_completed(
            pipeline,
            run_id=run_identifier,
            context=context,
            attempt=job_attempt,
            ledger_entry=ledger_entry,
            run_metadata=run_metadata,
            duration_ms=duration_ms,
        )

        final_state = result.output_for_node(job.final_node)
        return DagsterRunResult(
            pipeline=pipeline,
            success=result.success,
            state=final_state,
            dagster_result=result,
        )


def submit_to_dagster(
    orchestrator: DagsterOrchestrator,
    *,
    pipeline: str,
    context: StageContext,
    adapter_request: AdapterRequest,
    payload: Mapping[str, Any] | None = None,
) -> DagsterRunResult:
    """Convenience helper mirroring the legacy orchestration API."""

    return orchestrator.submit(
        pipeline=pipeline,
        context=context,
        adapter_request=adapter_request,
        payload=payload or {},
    )


@sensor(name="pdf_ir_ready_sensor", minimum_interval_seconds=30, required_resource_keys={"job_ledger"})
def pdf_ir_ready_sensor(context: SensorEvaluationContext):
    ledger: JobLedger = context.resources.job_ledger
    ready_requests: list[RunRequest] = []
    for entry in ledger.all():
        if entry.pipeline_name != "pdf-two-phase":
            continue
        if not entry.pdf_ir_ready or entry.status != "processing":
            continue
        run_key = f"{entry.job_id}-resume"
        context_payload = {
            "tenant_id": entry.tenant_id,
            "job_id": entry.job_id,
            "doc_id": entry.doc_key,
            "correlation_id": entry.metadata.get("correlation_id"),
            "metadata": dict(entry.metadata),
            "pipeline_name": entry.pipeline_name,
            "pipeline_version": entry.metadata.get("pipeline_version", entry.pipeline_name or ""),
        }
        adapter_payload = entry.metadata.get("adapter_request", {})
        payload = entry.metadata.get("payload", {})
        run_config = {
            "ops": {
                "bootstrap": {
                    "config": {
                        "context": context_payload,
                        "adapter_request": adapter_payload,
                        "payload": payload,
                    }
                }
            }
        }
        ready_requests.append(
            RunRequest(
                run_key=run_key,
                run_config=run_config,
                tags={
                    "medical_kg.pipeline": entry.pipeline_name or "",
                    "medical_kg.resume_stage": "chunk",
                },
            )
        )
    if not ready_requests:
        yield SkipReason("No PDF ingestion jobs ready for resumption")
        return
    for request in ready_requests:
        yield request


def build_default_orchestrator() -> DagsterOrchestrator:
    """Construct a Dagster orchestrator with default stage builders."""

    pipeline_loader = PipelineConfigLoader()
    resilience_loader = ResiliencePolicyLoader()
    adapter_manager = get_plugin_manager()
    pipeline_resource = create_default_pipeline_resource()
    job_ledger = JobLedger()
<<<<<<< HEAD
=======
    stage_factory = build_stage_factory(adapter_manager, pipeline_resource, job_ledger)
    logger.info(
        "dagster.stage_plugins.initialised",
        stage_types=stage_factory.plugins.available_stage_types(),
    )
>>>>>>> 165c668c
    stage_plugin_manager = create_stage_plugin_manager(
        adapter_manager,
        pipeline_resource,
        job_ledger=job_ledger,
    )
    stage_factory = StageFactory(stage_plugin_manager)
    kafka_client = KafkaClient()
    event_emitter = StageEventEmitter(kafka_client)
    openlineage_emitter = OpenLineageEmitter()
    return DagsterOrchestrator(
        pipeline_loader,
        resilience_loader,
        stage_factory,
        plugin_manager=adapter_manager,
        job_ledger=job_ledger,
        kafka_client=kafka_client,
        event_emitter=event_emitter,
        openlineage_emitter=openlineage_emitter,
        pipeline_resource=pipeline_resource,
    )


try:  # pragma: no cover - import side effect for CLI usage
    defs = build_default_orchestrator().definitions
except Exception:  # pragma: no cover - avoid hard failure when optional deps missing
    defs = None


__all__ = [
    "DagsterOrchestrator",
    "DagsterRunResult",
    "StageFactory",
    "StageResolutionError",
    "submit_to_dagster",
    "pdf_ir_ready_sensor",
]<|MERGE_RESOLUTION|>--- conflicted
+++ resolved
@@ -44,9 +44,7 @@
 from Medical_KG_rev.orchestration.ledger import JobLedger, JobLedgerError
 from Medical_KG_rev.orchestration.openlineage import OpenLineageEmitter
 from Medical_KG_rev.orchestration.stages.contracts import PipelineState, StageContext
-<<<<<<< HEAD
 from Medical_KG_rev.orchestration.dagster.types import PIPELINE_STATE_DAGSTER_TYPE
-=======
 from Medical_KG_rev.orchestration.stages.plugin_manager import (
     StagePluginContext,
     StagePluginExecutionError,
@@ -59,7 +57,6 @@
 )
 from Medical_KG_rev.orchestration.state.cache import PipelineStateCache
 from Medical_KG_rev.orchestration.state import PipelineStatePersister, StatePersistenceError
->>>>>>> 165c668c
 from Medical_KG_rev.orchestration.stages.plugins import (
     StagePluginBuildError,
     StagePluginLookupError,
@@ -87,8 +84,6 @@
             raise StageResolutionError(
                 f"Pipeline '{pipeline}' declared unknown stage type '{stage.stage_type}'"
             ) from exc
-<<<<<<< HEAD
-=======
     """Resolve orchestration stages using the plugin manager."""
 
     plugins: StagePluginManager
@@ -114,7 +109,6 @@
             raise StageResolutionError(
                 f"Pipeline '{pipeline}' declared unknown stage type '{stage.stage_type}'"
             ) from exc
->>>>>>> 165c668c
         except StagePluginBuildError as exc:
             raise StageResolutionError(
                 f"Stage '{stage.name}' of type '{stage.stage_type}' failed to initialise"
@@ -333,7 +327,6 @@
             duration_ms=duration_ms,
             output_count=output_count,
         )
-<<<<<<< HEAD
         state.notify_stage_completed(
             stage_name,
             stage_type,
@@ -341,10 +334,8 @@
             attempts=attempts,
             output_count=output_count,
         )
-=======
         cache_key = job_id or stage_ctx.correlation_id or stage_name
         context.resources.state_cache.store(cache_key, state.snapshot())
->>>>>>> 165c668c
         snapshot_b64 = state.serialise_base64()
         if job_id:
             try:
@@ -733,14 +724,11 @@
     adapter_manager = get_plugin_manager()
     pipeline_resource = create_default_pipeline_resource()
     job_ledger = JobLedger()
-<<<<<<< HEAD
-=======
     stage_factory = build_stage_factory(adapter_manager, pipeline_resource, job_ledger)
     logger.info(
         "dagster.stage_plugins.initialised",
         stage_types=stage_factory.plugins.available_stage_types(),
     )
->>>>>>> 165c668c
     stage_plugin_manager = create_stage_plugin_manager(
         adapter_manager,
         pipeline_resource,
