--- conflicted
+++ resolved
@@ -2,7 +2,6 @@
 
 from __future__ import annotations
 
-<<<<<<< HEAD
 import importlib.util
 from typing import Any
 
@@ -35,35 +34,4 @@
         def __init__(self, *args: Any, **kwargs: Any) -> None:  # noqa: D401 - delegating stub
             raise GpuNotAvailableError("PyTorch with CUDA support is required for GPU services")
 
-    __all__.extend(["GpuManager", "GpuNotAvailableError"])
-=======
-from importlib import import_module
-from typing import Any
-
-__all__ = [
-    "GPU_MEMORY_USED",
-    "GPU_UTILIZATION",
-    "GpuManager",
-    "GpuNotAvailableError",
-]
-
-_SERVICE_MAP = {
-    "GpuManager": ("Medical_KG_rev.services.gpu.manager", "GpuManager"),
-    "GpuNotAvailableError": ("Medical_KG_rev.services.gpu.manager", "GpuNotAvailableError"),
-    "GPU_MEMORY_USED": ("Medical_KG_rev.services.gpu.metrics", "GPU_MEMORY_USED"),
-    "GPU_UTILIZATION": ("Medical_KG_rev.services.gpu.metrics", "GPU_UTILIZATION"),
-}
-
-
-def __getattr__(name: str) -> Any:
-    try:
-        module_path, attribute = _SERVICE_MAP[name]
-    except KeyError as exc:  # pragma: no cover
-        raise AttributeError(name) from exc
-    module = import_module(module_path)
-    return getattr(module, attribute)
-
-
-def __dir__() -> list[str]:  # pragma: no cover - tooling aid
-    return sorted(__all__)
->>>>>>> e2dff54e
+    __all__.extend(["GpuManager", "GpuNotAvailableError"])