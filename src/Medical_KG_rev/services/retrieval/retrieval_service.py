--- conflicted
+++ resolved
@@ -51,20 +51,13 @@
         vector_store: VectorStoreService | None = None,
         vector_namespace: str = "default",
         context_factory: Callable[[], SecurityContext] | None = None,
-<<<<<<< HEAD
         granularity_weights: Mapping[str, float] | None = None,
-=======
-        embedding_worker: EmbeddingWorker | None = None,
-        active_namespaces: Sequence[str] | None = None,
-        namespace_weights: Mapping[str, float] | None = None,
->>>>>>> d0bfb8a9
     ) -> None:
         self.opensearch = opensearch
         self.faiss = faiss
         self.vector_store = vector_store
         self.vector_namespace = vector_namespace
         self._context_factory = context_factory
-<<<<<<< HEAD
         self._granularity_weights = {
             "document": 0.6,
             "section": 1.0,
@@ -74,13 +67,6 @@
         }
         if granularity_weights:
             self._granularity_weights.update(granularity_weights)
-=======
-        self.embedding_worker = embedding_worker
-        self.active_namespaces = list(active_namespaces or [vector_namespace])
-        self.namespace_weights = dict(namespace_weights or {vector_namespace: 1.0})
-        self._query_cache: OrderedDict[tuple[str, tuple[str, ...]], list[Mapping[str, Any]]] = OrderedDict()
-        self._cache_size = 32
->>>>>>> d0bfb8a9
 
     def search(
         self,
@@ -106,7 +92,6 @@
             context=security_context,
         )
         dense_results = self._dense_search(query, k, security_context)
-<<<<<<< HEAD
         fused = self._fuse_results([bm25_results, splade_results, dense_results])
         if filters and "granularity" in filters:
             allowed = filters["granularity"]
@@ -118,42 +103,6 @@
                 allowed_set = {str(allowed)}
             fused = [result for result in fused if result.granularity in allowed_set]
         fused = self._merge_neighbors(fused)
-=======
-
-        default_reranker = reranker_id or self._default_reranker
-        candidate_lists = {
-            "bm25": self._materialise_documents(
-                bm25_results, security_context, strategy="bm25"
-            ),
-            "splade": self._materialise_documents(
-                splade_results, security_context, strategy="splade"
-            ),
-            "dense": self._materialise_documents(
-                dense_results, security_context, strategy="dense"
-            ),
-        }
-        fused, metrics = self._pipeline.execute(
-            security_context,
-            query,
-            candidate_lists,
-            reranker_id=default_reranker,
-            top_k=k,
-            rerank=rerank,
-        )
-        results: list[RetrievalResult] = []
-        for rank, document in enumerate(fused, start=1):
-            retrieval_score = float(document.metadata.get("retrieval_score", document.score))
-            results.append(
-                RetrievalResult(
-                    id=document.doc_id,
-                    text=document.content,
-                    retrieval_score=retrieval_score,
-                    rerank_score=document.score if rerank else None,
-                    highlights=list(document.highlights),
-                    metadata=dict(document.metadata),
-                )
-            )
->>>>>>> d0bfb8a9
         if rerank:
             for result in results:
                 result.metadata.setdefault("reranking", metrics.get("reranking", {}))
@@ -236,7 +185,6 @@
             self._query_cache_set(query, results)
         return results
 
-<<<<<<< HEAD
     def _fuse_results(
         self, result_sets: Sequence[Sequence[Mapping[str, object]]]
     ) -> list[RetrievalResult]:
@@ -272,35 +220,6 @@
                     metadata=metadata,
                     granularity=granularity,
                 )
-=======
-    def _materialise_documents(
-        self,
-        results: Sequence[Mapping[str, object]],
-        context: SecurityContext,
-        *,
-        strategy: str,
-    ) -> list[ScoredDocument]:
-        documents: list[ScoredDocument] = []
-        for result in results:
-            doc_id = str(result.get("_id"))
-            source = result.get("_source", {})
-            if not isinstance(source, Mapping):
-                source = {}
-            metadata = dict(source)
-            metadata.setdefault("strategy", strategy)
-            tenant = str(metadata.get("tenant_id", context.tenant_id))
-            text = str(metadata.get("text", ""))
-            score = float(result.get("_score", 0.0))
-            document = ScoredDocument(
-                doc_id=doc_id,
-                content=text,
-                tenant_id=tenant,
-                source=str(metadata.get("source", strategy)),
-                strategy_scores={strategy: score},
-                metadata=metadata,
-                highlights=list(result.get("highlight", [])),
-                score=score,
->>>>>>> d0bfb8a9
             )
             documents.append(document)
         return documents
