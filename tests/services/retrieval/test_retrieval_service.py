from __future__ import annotations

from Medical_KG_rev.services.retrieval.faiss_index import FAISSIndex
from Medical_KG_rev.services.retrieval.opensearch_client import OpenSearchClient
from Medical_KG_rev.services.retrieval.retrieval_service import RetrievalService


def _setup_clients():
    opensearch = OpenSearchClient()
    opensearch.index("chunks", "1", {"text": "headache nausea", "document_id": "doc-1"})
    opensearch.index("chunks", "2", {"text": "migraine treatment", "document_id": "doc-2"})
    faiss = FAISSIndex(dimension=4)
    faiss.add("1", [1.0, 0.0, 0.0, 0.0], {"text": "headache nausea", "document_id": "doc-1"})
    faiss.add("2", [0.0, 1.0, 0.0, 0.0], {"text": "migraine treatment", "document_id": "doc-2"})
    return opensearch, faiss


def test_rrf_fusion_combines_results():
    opensearch, faiss = _setup_clients()
    service = RetrievalService(opensearch, faiss)

    results = service.search("chunks", "headache treatment", k=2)

    assert len(results) == 2
    assert all(result.retrieval_score > 0 for result in results)
    assert all("reranking" not in result.metadata for result in results)


def test_rerank_adds_scores():
    opensearch, faiss = _setup_clients()
    service = RetrievalService(opensearch, faiss)

    results = service.search("chunks", "headache", rerank=True)

    assert any(result.rerank_score is not None for result in results)
<<<<<<< HEAD


def test_granularity_weights_and_metadata():
    opensearch = OpenSearchClient()
    opensearch.index(
        "chunks",
        "doc-1:semantic:paragraph:0",
        {"text": "paragraph result", "granularity": "paragraph"},
    )
    opensearch.index(
        "chunks",
        "doc-1:sliding:window:1",
        {"text": "window result", "granularity": "window"},
    )
    faiss = FAISSIndex(dimension=4)
    service = RetrievalService(opensearch, faiss)

    results = service.search("chunks", "result", k=2)

    assert all(result.granularity for result in results)
    assert results[0].metadata.get("granularity") in {"paragraph", "window"}


def test_granularity_filtering():
    opensearch = OpenSearchClient()
    opensearch.index(
        "chunks",
        "doc-1:semantic:paragraph:0",
        {"text": "paragraph result", "granularity": "paragraph"},
    )
    opensearch.index(
        "chunks",
        "doc-1:sliding:window:1",
        {"text": "window result", "granularity": "window"},
    )
    faiss = FAISSIndex(dimension=4)
    service = RetrievalService(opensearch, faiss)

    results = service.search("chunks", "result", k=2, filters={"granularity": "paragraph"})

    assert results
    assert all(result.granularity == "paragraph" for result in results)


def test_neighbor_merging_for_windows():
    opensearch = OpenSearchClient()
    opensearch.index(
        "chunks",
        "doc-1:sliding_window:window:1",
        {"text": "first window", "granularity": "window"},
    )
    opensearch.index(
        "chunks",
        "doc-1:sliding_window:window:2",
        {"text": "second window", "granularity": "window"},
    )
    faiss = FAISSIndex(dimension=4)
    service = RetrievalService(opensearch, faiss)

    results = service.search("chunks", "window", k=2)

    merged = [result for result in results if result.metadata.get("merged_ids")]
    assert merged
=======
    assert all("reranking" in result.metadata for result in results)
>>>>>>> d0bfb8a9
<|MERGE_RESOLUTION|>--- conflicted
+++ resolved
@@ -33,7 +33,6 @@
     results = service.search("chunks", "headache", rerank=True)
 
     assert any(result.rerank_score is not None for result in results)
-<<<<<<< HEAD
 
 
 def test_granularity_weights_and_metadata():
@@ -96,7 +95,4 @@
     results = service.search("chunks", "window", k=2)
 
     merged = [result for result in results if result.metadata.get("merged_ids")]
-    assert merged
-=======
-    assert all("reranking" in result.metadata for result in results)
->>>>>>> d0bfb8a9
+    assert merged