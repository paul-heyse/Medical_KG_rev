--- conflicted
+++ resolved
@@ -4,12 +4,8 @@
 
 from dataclasses import dataclass, field
 from pathlib import Path
-<<<<<<< HEAD
 from types import SimpleNamespace
 
-=======
-from typing import Iterable
->>>>>>> c90d04b8
 from Medical_KG_rev.chunking import (
     Chunk,
     ChunkingOptions as ModularOptions,
@@ -49,7 +45,6 @@
     def __init__(self, *, config_path: Path | None = None) -> None:
         self._service = ModularChunkingService(config_path=config_path)
 
-<<<<<<< HEAD
     def chunk(
         self,
         tenant_id: str,
@@ -75,175 +70,6 @@
         except TypeError:
             chunks = self._fallback_chunk(tenant_id, document_id, text, options)
         return [self._normalize(chunk) for chunk in chunks]
-=======
-    def chunk(self, *args, **kwargs) -> list[Chunk]:
-        """Chunk text, supporting both legacy and modern call signatures."""
-
-        tenant_id = kwargs.pop("tenant_id", None)
-        if kwargs:
-            unexpected = ", ".join(sorted(kwargs))
-            raise TypeError(f"Unexpected keyword arguments: {unexpected}")
-
-        document_id: str
-        text: str
-        options: ChunkingOptions | None
-
-        if len(args) >= 3 and tenant_id is None and all(
-            isinstance(value, str) for value in args[:3]
-        ):
-            tenant_id = args[0]
-            document_id = args[1]
-            text = args[2]
-            options = args[3] if len(args) > 3 else None
-        elif len(args) >= 2:
-            document_id = args[0]
-            text = args[1]
-            options = args[2] if len(args) > 2 else None
-        else:  # pragma: no cover - defensive guard
-            raise TypeError("chunk() missing required positional arguments")
-
-        if tenant_id is None:
-            tenant_id = "default"
-
-        modular_options = self._translate_options(options)
-        document = self._build_document(document_id, text)
-        canonical_strategy = (
-            modular_options.strategy
-            if modular_options and modular_options.strategy
-            else "section_aware"
-        )
-        try:
-            modular_chunks = self._service.chunk_document(
-                document,
-                tenant_id=tenant_id,
-                source=None,
-                options=modular_options,
-            )
-        except Exception:  # pragma: no cover - fallback for incompatible chunkers
-            if canonical_strategy == "table":
-                modular_chunks = []
-            else:
-                raise
-        if canonical_strategy == "table" and not modular_chunks:
-            return self._table_chunks_legacy(
-                document=document,
-                tenant_id=tenant_id,
-            )
-        block_lookup: dict[str, Block] = {}
-        block_sections: dict[str, tuple[str, str]] = {}
-        section_titles: dict[str, str] = {}
-        for section in document.sections:
-            title = (section.title or "").strip()
-            section_titles[section.id] = title
-            for block in section.blocks:
-                block_lookup[block.id] = block
-                block_sections[block.id] = (section.id, title)
-        legacy_chunks: list[LegacyChunk] = []
-        synthesized_index = 0
-        covered_blocks: set[str] = set()
-        for chunk in modular_chunks:
-            metadata = dict(chunk.meta)
-            metadata.setdefault("segment_type", chunk.granularity)
-            metadata.setdefault("chunker", chunk.chunker)
-            metadata.setdefault("chunker_version", chunk.chunker_version)
-            block_ids = metadata.get("block_ids") or []
-            if canonical_strategy in {"section_aware", "semantic_splitter"} and block_ids:
-                for block_id in block_ids:
-                    block = block_lookup.get(block_id)
-                    if block is None:
-                        continue
-                    if canonical_strategy == "section_aware" and block.type == BlockType.TABLE:
-                        continue
-                    if canonical_strategy == "semantic_splitter" and block.type == BlockType.TABLE:
-                        continue
-                    text_body = (block.text or "").strip()
-                    if not text_body:
-                        continue
-                    section_id, title = block_sections.get(block_id, (metadata.get("section_id", ""), ""))
-                    token_count = len(text_body.split())
-                    chunk_metadata = {
-                        "block_ids": [block_id],
-                        "section_id": section_id,
-                        "token_count": token_count,
-                        "segment_type": "section"
-                        if canonical_strategy == "section_aware"
-                        else "paragraph",
-                        "chunker": chunk.chunker,
-                        "chunker_version": chunk.chunker_version,
-                    }
-                    legacy_chunks.append(
-                        LegacyChunk(
-                            id=f"{document.id}:{chunk.chunker}:{chunk.granularity}:{synthesized_index}",
-                            text=text_body,
-                            metadata=chunk_metadata,
-                            chunker=chunk.chunker,
-                            chunker_version=chunk.chunker_version,
-                            granularity=chunk.granularity,
-                            tenant_id=chunk.tenant_id,
-                            document_id=chunk.doc_id,
-                            token_count=token_count,
-                        )
-                    )
-                    synthesized_index += 1
-                    covered_blocks.add(block_id)
-                continue
-            text_body = chunk.body
-            section_id = metadata.get("section_id")
-            title_prefix = section_titles.get(section_id or "", "")
-            if title_prefix and not text_body.startswith(title_prefix):
-                text_body = f"{title_prefix}\n{text_body}".strip()
-            token_count = len(text_body.split())
-            metadata["token_count"] = token_count
-            legacy_chunks.append(
-                LegacyChunk(
-                    id=chunk.chunk_id,
-                    text=text_body,
-                    metadata=metadata,
-                    chunker=chunk.chunker,
-                    chunker_version=chunk.chunker_version,
-                    granularity=chunk.granularity,
-                    tenant_id=chunk.tenant_id,
-                    document_id=chunk.doc_id,
-                    token_count=token_count,
-                )
-            )
-            for block_id in block_ids:
-                covered_blocks.add(block_id)
-        if canonical_strategy == "section_aware":
-            for block_id, block in block_lookup.items():
-                if block.type == BlockType.TABLE:
-                    continue
-                if block_id in covered_blocks:
-                    continue
-                text_body = (block.text or "").strip()
-                if not text_body:
-                    continue
-                section_id, _ = block_sections.get(block_id, ("", ""))
-                token_count = len(text_body.split())
-                metadata = {
-                    "block_ids": [block_id],
-                    "section_id": section_id,
-                    "token_count": token_count,
-                    "segment_type": "section",
-                    "chunker": "section_aware",
-                    "chunker_version": "legacy",
-                }
-                legacy_chunks.append(
-                    LegacyChunk(
-                        id=f"{document.id}:section_aware:section:{synthesized_index}",
-                        text=text_body,
-                        metadata=metadata,
-                        chunker="section_aware",
-                        chunker_version="legacy",
-                        granularity="section",
-                        tenant_id=tenant_id,
-                        document_id=document.id,
-                        token_count=token_count,
-                    )
-                )
-                synthesized_index += 1
-        return legacy_chunks
->>>>>>> c90d04b8
 
     def chunk_sections(self, tenant_id: str, document_id: str, text: str) -> list[Chunk]:
         return self.chunk(
@@ -271,7 +97,6 @@
 
     def sliding_window(
         self,
-<<<<<<< HEAD
         tenant_id: str,
         document_id: str,
         text: str | None = None,
@@ -285,16 +110,6 @@
             tenant_id = "system"
         return self.chunk(
             tenant_id,
-=======
-        document_id: str,
-        text: str,
-        max_tokens: int,
-        overlap: float,
-        *,
-        tenant_id: str = "default",
-    ) -> list[Chunk]:
-        modular_chunks = self.chunk(
->>>>>>> c90d04b8
             document_id,
             text,
             ChunkingOptions(
@@ -480,7 +295,6 @@
             sections=sections,
         )
 
-<<<<<<< HEAD
     def _normalize(self, chunk: Chunk) -> Chunk | SimpleNamespace:
         metadata = dict(getattr(chunk, "meta", getattr(chunk, "metadata", {})))
         metadata.setdefault("segment_type", chunk.granularity)
@@ -560,23 +374,6 @@
                 )
             )
         return result
-=======
-    @staticmethod
-    def _looks_like_heading(line: str) -> bool:
-        stripped = line.strip()
-        if not stripped:
-            return False
-        if "|" in stripped:
-            return False
-        if stripped[-1] in ".!?":
-            return False
-        if len(stripped.split()) > 12:
-            return False
-        return True
-
-    def available_strategies(self) -> list[str]:
-        return self._service.list_strategies()
->>>>>>> c90d04b8
 
     def _translate_options(self, options: ChunkingOptions | None) -> ModularOptions | None:
         if options is None:
@@ -592,21 +389,9 @@
                     granularity = default_granularity
         canonical = strategy or "section_aware"
         if options.max_tokens is not None:
-<<<<<<< HEAD
             params.setdefault("max_tokens", options.max_tokens)
             params.setdefault("target_tokens", options.max_tokens)
         if options.overlap is not None:
-=======
-            translated = {
-                "section_aware": "target_tokens",
-                "sliding_window": "target_tokens",
-                "semantic_splitter": "min_tokens",
-                "clinical_role": "min_tokens",
-            }.get(canonical)
-            if translated:
-                params.setdefault(translated, options.max_tokens)
-        if options.overlap is not None and canonical == "sliding_window":
->>>>>>> c90d04b8
             params.setdefault("overlap_ratio", options.overlap)
         return ModularOptions(
             strategy=strategy,
