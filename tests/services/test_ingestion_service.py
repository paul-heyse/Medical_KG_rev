--- conflicted
+++ resolved
@@ -18,7 +18,14 @@
     )
 
 
-<<<<<<< HEAD
+def test_ingestion_service_chunking_run() -> None:
+    service = IngestionService()
+    result = service.chunk_document(_document(), tenant_id="tenant", source_hint="pmc")
+    assert result.chunks
+    assert result.granularity_counts
+    stored = service.list_chunks("tenant", "doc-ingest")
+    assert stored
+
 def test_ingestion_pipeline_persists_embeddings() -> None:
     chunking = _StubChunkingService()
     config_path = Path(__file__).resolve().parents[2] / "config" / "embeddings.yaml"
@@ -58,13 +65,4 @@
     namespace_state = store._state["tenant"][namespace]
     assert namespace_state.metadata
     stored_meta = next(iter(namespace_state.metadata.values()))
-    assert stored_meta.get("tenant_id") == "tenant"
-=======
-def test_ingestion_service_chunking_run() -> None:
-    service = IngestionService()
-    result = service.chunk_document(_document(), tenant_id="tenant", source_hint="pmc")
-    assert result.chunks
-    assert result.granularity_counts
-    stored = service.list_chunks("tenant", "doc-ingest")
-    assert stored
->>>>>>> 8f95cfad
+    assert stored_meta.get("tenant_id") == "tenant"