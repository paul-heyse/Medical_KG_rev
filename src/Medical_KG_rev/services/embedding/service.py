--- conflicted
+++ resolved
@@ -16,11 +16,8 @@
     StageResolutionError,
     build_stage_factory,
 )
-<<<<<<< HEAD
-=======
 from Medical_KG_rev.orchestration.dagster.stages import create_default_pipeline_resource
 from Medical_KG_rev.orchestration.ledger import JobLedger
->>>>>>> 4607879c
 from Medical_KG_rev.orchestration.dagster.stages import create_stage_plugin_manager
 from Medical_KG_rev.orchestration.stages.contracts import (
     EmbeddingBatch,
@@ -37,13 +34,10 @@
 def _default_stage_factory() -> StageFactory:
     """Instantiate the default stage factory using registered adapters."""
 
-<<<<<<< HEAD
-=======
     adapter_manager = get_plugin_manager()
     pipeline_resource = create_default_pipeline_resource()
     job_ledger = JobLedger()
     return build_stage_factory(adapter_manager, pipeline_resource, job_ledger)
->>>>>>> 4607879c
     plugin_manager = create_stage_plugin_manager(get_plugin_manager())
     return StageFactory(plugin_manager)
 
