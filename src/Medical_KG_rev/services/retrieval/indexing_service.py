"""Indexing pipeline that orchestrates chunking, embedding, and indexing."""

from __future__ import annotations

from collections.abc import Mapping, Sequence
from dataclasses import dataclass

<<<<<<< HEAD
from Medical_KG_rev.services.embedding.service import EmbeddingRequest, EmbeddingWorker
from Medical_KG_rev.services.reranking.pipeline.cache import RerankCacheManager
=======
import structlog

from Medical_KG_rev.services.embedding.service import (
    EmbeddingRequest,
    EmbeddingVector,
    EmbeddingWorker,
)
>>>>>>> e2dff54e

from .chunking import Chunk, ChunkingOptions, ChunkingService
from .faiss_index import FAISSIndex
from .opensearch_client import OpenSearchClient


logger = structlog.get_logger(__name__)


@dataclass(slots=True)
class IndexingResult:
    document_id: str
    chunk_ids: Sequence[str]


class IndexingService:
    def __init__(
        self,
        chunking: ChunkingService,
        embedding_worker: EmbeddingWorker,
        opensearch: OpenSearchClient,
        faiss: FAISSIndex | None,
        chunk_index: str = "chunks",
        rerank_cache: RerankCacheManager | None = None,
    ) -> None:
        self.chunking = chunking
        self.embedding_worker = embedding_worker
        self.opensearch = opensearch
        self.faiss = faiss
        self.chunk_index = chunk_index
        self.rerank_cache = rerank_cache

    def index_document(
        self,
        tenant_id: str,
        document_id: str,
        text: str,
        metadata: Mapping[str, object] | None = None,
        chunk_options: ChunkingOptions | None = None,
        incremental: bool = False,
    ) -> IndexingResult:
        chunks = self.chunking.chunk(
            document_id,
            text,
            chunk_options,
            tenant_id=tenant_id,
        )
        if incremental:
            chunk_ids = [chunk.chunk_id for chunk in chunks]
            existing = self._existing_chunk_ids(chunk_ids)
            chunks = [chunk for chunk in chunks if chunk.chunk_id not in existing]
        if not chunks:
            return IndexingResult(document_id=document_id, chunk_ids=[])
        self._index_chunks(chunks, metadata)
<<<<<<< HEAD
        self._embed_and_index(tenant_id, chunks)
        if self.rerank_cache is not None:
            self.rerank_cache.invalidate(tenant_id, [document_id])
        return IndexingResult(document_id=document_id, chunk_ids=[chunk.id for chunk in chunks])
=======
        self._embed_and_index(tenant_id, chunks, metadata)
        return IndexingResult(document_id=document_id, chunk_ids=[chunk.chunk_id for chunk in chunks])
>>>>>>> e2dff54e

    def _index_chunks(self, chunks: Sequence[Chunk], metadata: Mapping[str, object] | None) -> None:
        documents = []
        for chunk in chunks:
            chunk_meta = getattr(chunk, "meta", None) or getattr(chunk, "metadata", {})
            doc = {
                "id": chunk.chunk_id,
                "text": chunk.body,
                "doc_id": chunk.doc_id,
                "granularity": chunk.granularity,
                "chunker": chunk.chunker,
            }
            doc.update(chunk_meta)
            if metadata:
                doc.update(metadata)
            documents.append(doc)
        self.opensearch.bulk_index(self.chunk_index, documents, id_field="id")

    def _embed_and_index(
        self,
        tenant_id: str,
        chunks: Sequence[Chunk],
        metadata: Mapping[str, object] | None,
    ) -> None:
        if self.faiss is None:
            return
        request = EmbeddingRequest(
            tenant_id=tenant_id,
            chunk_ids=[chunk.chunk_id for chunk in chunks],
            texts=[chunk.body for chunk in chunks],
            normalize=True,
            metadatas=chunk_metadata,
        )
        response = self.embedding_worker.run(request)
        dense_vectors = [vector for vector in response.vectors if vector.values]
        chunk_lookup = {chunk.chunk_id: chunk for chunk in chunks}
        for vector in dense_vectors:
            chunk = chunk_lookup.get(vector.id)
            if chunk is None:
                continue
            normalized = self._normalize_vector_payload(vector)
            if normalized is None:
                continue
            metadata = self._merge_metadata(chunk, vector, metadata)
            self.faiss.add(vector.id, normalized, metadata)

    def refresh(self) -> None:
        """Placeholder for compatibility with production implementation."""
        return None

    def _existing_chunk_ids(self, chunk_ids: Sequence[str]) -> set[str]:
        if self.faiss is not None:
            known = set(self.faiss.ids)
            return {chunk_id for chunk_id in chunk_ids if chunk_id in known}
        logger.info(
            "retrieval.indexing.incremental_fallback",
            reason="faiss_unavailable",
            chunk_ids=len(chunk_ids),
        )
        existing: set[str] = set()
        for chunk_id in chunk_ids:
            if self.opensearch.has_document(self.chunk_index, chunk_id):
                existing.add(chunk_id)
        return existing

    def _normalize_vector_payload(self, vector: EmbeddingVector) -> list[float] | None:
        values = vector.values
        if values is None or self.faiss is None:
            return None
        floats = [float(value) for value in values]
        if len(floats) < self.faiss.dimension:
            floats.extend([0.0] * (self.faiss.dimension - len(floats)))
        elif len(floats) > self.faiss.dimension:
            floats = floats[: self.faiss.dimension]
        return floats

    def _merge_metadata(
        self,
        chunk: Chunk,
        vector: EmbeddingVector,
        request_metadata: Mapping[str, object] | None,
    ) -> dict[str, object]:
        metadata = dict(chunk.meta)
        metadata.setdefault("text", chunk.body)
        metadata.setdefault("granularity", chunk.granularity)
        metadata.setdefault("chunker", chunk.chunker)
        if request_metadata:
            metadata.update(request_metadata)
        metadata.update(vector.metadata)
        metadata.setdefault("model", vector.model)
        metadata.setdefault("namespace", vector.namespace)
        metadata.setdefault("vector_kind", vector.kind)
        return metadata<|MERGE_RESOLUTION|>--- conflicted
+++ resolved
@@ -5,18 +5,8 @@
 from collections.abc import Mapping, Sequence
 from dataclasses import dataclass
 
-<<<<<<< HEAD
 from Medical_KG_rev.services.embedding.service import EmbeddingRequest, EmbeddingWorker
 from Medical_KG_rev.services.reranking.pipeline.cache import RerankCacheManager
-=======
-import structlog
-
-from Medical_KG_rev.services.embedding.service import (
-    EmbeddingRequest,
-    EmbeddingVector,
-    EmbeddingWorker,
-)
->>>>>>> e2dff54e
 
 from .chunking import Chunk, ChunkingOptions, ChunkingService
 from .faiss_index import FAISSIndex
@@ -71,15 +61,10 @@
         if not chunks:
             return IndexingResult(document_id=document_id, chunk_ids=[])
         self._index_chunks(chunks, metadata)
-<<<<<<< HEAD
         self._embed_and_index(tenant_id, chunks)
         if self.rerank_cache is not None:
             self.rerank_cache.invalidate(tenant_id, [document_id])
         return IndexingResult(document_id=document_id, chunk_ids=[chunk.id for chunk in chunks])
-=======
-        self._embed_and_index(tenant_id, chunks, metadata)
-        return IndexingResult(document_id=document_id, chunk_ids=[chunk.chunk_id for chunk in chunks])
->>>>>>> e2dff54e
 
     def _index_chunks(self, chunks: Sequence[Chunk], metadata: Mapping[str, object] | None) -> None:
         documents = []
