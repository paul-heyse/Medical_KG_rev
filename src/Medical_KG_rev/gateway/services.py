--- conflicted
+++ resolved
@@ -9,22 +9,16 @@
 from typing import Any
 
 import structlog
-<<<<<<< HEAD
 from Medical_KG_rev.chunking.exceptions import InvalidDocumentError
-=======
 from aiolimiter import AsyncLimiter
 from pybreaker import CircuitBreaker
->>>>>>> 41192f27
 
 from ..adapters import AdapterDomain, AdapterPluginManager, get_plugin_manager
 from ..adapters.plugins.models import AdapterRequest
 
 from ..kg import ShaclValidator, ValidationError
 from ..auth.scopes import Scopes
-<<<<<<< HEAD
-=======
 from ..observability.events import record_business_event
->>>>>>> 41192f27
 from ..observability.metrics import observe_job_duration
 from ..config.settings import get_settings
 from ..orchestration import (
@@ -37,10 +31,7 @@
     PipelineConfigLoader,
     ResiliencePolicyLoader,
     StageFactory,
-<<<<<<< HEAD
-=======
     build_stage_factory,
->>>>>>> 41192f27
     create_stage_plugin_manager,
     submit_to_dagster,
 )
@@ -62,7 +53,6 @@
 from ..services.embedding.registry import EmbeddingModelRegistry
 from ..services.embedding.telemetry import EmbeddingTelemetry, StandardEmbeddingTelemetry
 from ..services.retrieval.chunking import ChunkingService
-<<<<<<< HEAD
 from ..services.retrieval.chunking_command import ChunkCommand
 from .chunking import ChunkingErrorTranslator
 from ..utils.errors import ProblemDetail as PipelineProblemDetail
@@ -71,7 +61,6 @@
 from Medical_KG_rev.embeddings.ports import (
     EmbeddingRecord,
     EmbeddingRequest as AdapterEmbeddingRequest,
-=======
 from ..utils.errors import ProblemDetail as PipelineProblemDetail
 from ..validation import UCUMValidator
 from ..validation.fhir import FHIRValidationError, FHIRValidator
@@ -85,7 +74,6 @@
     EmbeddingRequest as CoordinatorEmbeddingRequest,
     EmbeddingResult,
     JobLifecycleManager,
->>>>>>> 41192f27
 )
 from .models import (
     AdapterConfigSchemaView,
@@ -142,15 +130,12 @@
 
 def _build_stage_factory(
     manager: AdapterPluginManager | None = None,
-<<<<<<< HEAD
-=======
     ledger: JobLedger | None = None,
 ) -> StageFactory:
     adapter_manager = manager or get_plugin_manager()
     job_ledger = ledger or JobLedger()
     pipeline_resource = create_default_pipeline_resource()
     return build_stage_factory(adapter_manager, pipeline_resource, job_ledger)
->>>>>>> 41192f27
     *,
     job_ledger: JobLedger | None = None,
 ) -> StageFactory:
@@ -186,25 +171,19 @@
     embedding_persister: EmbeddingPersister | None = None
     embedding_persister_settings: PersisterRuntimeSettings | None = None
     embedding_telemetry: EmbeddingTelemetry | None = None
-<<<<<<< HEAD
-=======
     job_lifecycle: JobLifecycleManager | None = None
     chunking_coordinator: ChunkingCoordinator | None = None
     embedding_coordinator: EmbeddingCoordinator | None = None
->>>>>>> 41192f27
 
     def __post_init__(self) -> None:
         self.job_lifecycle = JobLifecycleManager(self.ledger, self.events)
         if self.stage_factory is None:
-<<<<<<< HEAD
             self.stage_factory = _build_stage_factory(
                 self.adapter_manager,
                 job_ledger=self.ledger,
             )
-=======
             self.stage_factory = _build_stage_factory(self.adapter_manager, self.ledger)
             
->>>>>>> 41192f27
         if self.chunker is None:
             self.chunker = ChunkingService(stage_factory=self.stage_factory)
         if self.chunking_error_translator is None:
@@ -231,8 +210,6 @@
                 settings=settings,
             )
             self.embedding_persister_settings = settings
-<<<<<<< HEAD
-=======
         if self.chunking_coordinator is None:
             self.chunking_coordinator = ChunkingCoordinator(
                 lifecycle=self.job_lifecycle,
@@ -255,7 +232,6 @@
                 telemetry=self.embedding_telemetry,
                 config=self._build_coordinator_config("embedding", retry_attempts=4),
             )
->>>>>>> 41192f27
 
     # ------------------------------------------------------------------
     # Internal helpers
@@ -279,8 +255,6 @@
         )
         return policy
 
-<<<<<<< HEAD
-=======
     def _build_coordinator_config(self, name: str, *, retry_attempts: int = 3) -> CoordinatorConfig:
         return CoordinatorConfig(
             name=name,
@@ -291,7 +265,6 @@
             limiter=AsyncLimiter(10, 1),
         )
 
->>>>>>> 41192f27
     def _convert_problem(self, problem: PipelineProblemDetail) -> ProblemDetail:
         payload = problem.to_response()
         extensions = payload.pop("extra", {})
@@ -557,7 +530,6 @@
         return result
 
     def chunk_document(self, request: ChunkRequest) -> Sequence[DocumentChunk]:
-<<<<<<< HEAD
         job_id = self._new_job(request.tenant_id, "chunk")
         options_payload = request.options if isinstance(request.options, dict) else {}
         raw_text = options_payload.get("text") if isinstance(options_payload.get("text"), str) else None
@@ -606,7 +578,6 @@
         return chunks
 
     def embed(self, request: EmbedRequest) -> EmbeddingResponse:
-=======
         if self.chunking_coordinator is None:
             raise RuntimeError("Chunking coordinator not initialised")
 
@@ -633,7 +604,6 @@
     def embed(self, request: EmbedRequest) -> EmbeddingResponse:
         if self.embedding_coordinator is None:
             raise RuntimeError("Embedding coordinator not initialised")
->>>>>>> 41192f27
         if self.namespace_registry is None or self.namespace_policy is None or self.embedding_persister is None:
             raise RuntimeError("Embedding components not initialised")
 
@@ -1404,11 +1374,8 @@
         adapter_manager = get_plugin_manager()
         _pipeline_loader = PipelineConfigLoader()
         _resilience_loader = ResiliencePolicyLoader()
-<<<<<<< HEAD
-=======
         pipeline_resource = create_default_pipeline_resource()
         _stage_factory = build_stage_factory(adapter_manager, pipeline_resource, _ledger)
->>>>>>> 41192f27
         stage_plugin_manager = create_stage_plugin_manager(
             adapter_manager,
             job_ledger=_ledger,
