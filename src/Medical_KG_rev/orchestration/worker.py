--- conflicted
+++ resolved
@@ -165,7 +165,6 @@
         tenant_id = payload.get("tenant_id")
         if not job_id or not tenant_id:
             return
-<<<<<<< HEAD
         otel_token = None
         if _TRACE_PROPAGATOR and otel_attach and message.headers:
             try:  # pragma: no cover - optional telemetry
@@ -173,8 +172,6 @@
                 otel_token = otel_attach(otel_ctx)
             except Exception:
                 otel_token = None
-=======
->>>>>>> d126f7eb
         correlation = message.headers.get("x-correlation-id") if message.headers else None
         if correlation or payload.get("correlation_id"):
             correlation_id = correlation or str(payload.get("correlation_id"))
@@ -212,14 +209,11 @@
             self._handle_success(job_id, result, message, correlation_id)
         finally:
             reset_correlation_id(token)
-<<<<<<< HEAD
             if otel_token and otel_detach:  # pragma: no cover - optional telemetry
                 try:
                     otel_detach(otel_token)
                 except Exception:
                     pass
-=======
->>>>>>> d126f7eb
 
     def _handle_success(
         self,
@@ -249,7 +243,6 @@
             payload.setdefault("job_id", job_id)
             payload.setdefault("tenant_id", context.tenant_id)
             headers = {"x-correlation-id": correlation_id or context.correlation_id}
-<<<<<<< HEAD
             if _TRACE_PROPAGATOR:  # pragma: no cover - optional telemetry
                 carrier: dict[str, str] = {}
                 try:
@@ -257,8 +250,6 @@
                 except Exception:
                     carrier = {}
                 headers.update({key.lower(): value for key, value in carrier.items()})
-=======
->>>>>>> d126f7eb
             self.kafka.publish(
                 self.output_topic,
                 payload,
