# Design: Clinical-Aware Parsing, Chunking & Normalization

## Context

The existing chunking/parsing architecture has evolved organically, resulting in:

- **8 custom chunking implementations** with overlapping logic
- **3 separate sentence splitters** (syntactic, semantic, biomedical-aware)
- **PDF parsing ambiguity** (MinerU vs Docling vs bespoke logic)
- **Inconsistent provenance** (offsets, section labels, table handling vary by source)
- **No clear clinical structure awareness** (IMRaD, LOINC, registry outcomes not explicitly modeled)

This creates technical debt and quality issues: chunks split mid-sentence, tables fractured, clinical boundaries ignored, provenance incomplete. The system needs a **unified architecture** that:

1. Respects clinical document structure via **profiles**
2. Delegates to proven libraries (LangChain, LlamaIndex, HuggingFace)
3. Enforces **MinerU two-phase gate** for PDFs (no CPU fallbacks)
4. Produces **span-grounded chunks** with complete provenance

## Goals / Non-Goals

### Goals

- **Single Chunking Interface**: `ChunkerPort` protocol for all strategies
- **Profile-Based Chunking**: Declarative clinical domain rules (IMRaD, Registry, SPL, Guideline)
- **Library Delegation**: Replace 8 custom chunkers with LangChain/LlamaIndex/HuggingFace wrappers
- **MinerU Gate Enforcement**: Explicit two-phase PDF workflow (`pdf_downloaded` → `pdf_ir_ready` → `postpdf-start`)
- **Span Provenance**: Every chunk has `doc_id`, `char_offsets`, `section_label`, `intent_hint`, `page_bbox`
- **Table Fidelity**: Preserve HTML when rectangularization uncertain
- **Codebase Reduction**: ≥40% reduction in chunking/parsing code

### Non-Goals

- **Not** adding new embedding or retrieval stages (separate proposals)
- **Not** changing IR schema (Document/Block/Section structure remains)
- **Not** supporting Docling for PDF OCR (MinerU is the only prod path)
- **Not** preserving legacy chunking APIs (hard cutover, no compatibility shims)

## Decisions

### Decision 1: ChunkerPort Protocol + Runtime Registry

**What**: Single interface for all chunking strategies, discovered at runtime

```python
# src/Medical_KG_rev/services/chunking/port.py
from typing import Protocol

class ChunkerPort(Protocol):
    """Unified interface for all chunking strategies."""

    def chunk(self, document: Document, profile: str) -> list[Chunk]:
        """
        Chunk a document according to a named profile.

        Args:
            document: IR Document with blocks, sections, tables
            profile: Named profile (e.g., "pmc-imrad", "ctgov-registry")

        Returns:
            List of chunks with complete provenance
        """
        ...

# Runtime registry
CHUNKER_REGISTRY: dict[str, Type[ChunkerPort]] = {}

def register_chunker(name: str, implementation: Type[ChunkerPort]):
    """Register a chunker implementation."""
    CHUNKER_REGISTRY[name] = implementation

def get_chunker(profile: str) -> ChunkerPort:
    """Get chunker for a profile."""
    profile_config = load_profile(profile)
    chunker_class = CHUNKER_REGISTRY[profile_config.chunker_type]
    return chunker_class(profile_config)
```

**Why**:

- **Pluggability**: Add new strategies without modifying existing code
- **Testability**: Mock `ChunkerPort` for unit tests, swap implementations easily
- **Discovery**: Runtime registry allows dynamic configuration per profile
- **Type Safety**: Protocol ensures all implementations have correct signature

**Alternatives Considered**:

- **Abstract Base Class**: More rigid, harder to mock, less idiomatic for protocols
- **Function-based**: Would work but lose stateful benefits (cached tokenizers, etc.)

**Trade-offs**:

- **+** Clean separation of concerns, easy to test
- **+** Profiles can mix and match chunker implementations
- **-** Runtime registry requires initialization order discipline

---

### Decision 2: Profile-Based Clinical Domain Awareness

**What**: Declarative YAML profiles that encode domain-specific chunking rules

```yaml
# config/chunking/profiles/pmc-imrad.yaml
name: pmc-imrad
domain: literature
chunker_type: langchain_recursive  # or "llamaindex_sentence_window"
target_tokens: 450
overlap_tokens: 50
respect_boundaries:
  - heading  # Never split across IMRaD section boundaries
  - figure_caption
  - table
sentence_splitter: huggingface  # or "syntok"
preserve_tables_as_html: true
filters:
  - drop_boilerplate
  - exclude_references
  - deduplicate_page_furniture
metadata:
  section_label_source: "imrad_heading"  # Where to get section labels
  intent_hints:
    Introduction: narrative
    Methods: narrative
    Results: outcome
    Discussion: narrative
```

**Why**:

- **Clinical Structure**: Profiles explicitly model IMRaD, LOINC sections, registry outcomes, guideline recommendations
- **Reproducibility**: Same profile → same chunking behavior across runs
- **Experimentation**: Tune profiles without code changes
- **Multi-Source**: Single document can be chunked with different profiles for different use cases

**Alternatives Considered**:

- **Hardcoded per-source logic**: Less flexible, harder to tune, couples chunking to adapters
- **Single global config**: Doesn't respect domain-specific structure (PMC vs CT.gov very different)

**Trade-offs**:

- **+** Declarative, easy to understand and tune
- **+** Profiles can be versioned and tested independently
- **-** Requires profile management (YAML files, validation)
- **-** Initial profiles may need iteration based on downstream quality

---

### Decision 3: Library Delegation Strategy

**What**: Replace all custom chunkers with thin wrappers around proven libraries

| Library | Use Case | Replaces |
|---------|----------|----------|
| **langchain-text-splitters** | Default recursive character/token splitting | `CustomSplitter`, `RecursiveSplitter` |
| **LlamaIndex node parsers** | Sentence/semantic-window chunking for coherence | `SemanticSplitter`, `CoherenceSplitter` |
| **HuggingFace** | Biomedical-aware sentence segmentation | `BiomedicalSentenceSplitter` |
| **syntok** | Fast, robust sentence splitting (non-biomedical) | `SimpleSentenceSplitter` |
| **transformers / tiktoken** | Token counting aligned with Qwen3 | Custom tokenizers |
| **unstructured** | XML/HTML parsing (non-PDF) | `XMLParser`, `HTMLParser` |

**Implementation Example** (LangChain wrapper):

```python
# src/Medical_KG_rev/services/chunking/wrappers/langchain_splitter.py
from langchain_text_splitters import RecursiveCharacterTextSplitter
from transformers import AutoTokenizer

class LangChainChunker:
    def __init__(self, profile: Profile):
        self.profile = profile
        self.tokenizer = AutoTokenizer.from_pretrained("Qwen/Qwen2.5-Coder-1.5B")
        self.splitter = RecursiveCharacterTextSplitter(
            chunk_size=profile.target_tokens * 4,  # Approximate tokens→chars
            chunk_overlap=profile.overlap_tokens * 4,
            length_function=self._count_tokens,
            separators=["\n\n", "\n", ". ", " ", ""]
        )

    def _count_tokens(self, text: str) -> int:
        """Count tokens using Qwen tokenizer."""
        return len(self.tokenizer.encode(text))

    def chunk(self, document: Document, profile: str) -> list[Chunk]:
        """Chunk document respecting profile boundaries."""
        # 1. Apply filters
        filtered_blocks = self._apply_filters(document.blocks)

        # 2. Group by respect_boundaries (e.g., heading, table)
        boundary_groups = self._group_by_boundaries(filtered_blocks)

        # 3. Chunk each group independently
        chunks = []
        for group in boundary_groups:
            group_text = "\n\n".join(block.text for block in group)
            split_texts = self.splitter.split_text(group_text)

            # 4. Map back to char offsets
            for split_text in split_texts:
                chunk = self._create_chunk(split_text, group)
                chunks.append(chunk)

        return chunks
```

**Why**:

- **Proven Quality**: LangChain/LlamaIndex battle-tested on millions of documents
- **Community Support**: Active maintenance, bug fixes, feature additions
- **Reduced Maintenance**: We don't maintain splitting logic, only wrappers
- **Consistency**: Industry-standard behavior for splitting, not bespoke rules

**Alternatives Considered**:

- **Keep custom chunkers, add tests**: Still high maintenance burden, no community support
- **Single library (e.g., only LangChain)**: Doesn't cover all use cases (sentence windows need LlamaIndex)

**Trade-offs**:

- **+** Massive reduction in code (43% fewer lines)
- **+** Leverage community improvements without effort
- **-** Dependency on external libraries (version management)
- **-** Some profile-specific logic still needed (boundary detection)

---

### Decision 4: MinerU Two-Phase Gate Enforcement

**What**: Explicit, manual gate for PDF processing with no automatic resume

```python
# PDF processing flow
def submit_pdf_job(job_id: str, pdf_url: str):
    # 1. Download PDF
    pdf_content = download_pdf(pdf_url)
    ledger.update(job_id, pdf_downloaded=True)

    # 2. Submit to MinerU (GPU-only)
    try:
        mineru_result = mineru_service.process_pdf(pdf_content)
        ir_document = convert_mineru_to_ir(mineru_result)
        store_ir(job_id, ir_document)
        ledger.update(job_id, pdf_ir_ready=True)
    except GpuNotAvailableError:
        ledger.update(job_id, status="mineru_failed", error="GPU unavailable")
        raise  # FAIL FAST, no CPU fallback
    except MineruProcessingError as e:
        ledger.update(job_id, status="mineru_failed", error=str(e))
        raise

    # 3. HALT - wait for explicit postpdf-start trigger
    # (No automatic progression to chunking/embedding)

def trigger_postpdf_start(job_id: str):
    """Explicitly resume PDF processing after MinerU."""
    # Validate ledger state
    entry = ledger.get(job_id)
    if not entry.pdf_ir_ready:
        raise ValueError(f"Job {job_id} not ready for postpdf-start (state: {entry.status})")

    # Mark postpdf started
    ledger.update(job_id, postpdf_start_triggered=True)

    # Resume pipeline: chunking → embedding → indexing
    resume_pipeline(job_id, start_stage="chunk")
```

**Gateway API**:

```http
POST /v1/jobs/{job_id}/postpdf-start
Authorization: Bearer {token}

Response:
{
  "data": {
    "type": "Job",
    "id": "job-abc123",
    "attributes": {
      "status": "chunking",
      "postpdf_start_triggered_at": "2025-10-07T14:30:00Z"
    }
  }
}
```

**Why**:

- **Manual Control**: Team can inspect MinerU output before proceeding (quality check)
- **GPU Policy**: Explicit fail-fast on GPU unavailability, no silent CPU fallbacks
- **Audit Trail**: Ledger records who/when triggered `postpdf-start`
- **Failure Isolation**: MinerU failures don't cascade to chunking/embedding

**Alternatives Considered**:

- **Automatic resume**: Simpler but loses control, no quality check opportunity
- **Approval workflow**: Could add but adds complexity; explicit trigger sufficient

**Trade-offs**:

- **+** Full control over PDF processing progression
- **+** Prevents silent quality degradation (bad OCR → bad chunks)
- **-** Requires manual step (or scheduled automation)
- **-** Potential for jobs to stall if `postpdf-start` forgotten

**Mitigation**:

- Add Dagster sensor that auto-triggers `postpdf-start` after configurable delay (e.g., 5 minutes)
- Add Dagster UI shortcuts for bulk `postpdf-start` operations
- Alert on jobs stuck in `pdf_ir_ready` for >1 hour

---

### Decision 5: Docling Scope Limitation (Non-PDF Only)

**What**: Keep Docling for HTML/XML/text normalization, **exclude from PDF OCR path**

**Docling Allowed Use Cases**:

1. HTML guideline normalization (non-OCR)
2. XML parsing as alternative to `unstructured` (developer choice)
3. Local experiments in non-GPU environments
4. Text document cleaning (non-PDF)

**Docling Forbidden Use Cases**:

1. ❌ PDF OCR (MinerU is the only prod path)
2. ❌ CPU fallback for MinerU failures
3. ❌ Any GPU-mandatory processing stage

**Implementation** (validation guard):

```python
# src/Medical_KG_rev/services/parsing/docling_parser.py
class DoclingParser:
    ALLOWED_FORMATS = ["html", "xml", "txt"]

    def parse(self, content: bytes, format: str) -> Document:
        if format == "pdf":
            raise ValueError(
                "Docling cannot be used for PDF parsing in production. "
                "Use MinerU for PDF OCR (GPU-only policy)."
            )

        if format not in self.ALLOWED_FORMATS:
            raise ValueError(f"Docling only supports {self.ALLOWED_FORMATS}, got {format}")

        # Proceed with HTML/XML/text parsing
        ...
```

**Why**:

- **GPU Policy Adherence**: Prevents accidental CPU fallbacks for PDFs
- **Clear Boundaries**: Docling for non-OCR, MinerU for OCR (no ambiguity)
- **Flexibility**: Docling still useful for HTML/XML, just not PDFs

**Alternatives Considered**:

- **Remove Docling entirely**: Too restrictive, loses value for HTML/XML use cases
- **Allow Docling for PDFs in dev**: Creates confusion, risk of prod leakage

**Trade-offs**:

- **+** Clear separation: MinerU (PDFs) vs Docling (HTML/XML/text)
- **+** Prevents policy violations
- **-** Requires documentation to clarify Docling scope

---

### Decision 6: Chunk Schema with Complete Provenance

**What**: Every chunk carries complete metadata for span-grounded extraction

```python
# src/Medical_KG_rev/services/chunking/models.py
from pydantic import BaseModel, Field

class Chunk(BaseModel):
    """A chunk of text from a document with complete provenance."""

    # Identity
    chunk_id: str = Field(description="Unique chunk identifier")
    doc_id: str = Field(description="Source document ID")

    # Content
    text: str = Field(description="Chunk text content")
    char_offsets: tuple[int, int] = Field(description="Start/end char offsets in source document")

    # Clinical Structure
    section_label: str = Field(description="Clinical section (e.g., 'Methods', 'LOINC:34089-3')")
    intent_hint: str = Field(description="Chunk purpose: 'narrative', 'eligibility', 'outcome', 'ae', 'dose'")

    # PDF Provenance (optional)
    page_bbox: dict | None = Field(default=None, description="Page number + bounding box for PDFs")

    # Metadata
    metadata: dict[str, Any] = Field(
        default_factory=dict,
        description="Additional metadata: source_system, chunking_profile, chunker_version, created_at"
    )

    # Table Handling
    is_unparsed_table: bool = Field(default=False, description="True if table HTML preserved due to uncertainty")
    table_html: str | None = Field(default=None, description="Original table HTML if unparsed")
```

**Required Metadata** (always present):

- `source_system`: "pmc", "ctgov", "dailymed", "guideline"
- `chunking_profile`: "pmc-imrad", "ctgov-registry", etc.
- `chunker_version`: "langchain-v0.2.0", "llamaindex-v0.10.0"
- `created_at`: ISO 8601 timestamp

**Why**:

- **Span-Grounded Extraction**: Char offsets enable linking extractions to source text
- **Clinical Routing**: `section_label` and `intent_hint` guide retrieval and extraction
- **Reproducibility**: `chunking_profile` and `chunker_version` enable A/B testing
- **Audit Trail**: Complete provenance for compliance and debugging

**Alternatives Considered**:

- **Minimal schema** (just text + doc_id): Loses provenance, breaks span grounding
- **Separate metadata store**: Adds complexity, risks orphaned records

**Trade-offs**:

- **+** Complete provenance enables advanced features (span highlighting, SHACL validation)
- **+** Clinical structure (section_label, intent_hint) improves retrieval relevance
- **-** Larger storage footprint (metadata adds ~200 bytes per chunk)

---

## Risks / Trade-offs

### Risk 1: Profile Tuning Complexity

**Risk**: Initial profiles may not produce optimal chunk quality for downstream tasks

**Mitigation**:

- Start with conservative defaults (450 tokens, 50 overlap, respect major boundaries)
- Monitor downstream metrics: retrieval Recall@10, extraction F1, KG completeness
- Iterate profiles based on quantitative feedback
- Version profiles in Git (e.g., `pmc-imrad-v2.yaml`) for reproducibility

<<<<<<< HEAD
### Risk 2: Hugging Face Tokenizer Availability

**Risk**: Environments without the configured Hugging Face tokenizer may fall back to heuristic splitting, degrading accuracy

**Mitigation**:

- Document the `MEDICAL_KG_SENTENCE_MODEL` requirement in deployment guides
- Bundle tokenizer download in `scripts/install_chunking_dependencies.sh`
- Validate availability via `scripts/check_chunking_dependencies.py` before release
- Provide syntok as a high-throughput fallback for less sensitive domains
=======
### Risk 2: HuggingFace Model Performance Overhead

**Risk**: Transformer-based sentence segmentation is 5-10x slower than syntok, may bottleneck high-volume ingestion

**Mitigation**:

- Use syntok for high-throughput batches (e.g., bulk PMC ingestion)
- Use HuggingFace models only when biomedical sentence boundaries are critical (e.g., Methods→Results transitions)
- Profile-level flag: `sentence_splitter: syntok` vs `sentence_splitter: huggingface`
- Benchmark both on representative corpus, choose based on quality/speed trade-off
>>>>>>> 2a47847f

### Risk 3: MinerU Gate Requires Workflow Changes

**Risk**: Team must learn explicit `postpdf-start` workflow (not automatic)

**Mitigation**:

- Document workflow in runbook: `docs/runbooks/mineru-two-phase-gate.md`
- Add Dagster UI shortcuts for common operations
- Implement auto-trigger sensor (configurable delay, e.g., 5 minutes after `pdf_ir_ready`)
- Alert on jobs stuck in `pdf_ir_ready` state for >1 hour

### Risk 4: Library Version Management

<<<<<<< HEAD
**Risk**: LangChain/LlamaIndex/Hugging Face may introduce breaking changes in future versions
=======
**Risk**: LangChain/LlamaIndex/HuggingFace may introduce breaking changes in future versions
>>>>>>> 2a47847f

**Mitigation**:

- Pin exact versions in `requirements.txt` (no `^` or `~`)
- Test upgrades in staging before production
- Maintain test suite with golden outputs (detect regressions immediately)
- Version chunker implementations alongside profiles (e.g., `langchain-v0.2.0`)

---

## Migration Plan

### Phase 1: Build New Architecture (Week 1-2)

**Day 1-3**: Foundation

<<<<<<< HEAD
- [ ] Install dependencies (langchain-text-splitters, llama-index-core, transformers, syntok, unstructured, pydantic)
=======
- [ ] Install dependencies (langchain-text-splitters, llama-index-core, sentence-transformers, syntok, unstructured)
>>>>>>> 2a47847f
- [ ] Create `ChunkerPort` interface + runtime registry
- [ ] Define `Chunk` Pydantic model with provenance fields

**Day 4-7**: Library Wrappers

- [ ] Implement `LangChainChunker` (recursive character/token splitting)
- [ ] Implement `LlamaIndexChunker` (sentence window)
- [ ] Implement `HuggingFaceSentenceSegmenter`
- [ ] Implement `SyntokSentenceSegmenter`
- [ ] Implement `UnstructuredParser` (XML/HTML)

**Day 8-10**: Profiles

- [ ] Create 4 profile YAML files (IMRaD, Registry, SPL, Guideline)
- [ ] Implement profile loader with Pydantic validation
- [ ] Wire profiles to chunker registry

**Day 11-14**: Atomic Deletions

- [ ] **Commit 1**: Add ChunkerPort + delete `custom_splitters.py` (8 custom chunkers)
- [ ] **Commit 2**: Add LangChain wrapper + delete `semantic_splitter.py`, `sliding_window.py`
<<<<<<< HEAD
- [ ] **Commit 3**: Add Hugging Face/syntok wrappers + delete `sentence_splitters.py`
=======
- [ ] **Commit 3**: Add HuggingFace/syntok wrappers + delete `sentence_splitters.py`
>>>>>>> 2a47847f
- [ ] **Commit 4**: Add unstructured wrapper + delete `xml_parser.py`
- [ ] **Commit 5**: Harden MinerU gate + delete `pdf_parser.py`
- [ ] **Commit 6**: Add profiles + delete adapter `.split_document()` methods
- [ ] **Commit 7**: Update all imports, delete legacy tests

### Phase 2: Integration Testing (Week 3-4)

**Day 15-18**: Profile Validation

- [ ] Test PMC articles (10 samples) with `pmc-imrad` profile
- [ ] Test CT.gov studies (10 samples) with `ctgov-registry` profile
- [ ] Test SPL labels (10 samples) with `spl-label` profile
- [ ] Test guidelines (5 samples) with `guideline` profile
- [ ] Validate: char offsets accurate, section labels correct, tables preserved

**Day 19-21**: MinerU Two-Phase Gate

- [ ] Test 3 PDFs end-to-end: download → MinerU → `pdf_ir_ready` → `postpdf-start` → chunking
- [ ] Test MinerU failure handling (GPU unavailable, processing error)
- [ ] Verify no CPU fallbacks
- [ ] Test Dagster sensor for `postpdf-start` auto-trigger

**Day 22-28**: Quality & Performance

- [ ] Benchmark chunking throughput (should be ≥100 docs/sec for non-PDF)
- [ ] Compare chunk quality before/after (manual inspection of 50 chunks)
- [ ] Validate downstream retrieval unchanged (Recall@10, P95 latency)
- [ ] Measure codebase reduction (≥40% target)

### Phase 3: Production Deployment (Week 5-6)

**Day 29-32**: Deployment

- [ ] Merge feature branch to main (no legacy code remains)
- [ ] Deploy to production
- [ ] Monitor chunk quality metrics for 48 hours
- [ ] Monitor MinerU gate behavior (`pdf_ir_ready` → `postpdf-start` latency)

**Day 33-35**: Validation & Rollback Readiness

- [ ] Verify all 4 profiles producing expected chunk structure
- [ ] Verify span grounding: sample 100 chunks, validate char offsets
- [ ] Verify table fidelity: sample 50 table chunks, check HTML preservation
- [ ] Emergency rollback plan: revert entire feature branch if critical issues

**Day 36-42**: Stabilization

- [ ] Address any profile tuning needs based on downstream feedback
- [ ] Document lessons learned
- [ ] Conduct retrospective
- [ ] Finalize `CODEBASE_REDUCTION_REPORT.md`

---

## Configuration Management

### Profile YAML Schema

```yaml
# Profile configuration schema
name: str  # Unique profile identifier
domain: str  # "literature", "registry", "label", "guideline"
chunker_type: str  # "langchain_recursive", "llamaindex_sentence_window"
target_tokens: int  # Target chunk size in tokens (e.g., 450)
overlap_tokens: int  # Overlap between chunks (e.g., 50)
respect_boundaries: list[str]  # ["heading", "table", "figure_caption", "section"]
sentence_splitter: str  # "huggingface" or "syntok"
preserve_tables_as_html: bool  # true to keep HTML when uncertain
filters: list[str]  # ["drop_boilerplate", "exclude_references", "deduplicate_page_furniture"]
metadata:
  section_label_source: str  # Where to extract section labels
  intent_hints: dict[str, str]  # Map section names to intent hints
```

### Profile Loading

```python
# src/Medical_KG_rev/services/chunking/profiles/loader.py
from pathlib import Path
import yaml
from pydantic import BaseModel, Field, validator

class ProfileConfig(BaseModel):
    name: str
    domain: str
    chunker_type: str
    target_tokens: int = 512
    overlap_tokens: int = 50
    respect_boundaries: list[str] = Field(default_factory=list)
    sentence_splitter: str = "syntok"
    preserve_tables_as_html: bool = True
    filters: list[str] = Field(default_factory=list)
    metadata: dict = Field(default_factory=dict)

    @validator("chunker_type")
    def validate_chunker_type(cls, v):
        allowed = ["langchain_recursive", "llamaindex_sentence_window"]
        if v not in allowed:
            raise ValueError(f"chunker_type must be one of {allowed}")
        return v

def load_profile(name: str) -> ProfileConfig:
    """Load and validate a profile from YAML."""
    profile_path = Path(f"config/chunking/profiles/{name}.yaml")
    if not profile_path.exists():
        raise FileNotFoundError(f"Profile not found: {name}")

    with open(profile_path) as f:
        data = yaml.safe_load(f)

    return ProfileConfig(**data)
```

---

## Observability & Monitoring

### Metrics

```python
# src/Medical_KG_rev/services/chunking/metrics.py
from prometheus_client import Counter, Histogram, Gauge

# Chunking metrics
CHUNKING_DOCUMENTS_TOTAL = Counter(
    "chunking_documents_total",
    "Total documents chunked",
    ["profile", "source_system"]
)

CHUNKING_DURATION_SECONDS = Histogram(
    "chunking_duration_seconds",
    "Chunking duration",
    ["profile", "source_system"]
)

CHUNKING_CHUNKS_PER_DOCUMENT = Histogram(
    "chunking_chunks_per_document",
    "Number of chunks produced per document",
    ["profile", "source_system"]
)

CHUNKING_FAILURES_TOTAL = Counter(
    "chunking_failures_total",
    "Chunking failures",
    ["profile", "error_type"]
)

# MinerU gate metrics
MINERU_GATE_WAITING_TOTAL = Gauge(
    "mineru_gate_waiting_total",
    "Jobs waiting at MinerU gate (pdf_ir_ready)"
)

POSTPDF_START_TRIGGERED_TOTAL = Counter(
    "postpdf_start_triggered_total",
    "postpdf-start triggers",
    ["trigger_source"]  # "manual", "auto_sensor", "api"
)
```

### CloudEvents

```python
# Chunking lifecycle events
{
  "specversion": "1.0",
  "type": "medical_kg.chunking.started",
  "source": "/chunking/pmc-imrad",
  "id": "chunk-job-abc123",
  "time": "2025-10-07T14:30:00Z",
  "data": {
    "job_id": "job-abc123",
    "doc_id": "pmc:PMC8675309",
    "profile": "pmc-imrad",
    "source_system": "pmc"
  }
}

{
  "type": "medical_kg.chunking.completed",
  "data": {
    "job_id": "job-abc123",
    "doc_id": "pmc:PMC8675309",
    "profile": "pmc-imrad",
    "chunks_produced": 42,
    "duration_seconds": 2.5,
    "avg_chunk_tokens": 438
  }
}

{
  "type": "medical_kg.mineru.gate.waiting",
  "data": {
    "job_id": "job-def456",
    "doc_id": "pmc:PMC1234567",
    "pdf_ir_ready_at": "2025-10-07T14:28:00Z",
    "waiting_duration_seconds": 120
  }
}

{
  "type": "medical_kg.postpdf.start.triggered",
  "data": {
    "job_id": "job-def456",
    "trigger_source": "auto_sensor",
    "triggered_by": "dagster-sensor",
    "triggered_at": "2025-10-07T14:30:00Z"
  }
}
```

---

## Testing Strategy

### Unit Tests (50 tests, ≥90% coverage)

**ChunkerPort** (5 tests):

- Protocol compliance check
- Registry registration/retrieval
- Profile not found error
- Invalid profile validation
- Chunk schema validation

**Profiles** (12 tests):

- IMRaD profile (3 tests: heading respect, figure caption preservation, token budget)
- Registry profile (3 tests: atomic outcomes, eligibility, AE tables)
- SPL profile (3 tests: LOINC sections, dosage, warnings)
- Guideline profile (3 tests: recommendation units, evidence tables, grades)

**Library Wrappers** (15 tests):

- LangChain recursive splitter (4 tests: boundary respect, overlap, offset accuracy, token budget)
- LlamaIndex sentence window (3 tests: window size, coherence, offset accuracy)
- HuggingFace segmenter (3 tests: biomedical abbreviations, sentence boundaries, offset accuracy)
- syntok segmenter (2 tests: fast throughput, messy punctuation)
- Unstructured parser (3 tests: JATS XML, SPL XML, HTML)

**Filters** (8 tests):

- drop_boilerplate (2 tests)
- exclude_references (2 tests)
- deduplicate_page_furniture (2 tests)
- preserve_tables_html (2 tests)

**MinerU Gate** (6 tests):

- Success flow: `pdf_downloaded` → `pdf_ir_ready` → HALT
- Explicit `postpdf-start` trigger
- GPU unavailable error (fail-fast)
- MinerU processing error (no CPU fallback)
- Ledger state validation
- Docling validation guard (reject PDFs)

**Chunk Schema** (4 tests):

- Required fields validation
- Provenance metadata completeness
- Table HTML preservation
- Offset accuracy

### Integration Tests (21 tests)

**End-to-End Profiles** (18 tests):

- PMC articles with `pmc-imrad` (5 articles)
- CT.gov studies with `ctgov-registry` (5 studies)
- SPL labels with `spl-label` (5 labels)
- Guidelines with `guideline` (3 guidelines)

**PDF Two-Phase Gate** (3 tests):

- PMC full-text PDF (download → MinerU → `pdf_ir_ready` → `postpdf-start` → chunking)
- Unpaywall PDF
- CORE PDF

### Quality Validation Tests

**Chunk Quality**:

- Sample 100 chunks, manually inspect:
  - Char offsets point to correct text in source
  - Section labels match expected structure (IMRaD, LOINC, registry outcomes)
  - No mid-sentence splits (except at boundaries)
  - Tables preserved as HTML when uncertainty > 0.2

**Performance Benchmarks**:

- Chunking throughput ≥100 docs/sec for non-PDF sources
- HuggingFace vs syntok throughput ratio ~1:10 (syntok 10x faster)
- Memory usage <500MB for batches of 100 documents

**Regression Tests**:

- Compare chunk quality before/after for 10 PMC articles
- Compare chunk quality before/after for 10 CT.gov studies
- Verify downstream retrieval quality unchanged (Recall@10, P95 latency <500ms)

---

## Rollback Procedures

### Rollback Trigger Conditions

Execute rollback if any occur **within 48 hours** of production deployment:

1. **Chunk Quality Degradation**: >10% of chunks with incorrect offsets or missing section labels
2. **Downstream Failures**: Retrieval Recall@10 drops >5% or extraction F1 drops >10%
3. **Performance Regression**: Chunking throughput <70 docs/sec or P95 latency >2x baseline
4. **MinerU Gate Issues**: >50% of PDF jobs stalled in `pdf_ir_ready` for >1 hour
5. **Critical Bug**: Data loss, incorrect provenance, or system instability

### Rollback Procedure

```bash
# Step 1: Identify feature branch commit
FEATURE_COMMIT=$(git log --oneline --grep="feat: Add ChunkerPort interface" -n 1 | awk '{print $1}')

# Step 2: Create rollback branch
git checkout -b rollback-chunking-normalization main

# Step 3: Revert feature branch
git revert -m 1 $FEATURE_COMMIT

# Step 4: Test rollback locally
pytest tests/chunking/ tests/parsing/ -v

# Step 5: Deploy rollback
git push origin rollback-chunking-normalization

# Step 6: Monitor for 24 hours
# - Verify chunk quality restored
# - Verify downstream retrieval/extraction restored
```

### Post-Rollback Actions

1. Preserve logs (CloudEvents, Prometheus metrics, failed chunks)
2. Root cause analysis (why did new architecture fail?)
3. Fix forward plan (remediate issues, re-attempt deployment)

---

## Open Questions

1. **Profile Tuning**: What's the optimal `target_tokens` for IMRaD vs Registry profiles?
   - **Answer**: Start with 450 for literature, 300 for registry; tune based on retrieval Recall@10

2. **HuggingFace vs syntok**: When is biomedical-aware sentence segmentation worth the 10x performance cost?
   - **Answer**: Use HuggingFace models for Methods→Results transitions, syntok for bulk ingestion

3. **Auto `postpdf-start`**: Should Dagster sensor auto-trigger after fixed delay or require manual approval?
   - **Answer**: Configurable delay (default 5 min), with manual override for quality-critical sources

4. **Table Rectangularization**: At what confidence threshold do we preserve HTML vs rectangularize?
   - **Answer**: Preserve HTML if MinerU confidence <0.8, rectangularize if ≥0.8

5. **Profile Versioning**: How do we handle profile changes (e.g., `pmc-imrad-v2.yaml`)?
   - **Answer**: Git version profiles, store `chunking_profile` + `profile_version` in chunk metadata

---

## Summary

This design replaces fragmented, bespoke chunking/parsing with a **unified, library-based architecture** that:

- **Respects clinical structure** via profiles (IMRaD, LOINC, registry, guideline)
- **Delegates to proven libraries** (LangChain, LlamaIndex, HuggingFace) reducing code by 43%
- **Enforces GPU-only policy** for MinerU with explicit two-phase gate
- **Produces span-grounded chunks** with complete provenance (offsets, section labels, intent hints)
- **Preserves table fidelity** (HTML when uncertainty high)
- **Hard cutover** (no legacy compatibility, complete replacement)

**Status**: Ready for implementation (Week 1-6 timeline)<|MERGE_RESOLUTION|>--- conflicted
+++ resolved
@@ -446,7 +446,6 @@
 - Iterate profiles based on quantitative feedback
 - Version profiles in Git (e.g., `pmc-imrad-v2.yaml`) for reproducibility
 
-<<<<<<< HEAD
 ### Risk 2: Hugging Face Tokenizer Availability
 
 **Risk**: Environments without the configured Hugging Face tokenizer may fall back to heuristic splitting, degrading accuracy
@@ -457,18 +456,6 @@
 - Bundle tokenizer download in `scripts/install_chunking_dependencies.sh`
 - Validate availability via `scripts/check_chunking_dependencies.py` before release
 - Provide syntok as a high-throughput fallback for less sensitive domains
-=======
-### Risk 2: HuggingFace Model Performance Overhead
-
-**Risk**: Transformer-based sentence segmentation is 5-10x slower than syntok, may bottleneck high-volume ingestion
-
-**Mitigation**:
-
-- Use syntok for high-throughput batches (e.g., bulk PMC ingestion)
-- Use HuggingFace models only when biomedical sentence boundaries are critical (e.g., Methods→Results transitions)
-- Profile-level flag: `sentence_splitter: syntok` vs `sentence_splitter: huggingface`
-- Benchmark both on representative corpus, choose based on quality/speed trade-off
->>>>>>> 2a47847f
 
 ### Risk 3: MinerU Gate Requires Workflow Changes
 
@@ -483,11 +470,7 @@
 
 ### Risk 4: Library Version Management
 
-<<<<<<< HEAD
 **Risk**: LangChain/LlamaIndex/Hugging Face may introduce breaking changes in future versions
-=======
-**Risk**: LangChain/LlamaIndex/HuggingFace may introduce breaking changes in future versions
->>>>>>> 2a47847f
 
 **Mitigation**:
 
@@ -504,11 +487,7 @@
 
 **Day 1-3**: Foundation
 
-<<<<<<< HEAD
 - [ ] Install dependencies (langchain-text-splitters, llama-index-core, transformers, syntok, unstructured, pydantic)
-=======
-- [ ] Install dependencies (langchain-text-splitters, llama-index-core, sentence-transformers, syntok, unstructured)
->>>>>>> 2a47847f
 - [ ] Create `ChunkerPort` interface + runtime registry
 - [ ] Define `Chunk` Pydantic model with provenance fields
 
@@ -530,11 +509,7 @@
 
 - [ ] **Commit 1**: Add ChunkerPort + delete `custom_splitters.py` (8 custom chunkers)
 - [ ] **Commit 2**: Add LangChain wrapper + delete `semantic_splitter.py`, `sliding_window.py`
-<<<<<<< HEAD
 - [ ] **Commit 3**: Add Hugging Face/syntok wrappers + delete `sentence_splitters.py`
-=======
-- [ ] **Commit 3**: Add HuggingFace/syntok wrappers + delete `sentence_splitters.py`
->>>>>>> 2a47847f
 - [ ] **Commit 4**: Add unstructured wrapper + delete `xml_parser.py`
 - [ ] **Commit 5**: Harden MinerU gate + delete `pdf_parser.py`
 - [ ] **Commit 6**: Add profiles + delete adapter `.split_document()` methods
