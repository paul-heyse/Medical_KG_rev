"""Job ledger tracking orchestration state."""

from __future__ import annotations

import builtins
from collections import Counter
from collections.abc import Iterator
from dataclasses import dataclass, field
from datetime import datetime

TERMINAL_STATUSES = {"completed", "failed", "cancelled"}
ALLOWED_TRANSITIONS = {
    "queued": {"processing", "cancelled"},
    "processing": {"processing", "completed", "failed", "cancelled"},
    "completed": set(),
    "failed": set(),
    "cancelled": set(),
}


@dataclass
class JobTransition:
    from_status: str
    to_status: str
    stage: str
    reason: str | None
    timestamp: datetime = field(default_factory=datetime.utcnow)


@dataclass
class JobLedgerEntry:
    job_id: str
    doc_key: str
    tenant_id: str
    status: str = "queued"
    stage: str = "pending"
    current_stage: str = "pending"
    pipeline: str | None = None
    pipeline_name: str | None = None
    metadata: dict[str, object] = field(default_factory=dict)
    attempts: int = 0
    created_at: datetime = field(default_factory=datetime.utcnow)
    updated_at: datetime = field(default_factory=datetime.utcnow)
    history: list[JobTransition] = field(default_factory=list)
    completed_at: datetime | None = None
    duration_seconds: float | None = None
    error_reason: str | None = None
    retry_count: int = 0
    retry_count_per_stage: dict[str, int] = field(default_factory=dict)
    pdf_downloaded: bool = False
    pdf_ir_ready: bool = False
<<<<<<< HEAD
    pdf_url: str | None = None
    pdf_storage_key: str | None = None
    pdf_checksum: str | None = None
    pdf_size_bytes: int | None = None
    pdf_content_type: str | None = None
    pdf_downloaded_at: datetime | None = None
    pdf_processed_at: datetime | None = None
    pdf_error: str | None = None
=======
    phase: str = "phase-1"
    gate_state: dict[str, dict[str, object]] = field(default_factory=dict)
>>>>>>> 2b36f507

    def is_terminal(self) -> bool:
        return self.status in TERMINAL_STATUSES

    def snapshot(self) -> JobLedgerEntry:
        """Return a copy suitable for external consumption."""

        return JobLedgerEntry(
            job_id=self.job_id,
            doc_key=self.doc_key,
            tenant_id=self.tenant_id,
            status=self.status,
            stage=self.stage,
            current_stage=self.current_stage,
            pipeline=self.pipeline,
            pipeline_name=self.pipeline_name,
            metadata=dict(self.metadata),
            attempts=self.attempts,
            created_at=self.created_at,
            updated_at=self.updated_at,
            history=list(self.history),
            completed_at=self.completed_at,
            duration_seconds=self.duration_seconds,
            error_reason=self.error_reason,
            retry_count=self.retry_count,
            retry_count_per_stage=dict(self.retry_count_per_stage),
            pdf_downloaded=self.pdf_downloaded,
            pdf_ir_ready=self.pdf_ir_ready,
<<<<<<< HEAD
            pdf_url=self.pdf_url,
            pdf_storage_key=self.pdf_storage_key,
            pdf_checksum=self.pdf_checksum,
            pdf_size_bytes=self.pdf_size_bytes,
            pdf_content_type=self.pdf_content_type,
            pdf_downloaded_at=self.pdf_downloaded_at,
            pdf_processed_at=self.pdf_processed_at,
            pdf_error=self.pdf_error,
=======
            phase=self.phase,
            gate_state={name: dict(state) for name, state in self.gate_state.items()},
>>>>>>> 2b36f507
        )


class JobLedgerError(RuntimeError):
    pass


class JobLedger:
    """In-memory ledger implementation with idempotency helpers."""

    def __init__(self) -> None:
        self._entries: dict[str, JobLedgerEntry] = {}
        self._doc_index: dict[str, str] = {}

    # ------------------------------------------------------------------
    # Creation & idempotency
    # ------------------------------------------------------------------
    def create(
        self,
        *,
        job_id: str,
        doc_key: str,
        tenant_id: str,
        pipeline: str | None = None,
        metadata: dict[str, object] | None = None,
    ) -> JobLedgerEntry:
        if job_id in self._entries:
            raise JobLedgerError(f"Job {job_id} already exists")
        if doc_key in self._doc_index:
            raise JobLedgerError(f"Document key {doc_key} already registered")
        entry = JobLedgerEntry(
            job_id=job_id,
            doc_key=doc_key,
            tenant_id=tenant_id,
            pipeline=pipeline,
            pipeline_name=pipeline,
            metadata=metadata or {},
        )
        self._entries[job_id] = entry
        self._doc_index[doc_key] = job_id
        self._refresh_metrics()
        return entry

    def idempotent_create(
        self,
        *,
        job_id: str,
        doc_key: str,
        tenant_id: str,
        pipeline: str | None,
        metadata: dict[str, object] | None = None,
    ) -> JobLedgerEntry:
        existing_id = self._doc_index.get(doc_key)
        if existing_id:
            return self._entries[existing_id].snapshot()
        created = self.create(
            job_id=job_id,
            doc_key=doc_key,
            tenant_id=tenant_id,
            pipeline=pipeline,
            metadata=metadata,
        )
        self._refresh_metrics()
        return created

    # ------------------------------------------------------------------
    # Mutation helpers
    # ------------------------------------------------------------------
    def _update(
        self,
        job_id: str,
        *,
        status: str | None = None,
        stage: str | None = None,
        metadata: dict[str, object] | None = None,
        reason: str | None = None,
        current_stage: str | None = None,
        pipeline_name: str | None = None,
        pdf_downloaded: bool | None = None,
        pdf_ir_ready: bool | None = None,
<<<<<<< HEAD
        pdf_url: str | None = None,
        pdf_storage_key: str | None = None,
        pdf_checksum: str | None = None,
        pdf_size_bytes: int | None = None,
        pdf_content_type: str | None = None,
        pdf_downloaded_at: datetime | None = None,
        pdf_processed_at: datetime | None = None,
        pdf_error: str | None = None,
=======
        phase: str | None = None,
        gate_state: dict[str, dict[str, object]] | None = None,
>>>>>>> 2b36f507
    ) -> JobLedgerEntry:
        if job_id not in self._entries:
            raise JobLedgerError(f"Job {job_id} not found")
        entry = self._entries[job_id]
        next_status = status or entry.status
        if next_status not in ALLOWED_TRANSITIONS:
            raise JobLedgerError(f"Unsupported status {next_status}")
        if status and next_status not in ALLOWED_TRANSITIONS[entry.status]:
            raise JobLedgerError(
                f"Invalid transition {entry.status} -> {next_status} for job {job_id}"
            )
        if status and status != entry.status:
            entry.history.append(
                JobTransition(
                    from_status=entry.status,
                    to_status=next_status,
                    stage=stage or entry.stage,
                    reason=reason,
                )
            )
            entry.status = next_status
        if stage:
            entry.stage = stage
        if current_stage:
            entry.current_stage = current_stage
        elif stage:
            entry.current_stage = stage
        if pipeline_name:
            entry.pipeline = pipeline_name
            entry.pipeline_name = pipeline_name
        if metadata:
            entry.metadata.update(metadata)
        if pdf_downloaded is not None:
            entry.pdf_downloaded = pdf_downloaded
        if pdf_url is not None:
            entry.pdf_url = pdf_url
        if pdf_storage_key is not None:
            entry.pdf_storage_key = pdf_storage_key
        if pdf_checksum is not None:
            entry.pdf_checksum = pdf_checksum
        if pdf_size_bytes is not None:
            entry.pdf_size_bytes = pdf_size_bytes
        if pdf_content_type is not None:
            entry.pdf_content_type = pdf_content_type
        if pdf_downloaded_at is not None:
            entry.pdf_downloaded_at = pdf_downloaded_at
        if pdf_ir_ready is not None:
            entry.pdf_ir_ready = pdf_ir_ready
<<<<<<< HEAD
        if pdf_processed_at is not None:
            entry.pdf_processed_at = pdf_processed_at
        if pdf_error is not None:
            entry.pdf_error = pdf_error
=======
        if phase:
            entry.phase = phase
        if gate_state:
            for gate, values in gate_state.items():
                existing = entry.gate_state.get(gate, {})
                existing.update(values)
                entry.gate_state[gate] = existing
>>>>>>> 2b36f507
        entry.updated_at = datetime.utcnow()
        self._refresh_metrics()
        return entry

    def update_metadata(self, job_id: str, metadata: dict[str, object]) -> JobLedgerEntry:
        return self._update(job_id, metadata=metadata)

    def mark_processing(self, job_id: str, stage: str) -> JobLedgerEntry:
        entry = self._update(
            job_id,
            status="processing",
            stage=stage,
            current_stage=stage,
        )
        entry.retry_count_per_stage.setdefault(stage, entry.retry_count_per_stage.get(stage, 0))
        return entry

    def assign_pipeline(self, job_id: str, pipeline_name: str | None) -> JobLedgerEntry:
        return self._update(job_id, pipeline_name=pipeline_name)

    def mark_stage_started(self, job_id: str, stage: str) -> JobLedgerEntry:
        entry = self.mark_processing(job_id, stage)
        entry.retry_count_per_stage.setdefault(stage, 0)
        return entry

    def mark_completed(
        self, job_id: str, *, metadata: dict[str, object] | None = None
    ) -> JobLedgerEntry:
        entry = self._update(
            job_id,
            status="completed",
            stage="completed",
            current_stage="completed",
            metadata=metadata,
        )
        entry.completed_at = datetime.utcnow()
        entry.duration_seconds = (entry.completed_at - entry.created_at).total_seconds()
        return entry

    def mark_failed(
        self,
        job_id: str,
        *,
        stage: str,
        reason: str,
        metadata: dict[str, object] | None = None,
    ) -> JobLedgerEntry:
        entry = self._update(
            job_id,
            status="failed",
            stage=stage,
            current_stage=stage,
            metadata=metadata,
            reason=reason,
        )
        entry.error_reason = reason
        entry.completed_at = datetime.utcnow()
        entry.duration_seconds = (entry.completed_at - entry.created_at).total_seconds()
        return entry

    def mark_cancelled(self, job_id: str, *, reason: str | None = None) -> JobLedgerEntry:
        return self._update(
            job_id,
            status="cancelled",
            stage="cancelled",
            current_stage="cancelled",
            reason=reason,
        )

    def increment_retry(self, job_id: str, stage: str) -> JobLedgerEntry:
        if job_id not in self._entries:
            raise JobLedgerError(f"Job {job_id} not found")
        entry = self._entries[job_id]
        entry.retry_count += 1
        entry.retry_count_per_stage[stage] = entry.retry_count_per_stage.get(stage, 0) + 1
        entry.attempts = max(entry.attempts, entry.retry_count_per_stage[stage] + 1)
        entry.current_stage = stage
        entry.stage = stage
        entry.updated_at = datetime.utcnow()
        self._refresh_metrics()
        return entry

    def set_pdf_downloaded(self, job_id: str, value: bool = True) -> JobLedgerEntry:
        timestamp = datetime.utcnow() if value else None
        return self._update(
            job_id,
            pdf_downloaded=value,
            pdf_downloaded_at=timestamp,
            pdf_error=None if value else None,
        )

    def set_pdf_ir_ready(self, job_id: str, value: bool = True) -> JobLedgerEntry:
        timestamp = datetime.utcnow() if value else None
        return self._update(job_id, pdf_ir_ready=value, pdf_processed_at=timestamp)

    def record_pdf_download(
        self,
        job_id: str,
        *,
        url: str,
        storage_key: str,
        size_bytes: int | None,
        content_type: str | None,
        checksum: str | None,
    ) -> JobLedgerEntry:
        return self._update(
            job_id,
            pdf_downloaded=True,
            pdf_url=url,
            pdf_storage_key=storage_key,
            pdf_size_bytes=size_bytes,
            pdf_content_type=content_type,
            pdf_checksum=checksum,
            pdf_downloaded_at=datetime.utcnow(),
            pdf_error=None,
        )

    def record_pdf_error(
        self,
        job_id: str,
        *,
        error: str,
    ) -> JobLedgerEntry:
        return self._update(job_id, pdf_downloaded=False, pdf_error=error)

    def set_phase(self, job_id: str, phase: str) -> JobLedgerEntry:
        return self._update(job_id, phase=phase)

    def record_gate_state(
        self,
        job_id: str,
        gate_name: str,
        *,
        status: str,
        reason: str | None = None,
        attempts: int | None = None,
        elapsed_seconds: float | None = None,
        extra: dict[str, object] | None = None,
    ) -> JobLedgerEntry:
        state: dict[str, object] = {"status": status, "updated_at": datetime.utcnow().isoformat()}
        if reason:
            state["reason"] = reason
        if attempts is not None:
            state["attempts"] = attempts
        if elapsed_seconds is not None:
            state["elapsed_seconds"] = elapsed_seconds
        if extra:
            state.update(extra)
        return self._update(job_id, gate_state={gate_name: state})

    def get_gate_state(self, job_id: str, gate_name: str) -> dict[str, object] | None:
        entry = self._entries.get(job_id)
        if not entry:
            return None
        state = entry.gate_state.get(gate_name)
        return dict(state) if state else None

    def record_attempt(self, job_id: str) -> int:
        if job_id not in self._entries:
            raise JobLedgerError(f"Job {job_id} not found")
        entry = self._entries[job_id]
        entry.attempts += 1
        entry.retry_count = entry.attempts
        entry.updated_at = datetime.utcnow()
        return entry.attempts

    # ------------------------------------------------------------------
    # Query helpers
    # ------------------------------------------------------------------
    def get(self, job_id: str) -> JobLedgerEntry | None:
        entry = self._entries.get(job_id)
        return entry.snapshot() if entry else None

    def list(self, *, status: str | None = None) -> builtins.list[JobLedgerEntry]:
        items = (
            entry.snapshot()
            for entry in self._entries.values()
            if status is None or entry.status == status
        )
        return sorted(items, key=lambda item: item.created_at)

    def by_doc_key(self, doc_key: str) -> JobLedgerEntry | None:
        job_id = self._doc_index.get(doc_key)
        return self.get(job_id) if job_id else None

    def all(self) -> Iterator[JobLedgerEntry]:
        for entry in self._entries.values():
            yield entry.snapshot()

    # ------------------------------------------------------------------
    # Metrics
    # ------------------------------------------------------------------
    def _refresh_metrics(self) -> None:
        counts = Counter(entry.status for entry in self._entries.values())
        update_job_status_metrics(counts)


__all__ = ["JobLedger", "JobLedgerEntry", "JobLedgerError", "JobTransition"]
from Medical_KG_rev.observability.metrics import update_job_status_metrics
<|MERGE_RESOLUTION|>--- conflicted
+++ resolved
@@ -49,7 +49,6 @@
     retry_count_per_stage: dict[str, int] = field(default_factory=dict)
     pdf_downloaded: bool = False
     pdf_ir_ready: bool = False
-<<<<<<< HEAD
     pdf_url: str | None = None
     pdf_storage_key: str | None = None
     pdf_checksum: str | None = None
@@ -58,10 +57,6 @@
     pdf_downloaded_at: datetime | None = None
     pdf_processed_at: datetime | None = None
     pdf_error: str | None = None
-=======
-    phase: str = "phase-1"
-    gate_state: dict[str, dict[str, object]] = field(default_factory=dict)
->>>>>>> 2b36f507
 
     def is_terminal(self) -> bool:
         return self.status in TERMINAL_STATUSES
@@ -90,7 +85,6 @@
             retry_count_per_stage=dict(self.retry_count_per_stage),
             pdf_downloaded=self.pdf_downloaded,
             pdf_ir_ready=self.pdf_ir_ready,
-<<<<<<< HEAD
             pdf_url=self.pdf_url,
             pdf_storage_key=self.pdf_storage_key,
             pdf_checksum=self.pdf_checksum,
@@ -99,10 +93,6 @@
             pdf_downloaded_at=self.pdf_downloaded_at,
             pdf_processed_at=self.pdf_processed_at,
             pdf_error=self.pdf_error,
-=======
-            phase=self.phase,
-            gate_state={name: dict(state) for name, state in self.gate_state.items()},
->>>>>>> 2b36f507
         )
 
 
@@ -183,7 +173,6 @@
         pipeline_name: str | None = None,
         pdf_downloaded: bool | None = None,
         pdf_ir_ready: bool | None = None,
-<<<<<<< HEAD
         pdf_url: str | None = None,
         pdf_storage_key: str | None = None,
         pdf_checksum: str | None = None,
@@ -192,10 +181,6 @@
         pdf_downloaded_at: datetime | None = None,
         pdf_processed_at: datetime | None = None,
         pdf_error: str | None = None,
-=======
-        phase: str | None = None,
-        gate_state: dict[str, dict[str, object]] | None = None,
->>>>>>> 2b36f507
     ) -> JobLedgerEntry:
         if job_id not in self._entries:
             raise JobLedgerError(f"Job {job_id} not found")
@@ -244,20 +229,10 @@
             entry.pdf_downloaded_at = pdf_downloaded_at
         if pdf_ir_ready is not None:
             entry.pdf_ir_ready = pdf_ir_ready
-<<<<<<< HEAD
         if pdf_processed_at is not None:
             entry.pdf_processed_at = pdf_processed_at
         if pdf_error is not None:
             entry.pdf_error = pdf_error
-=======
-        if phase:
-            entry.phase = phase
-        if gate_state:
-            for gate, values in gate_state.items():
-                existing = entry.gate_state.get(gate, {})
-                existing.update(values)
-                entry.gate_state[gate] = existing
->>>>>>> 2b36f507
         entry.updated_at = datetime.utcnow()
         self._refresh_metrics()
         return entry
