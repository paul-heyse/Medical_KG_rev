"""Protocol-agnostic gateway service layer."""

from __future__ import annotations

import uuid
from collections.abc import Mapping, Sequence
from dataclasses import asdict, dataclass, field, replace
from time import perf_counter
from typing import Any

import structlog
from aiolimiter import AsyncLimiter
from pybreaker import CircuitBreaker

from ..adapters import AdapterDomain, AdapterPluginManager, get_plugin_manager
from ..adapters.plugins.models import AdapterRequest

from ..kg import ShaclValidator, ValidationError
from ..auth.scopes import Scopes
<<<<<<< HEAD
from ..observability.events import record_business_event
=======
>>>>>>> 76fdf93a
from ..observability.metrics import observe_job_duration
from ..config.settings import get_settings
from ..orchestration import (
    HaystackRetriever,
    JobLedger,
    JobLedgerEntry,
)
from ..orchestration.dagster import (
    DagsterOrchestrator,
    PipelineConfigLoader,
    ResiliencePolicyLoader,
    StageFactory,
<<<<<<< HEAD
=======
    build_stage_factory,
>>>>>>> 76fdf93a
    create_stage_plugin_manager,
    submit_to_dagster,
)
from ..orchestration.dagster.stages import create_default_pipeline_resource
from ..orchestration.stages.contracts import StageContext
from ..services.extraction.templates import TemplateValidationError, validate_template
from ..services.embedding.namespace.registry import EmbeddingNamespaceRegistry
from ..services.embedding.policy import (
    NamespaceAccessPolicy,
    NamespacePolicySettings,
    build_policy_chain,
)
from ..services.embedding.persister import (
    EmbeddingPersister,
<<<<<<< HEAD
=======
    PersistenceContext,
>>>>>>> 76fdf93a
    PersisterRuntimeSettings,
    build_persister,
)
from ..services.embedding.registry import EmbeddingModelRegistry
from ..services.embedding.telemetry import EmbeddingTelemetry, StandardEmbeddingTelemetry
<<<<<<< HEAD
from ..services.retrieval.chunking import ChunkingService
from ..utils.errors import ProblemDetail as PipelineProblemDetail
from ..validation import UCUMValidator
from ..validation.fhir import FHIRValidationError, FHIRValidator
from .coordinators import (
    ChunkingCoordinator,
    ChunkingRequest as CoordinatorChunkingRequest,
    ChunkingResult,
    CoordinatorConfig,
    CoordinatorError,
    EmbeddingCoordinator,
    EmbeddingRequest as CoordinatorEmbeddingRequest,
    EmbeddingResult,
    JobLifecycleManager,
=======
from ..services.retrieval.chunking import ChunkingOptions, ChunkingService
from ..utils.errors import ProblemDetail as PipelineProblemDetail
from ..validation import UCUMValidator
from ..validation.fhir import FHIRValidationError, FHIRValidator
from Medical_KG_rev.embeddings.ports import (
    EmbeddingRecord,
    EmbeddingRequest as AdapterEmbeddingRequest,
>>>>>>> 76fdf93a
)
from .models import (
    AdapterConfigSchemaView,
    AdapterHealthView,
    AdapterMetadataView,
    BatchError,
    BatchOperationResult,
    ChunkRequest,
    DocumentChunk,
    DocumentSummary,
    EmbeddingMetadata,
    EmbeddingResponse,
    EmbeddingVector,
    EmbedRequest,
    EmbeddingOptions,
    EntityLinkRequest,
    EntityLinkResult,
    ExtractionRequest,
    ExtractionResult,
    IngestionRequest,
    JobEvent,
    JobHistoryEntry,
    JobStatus,
    KnowledgeGraphWriteRequest,
    KnowledgeGraphWriteResult,
    NamespaceInfo,
    NamespacePolicyDiagnosticsView,
    NamespacePolicyHealthView,
    NamespacePolicyMetricsView,
    NamespacePolicySettingsView,
    NamespacePolicyStatus,
    NamespacePolicyUpdateRequest,
    NamespaceValidationResponse,
    NamespaceValidationResult,
    OperationStatus,
    ProblemDetail,
    RetrievalResult,
    RetrieveRequest,
    SearchArguments,
    build_batch_result,
)
from .sse.manager import EventStreamManager

logger = structlog.get_logger(__name__)


class GatewayError(RuntimeError):
    """Domain specific exception carrying problem detail information."""

    def __init__(self, detail: ProblemDetail):
        super().__init__(detail.title)
        self.detail = detail


def _build_stage_factory(
    manager: AdapterPluginManager | None = None,
<<<<<<< HEAD
=======
    ledger: JobLedger | None = None,
) -> StageFactory:
    adapter_manager = manager or get_plugin_manager()
    job_ledger = ledger or JobLedger()
    pipeline_resource = create_default_pipeline_resource()
    return build_stage_factory(adapter_manager, pipeline_resource, job_ledger)
>>>>>>> 76fdf93a
    *,
    job_ledger: JobLedger | None = None,
) -> StageFactory:
    plugin_manager = create_stage_plugin_manager(
        manager or get_plugin_manager(),
        job_ledger=job_ledger,
    )
    return StageFactory(plugin_manager)


@dataclass
class GatewayService:
    """Coordinates business logic shared across protocols."""

    _PIPELINE_NAME = "gateway-direct"
    _PIPELINE_VERSION = "v1"

    events: EventStreamManager
    orchestrator: DagsterOrchestrator
    ledger: JobLedger
    adapter_manager: AdapterPluginManager = field(default_factory=get_plugin_manager)
    stage_factory: StageFactory | None = None
    chunker: ChunkingService | None = None
    retriever: HaystackRetriever = field(default_factory=HaystackRetriever)
    shacl: ShaclValidator = field(default_factory=ShaclValidator.default)
    ucum: UCUMValidator = field(default_factory=UCUMValidator)
    fhir: FHIRValidator = field(default_factory=FHIRValidator)
    embedding_registry: EmbeddingModelRegistry = field(default_factory=EmbeddingModelRegistry)
    namespace_registry: EmbeddingNamespaceRegistry | None = None
    namespace_policy: NamespaceAccessPolicy | None = None
    namespace_policy_settings: NamespacePolicySettings | None = None
    embedding_persister: EmbeddingPersister | None = None
    embedding_persister_settings: PersisterRuntimeSettings | None = None
    embedding_telemetry: EmbeddingTelemetry | None = None
<<<<<<< HEAD
    job_lifecycle: JobLifecycleManager | None = None
    chunking_coordinator: ChunkingCoordinator | None = None
    embedding_coordinator: EmbeddingCoordinator | None = None
=======
>>>>>>> 76fdf93a

    def __post_init__(self) -> None:
        self.job_lifecycle = JobLifecycleManager(self.ledger, self.events)
        if self.stage_factory is None:
<<<<<<< HEAD
=======
            self.stage_factory = _build_stage_factory(self.adapter_manager, self.ledger)
>>>>>>> 76fdf93a
            self.stage_factory = _build_stage_factory(
                self.adapter_manager,
                job_ledger=self.ledger,
            )
        if self.chunker is None:
            self.chunker = ChunkingService(stage_factory=self.stage_factory)
        if self.namespace_registry is None:
            self.namespace_registry = self.embedding_registry.namespace_registry
        if self.embedding_telemetry is None:
            self.embedding_telemetry = StandardEmbeddingTelemetry()
        if self.namespace_policy is None:
            if self.namespace_policy_settings is None:
                self.namespace_policy_settings = NamespacePolicySettings()
            self.namespace_policy = self._build_namespace_policy()
        self.namespace_policy_settings = self.namespace_policy.settings
        if self.embedding_persister is None:
            router = getattr(self.embedding_registry, "storage_router", None)
            if router is None:
                raise RuntimeError("Embedding registry missing storage router")
            settings = self.embedding_persister_settings or PersisterRuntimeSettings()
            self.embedding_persister = build_persister(
                router,
                telemetry=self.embedding_telemetry,
                settings=settings,
            )
            self.embedding_persister_settings = settings
<<<<<<< HEAD
        if self.chunking_coordinator is None:
            self.chunking_coordinator = ChunkingCoordinator(
                lifecycle=self.job_lifecycle,
                chunker=self.chunker,
                config=self._build_coordinator_config("chunking"),
            )
        if self.embedding_coordinator is None:
            if self.namespace_registry is None:
                raise RuntimeError("Namespace registry not initialised")
            if self.embedding_persister is None:
                raise RuntimeError("Embedding persister not initialised")
            if self.namespace_policy is None:
                raise RuntimeError("Namespace policy not initialised")
            self.embedding_coordinator = EmbeddingCoordinator(
                lifecycle=self.job_lifecycle,
                registry=self.embedding_registry,
                namespace_registry=self.namespace_registry,
                policy=self.namespace_policy,
                persister=self.embedding_persister,
                telemetry=self.embedding_telemetry,
                config=self._build_coordinator_config("embedding", retry_attempts=4),
            )
=======
>>>>>>> 76fdf93a

    # ------------------------------------------------------------------
    # Internal helpers
    # ------------------------------------------------------------------
    def _require_namespace_policy(self) -> NamespaceAccessPolicy:
        if self.namespace_registry is None or self.namespace_policy is None:
            raise RuntimeError("Namespace policy not initialised")
        return self.namespace_policy

    def _build_namespace_policy(self) -> NamespaceAccessPolicy:
        if self.namespace_registry is None:
            if self.embedding_registry is None:
                raise RuntimeError("Namespace registry not initialised")
            self.namespace_registry = self.embedding_registry.namespace_registry
        settings = self.namespace_policy_settings or NamespacePolicySettings()
        policy = build_policy_chain(
            self.namespace_registry,
            telemetry=self.embedding_telemetry,
            settings=settings,
            dry_run=settings.dry_run,
        )
        return policy

<<<<<<< HEAD
    def _build_coordinator_config(self, name: str, *, retry_attempts: int = 3) -> CoordinatorConfig:
        return CoordinatorConfig(
            name=name,
            retry_attempts=retry_attempts,
            retry_wait_base=0.2,
            retry_wait_max=2.0,
            breaker=CircuitBreaker(f"{name}-coordinator"),
            limiter=AsyncLimiter(10, 1),
        )

=======
>>>>>>> 76fdf93a
    def _convert_problem(self, problem: PipelineProblemDetail) -> ProblemDetail:
        payload = problem.to_response()
        extensions = payload.pop("extra", {})
        payload.setdefault("extensions", extensions)
        return ProblemDetail.model_validate(payload)

    def _to_job_status(self, entry: JobLedgerEntry) -> JobStatus:
        history = [
            JobHistoryEntry(
                from_status=transition.from_status,
                to_status=transition.to_status,
                stage=transition.stage,
                reason=transition.reason,
                timestamp=transition.timestamp,
            )
            for transition in entry.history
        ]
        return JobStatus(
            job_id=entry.job_id,
            doc_key=entry.doc_key,
            tenant_id=entry.tenant_id,
            status=entry.status,
            stage=entry.stage,
            pipeline=entry.pipeline,
            metadata=dict(entry.metadata),
            attempts=entry.attempts,
            created_at=entry.created_at,
            updated_at=entry.updated_at,
            history=history,
        )

    def _new_job(self, tenant_id: str, operation: str, *, metadata: dict | None = None) -> str:
        job_id = f"job-{uuid.uuid4().hex[:12]}"
        doc_key = f"{operation}:{job_id}"
        self.ledger.create(
            job_id=job_id,
            doc_key=doc_key,
            tenant_id=tenant_id,
            pipeline=operation,
            metadata={"operation": operation, **(metadata or {})},
        )
        self.ledger.mark_processing(job_id, stage=operation)
        logger.info("gateway.job.created", tenant_id=tenant_id, job_id=job_id, operation=operation)
        self.events.publish(
            JobEvent(job_id=job_id, type="jobs.started", payload={"operation": operation})
        )
        return job_id

    def _complete_job(self, job_id: str, payload: dict | None = None) -> None:
        logger.info("gateway.job.completed", job_id=job_id)
        self.ledger.mark_completed(job_id, metadata=payload or {})
        self.events.publish(JobEvent(job_id=job_id, type="jobs.completed", payload=payload or {}))

    def _fail_job(self, job_id: str, reason: str) -> None:
        logger.warning("gateway.job.failed", job_id=job_id, reason=reason)
        self.ledger.mark_failed(job_id, stage="error", reason=reason)
        self.events.publish(JobEvent(job_id=job_id, type="jobs.failed", payload={"reason": reason}))

    def _submit_dagster_job(
        self,
        *,
        dataset: str,
        request: IngestionRequest,
        item: Mapping[str, Any],
        metadata: dict[str, Any],
    ) -> OperationStatus:
        pipeline_name = self._resolve_pipeline(dataset, item)
        topology = self.orchestrator.pipeline_loader.load(pipeline_name)
        document_id = str(item.get("id") or uuid.uuid4().hex)
        doc_key = f"{dataset}:{document_id}"
        job_id = f"job-{uuid.uuid4().hex[:12]}"
        domain = self._ingest_domain(topology) or AdapterDomain.BIOMEDICAL
        correlation_id = uuid.uuid4().hex
        adapter_request = AdapterRequest(
            tenant_id=request.tenant_id,
            correlation_id=correlation_id,
            domain=domain,
            parameters={"dataset": dataset, "item": item},
        )
        payload = {"dataset": dataset, "item": item, "metadata": metadata}
        ledger_metadata = {
            "dataset": dataset,
            "item": item,
            **metadata,
            "pipeline_version": topology.version,
            "correlation_id": correlation_id,
            "adapter_request": adapter_request.model_dump(),
            "payload": payload,
        }

        entry = self.ledger.idempotent_create(
            job_id=job_id,
            doc_key=doc_key,
            tenant_id=request.tenant_id,
            pipeline=pipeline_name,
            metadata=ledger_metadata,
        )
        duplicate = entry.job_id != job_id
        if duplicate:
            error = BatchError(
                code="duplicate",
                message="Document already queued",
                details={"dataset": dataset},
            )
            return OperationStatus(
                job_id=entry.job_id,
                status="failed",
                message=f"Duplicate job for {dataset}",
                metadata={
                    "dataset": dataset,
                    "pipeline": entry.pipeline,
                    "doc_key": entry.doc_key,
                    "duplicate": True,
                },
                http_status=409,
                error=error,
            )

        context = StageContext(
            tenant_id=request.tenant_id,
            job_id=job_id,
            doc_id=document_id,
            correlation_id=correlation_id,
            metadata={"dataset": dataset, **metadata},
            pipeline_name=pipeline_name,
            pipeline_version=topology.version,
        )

        self.ledger.mark_processing(job_id, stage="bootstrap")
        self.events.publish(
            JobEvent(
                job_id=job_id,
                type="jobs.started",
                payload={"pipeline": pipeline_name, "dataset": dataset},
            )
        )

        error: BatchError | None = None
        status = "completed"
        message = f"Executed pipeline {pipeline_name}"
        result_metadata: dict[str, Any] = {}
        http_status = 202

        try:
            run_result = submit_to_dagster(
                self.orchestrator,
                pipeline=pipeline_name,
                context=context,
                adapter_request=adapter_request,
                payload=payload,
            )
            result_metadata = {"state": run_result.state.serialise()}
            if run_result.success:
                self.ledger.mark_completed(job_id, metadata=result_metadata)
                self.events.publish(
                    JobEvent(
                        job_id=job_id,
                        type="jobs.completed",
                        payload={"pipeline": pipeline_name},
                    )
                )
            else:
                status = "failed"
                message = f"Pipeline {pipeline_name} reported failure"
                error = BatchError(
                    code="pipeline-failed",
                    message="Dagster job reported failure",
                    details={"pipeline": pipeline_name},
                )
                self.ledger.mark_failed(
                    job_id,
                    stage=pipeline_name,
                    reason="dagster-failure",
                    metadata=result_metadata,
                )
                self.events.publish(
                    JobEvent(
                        job_id=job_id,
                        type="jobs.failed",
                        payload={"pipeline": pipeline_name},
                    )
                )
        except Exception as exc:  # pragma: no cover - defensive guard
            status = "failed"
            message = f"Pipeline {pipeline_name} execution raised an exception"
            error = BatchError(
                code="dagster-error",
                message=str(exc),
                details={"pipeline": pipeline_name},
            )
            self.ledger.mark_failed(
                job_id,
                stage=pipeline_name,
                reason=str(exc),
                metadata={"exception": str(exc)},
            )
            self.events.publish(
                JobEvent(
                    job_id=job_id,
                    type="jobs.failed",
                    payload={"pipeline": pipeline_name, "error": str(exc)},
                )
            )

        return OperationStatus(
            job_id=job_id,
            status=status,
            message=message,
            metadata={
                "dataset": dataset,
                "pipeline": pipeline_name,
                "doc_key": doc_key,
                "duplicate": False,
                **result_metadata,
            },
            http_status=http_status,
            error=error,
        )

    def _resolve_pipeline(self, dataset: str, item: Mapping[str, Any]) -> str:
        dataset_key = dataset.lower()
        available = self.orchestrator.available_pipelines()
        for name in available:
            topology = self.orchestrator.pipeline_loader.load(name)
            if dataset_key in {source.lower() for source in topology.applicable_sources}:
                return topology.name
        if str(item.get("document_type", "")).lower() == "pdf":
            return "pdf-two-phase"
        return "auto"

    def _ingest_domain(self, topology) -> AdapterDomain | None:
        for stage in topology.stages:
            if stage.stage_type == "ingest":
                domain = stage.config.get("domain")
                if domain:
                    try:
                        return AdapterDomain(domain)
                    except Exception:  # pragma: no cover - validation guard
                        return None
        return None

    def ingest(self, dataset: str, request: IngestionRequest) -> BatchOperationResult:
        started = perf_counter()
        statuses: list[OperationStatus] = []
        for item in request.items:
            metadata = dict(request.metadata)
            if request.profile:
                metadata.setdefault("profile", request.profile)
            if request.chunking_options:
                metadata.setdefault("chunking_options", dict(request.chunking_options))
            status = self._submit_dagster_job(
                dataset=dataset,
                request=request,
                item=item,
                metadata=metadata,
            )
            statuses.append(status)
        result = build_batch_result(statuses)
        duration = perf_counter() - started
        observe_job_duration("ingest", duration)
        if request.items:
            record_business_event("documents_ingested", request.tenant_id)
        return result

    def chunk_document(self, request: ChunkRequest) -> Sequence[DocumentChunk]:
        if self.chunking_coordinator is None:
            raise RuntimeError("Chunking coordinator not initialised")

        coordinator_request = CoordinatorChunkingRequest(
            tenant_id=request.tenant_id,
            correlation_id=None,
            metadata={"document_id": request.document_id},
            document_id=request.document_id,
            strategy=request.strategy,
            chunk_size=request.chunk_size,
            overlap=request.overlap,
            options=request.options,
        )
        try:
            result: ChunkingResult = self.chunking_coordinator(coordinator_request)
        except CoordinatorError as exc:
            detail = exc.context.get("problem") if isinstance(exc.context, dict) else None
            if isinstance(detail, ProblemDetail):
                raise GatewayError(detail) from exc
            raise
        observe_job_duration("chunk", result.duration_s)
        return list(result.chunks)

    def embed(self, request: EmbedRequest) -> EmbeddingResponse:
<<<<<<< HEAD
        if self.embedding_coordinator is None:
            raise RuntimeError("Embedding coordinator not initialised")
=======
        if self.namespace_registry is None or self.namespace_policy is None or self.embedding_persister is None:
            raise RuntimeError("Embedding components not initialised")

        started = perf_counter()
        options = request.options or EmbeddingOptions()
        namespace = request.namespace

        try:
            decision = self.namespace_policy.evaluate(
                namespace=namespace,
                tenant_id=request.tenant_id,
                required_scope=Scopes.EMBED_WRITE,
            )
        except Exception as exc:  # pragma: no cover - defensive
            detail = ProblemDetail(
                title="Namespace policy failure",
                status=500,
                type="https://httpstatuses.com/500",
                detail=str(exc),
            )
            raise GatewayError(detail) from exc

        if not decision.allowed:
            detail = ProblemDetail(
                title="Namespace access denied",
                status=403,
                type="https://httpstatuses.com/403",
                detail=decision.reason or "Access to namespace not permitted",
            )
            raise GatewayError(detail)

        config = decision.config or self.namespace_registry.get(namespace)

        job_id = self._new_job(request.tenant_id, "embed")
        correlation_id = uuid.uuid4().hex
        model_name = options.model or config.model_id

        if self.embedding_telemetry:
            self.embedding_telemetry.record_embedding_started(
                namespace=namespace,
                tenant_id=request.tenant_id,
                model=model_name,
            )

        texts: list[str] = []
        ids: list[str] = []
        metadata_payload: list[dict[str, Any]] = []
        for index, text in enumerate(request.texts):
            if not isinstance(text, str) or not text.strip():
                detail = ProblemDetail(
                    title="Invalid embedding input",
                    status=400,
                    type="https://httpstatuses.com/400",
                    detail="Embedding texts must be non-empty strings",
                )
                self._fail_job(job_id, detail.detail or detail.title)
                raise GatewayError(detail)
            body = text.strip()
            chunk_id = f"{job_id}:chunk:{index}"
            texts.append(body)
            ids.append(chunk_id)
            metadata_payload.append(
                {
                    "input_index": index,
                    "job_id": job_id,
                    "namespace": namespace,
                    "tenant_id": request.tenant_id,
                }
            )

        if not texts:
            payload = {"embeddings": 0, "model": model_name, "namespace": namespace}
            self.ledger.update_metadata(job_id, payload)
            self._complete_job(job_id, payload=payload)
            metadata = EmbeddingMetadata(
                provider=config.provider,
                dimension=config.dim,
                duration_ms=0.0,
                model=model_name,
            )
            return EmbeddingResponse(namespace=namespace, embeddings=(), metadata=metadata)
>>>>>>> 76fdf93a

        coordinator_request = CoordinatorEmbeddingRequest(
            tenant_id=request.tenant_id,
            correlation_id=None,
            metadata={"namespace": request.namespace},
            namespace=request.namespace,
            texts=request.texts,
            options=request.options,
        )
        try:
<<<<<<< HEAD
            result: EmbeddingResult = self.embedding_coordinator(coordinator_request)
        except CoordinatorError as exc:
            detail = exc.context.get("problem") if isinstance(exc.context, dict) else None
            if isinstance(detail, ProblemDetail):
                raise GatewayError(detail) from exc
            raise
        observe_job_duration("embed", result.duration_s)
        if result.response is None:
            raise RuntimeError("Embedding coordinator returned no response")
        return result.response
=======
            records = embedder.embed_documents(adapter_request)
        except Exception as exc:  # pragma: no cover - network/library error
            detail = ProblemDetail(
                title="Embedding failed",
                status=502,
                type="https://httpstatuses.com/502",
                detail=str(exc),
            )
            self._fail_job(job_id, detail.detail or detail.title)
            if self.embedding_telemetry:
                self.embedding_telemetry.record_embedding_failure(
                    namespace=namespace,
                    tenant_id=request.tenant_id,
                    error=exc,
                )
            raise GatewayError(detail) from exc

        embeddings: list[EmbeddingVector] = []
        prepared_records: list[EmbeddingRecord] = []
        duration_ms = (perf_counter() - started) * 1000

        for record in records:
            meta = {**record.metadata}
            meta.setdefault("tenant_id", request.tenant_id)
            meta.setdefault("namespace", namespace)
            meta.setdefault("provider", config.provider)
            meta.setdefault("model", config.model_id)
            meta.setdefault("model_version", config.model_version)
            meta.setdefault("normalized", options.normalize or meta.get("normalized", False))
            meta.setdefault("pipeline", f"{self._PIPELINE_NAME}:{self._PIPELINE_VERSION}")
            meta.setdefault("correlation_id", correlation_id)
            storage_meta = self._storage_metadata(record.kind, request.tenant_id, namespace)
            if storage_meta:
                meta.setdefault("storage", storage_meta)
            if record.kind == "multi_vector" and record.vectors:
                meta.setdefault("vectors", [list(vector) for vector in record.vectors])
            updated_record = replace(record, metadata=meta)
            prepared_records.append(updated_record)

            values: list[float] = []
            if updated_record.vectors:
                values = list(updated_record.vectors[0])
            if options.normalize and values and updated_record.kind != "sparse":
                magnitude = math.sqrt(sum(value * value for value in values))
                if magnitude > 0:
                    values = [value / magnitude for value in values]
            terms = dict(updated_record.terms or {}) if updated_record.kind == "sparse" else None
            dimension = updated_record.dim or (len(values) if values else 0)
            embeddings.append(
                EmbeddingVector(
                    id=updated_record.id,
                    model=model_name,
                    namespace=namespace,
                    kind=updated_record.kind,
                    dimension=dimension,
                    vector=values if updated_record.kind != "sparse" else None,
                    terms=terms,
                    metadata=meta,
                )
            )

        persistence_context = PersistenceContext(
            tenant_id=request.tenant_id,
            namespace=namespace,
            model=model_name,
            provider=config.provider,
            job_id=job_id,
            correlation_id=correlation_id,
            normalize=bool(options.normalize),
        )
        persistence_report = self.embedding_persister.persist_batch(prepared_records, persistence_context)

        payload = {
            "embeddings": len(embeddings),
            "model": model_name,
            "namespace": namespace,
            "provider": config.provider,
            "tenant_id": request.tenant_id,
            "persisted": persistence_report.persisted,
        }
        self.ledger.update_metadata(job_id, payload)
        self._complete_job(job_id, payload=payload)

        if self.embedding_telemetry:
            self.embedding_telemetry.record_embedding_completed(
                namespace=namespace,
                tenant_id=request.tenant_id,
                model=model_name,
                provider=config.provider,
                duration_ms=duration_ms,
                embeddings=len(embeddings),
            )

        metadata = EmbeddingMetadata(
            provider=config.provider,
            dimension=config.dim,
            duration_ms=duration_ms,
            model=model_name,
        )
        return EmbeddingResponse(
            namespace=namespace,
            embeddings=embeddings,
            metadata=metadata,
        )

    def _storage_metadata(self, kind: str, tenant_id: str, namespace: str) -> dict[str, Any]:
        sanitized_namespace = namespace.replace(".", "-")
        if kind in {"single_vector", "multi_vector"}:
            faiss_index = f"/data/faiss/{tenant_id}/{sanitized_namespace}.index"
            neo4j_label = f"Embedding::{sanitized_namespace}::{tenant_id}"
            return {
                "faiss_index": faiss_index,
                "neo4j_label": neo4j_label,
                "filter": {"tenant_id": tenant_id},
            }
        if kind == "sparse":
            index_name = f"embeddings-sparse-{sanitized_namespace}".replace("--", "-")
            return {
                "opensearch_index": f"{index_name}-{tenant_id}",
                "rank_features_field": "splade_terms",
                "filter": {"term": {"tenant_id": tenant_id}},
            }
        if kind == "neural_sparse":
            index_name = f"embeddings-neural-{sanitized_namespace}".replace("--", "-")
            return {
                "opensearch_index": f"{index_name}-{tenant_id}",
                "neural_field": "neural_embedding",
                "filter": {"term": {"tenant_id": tenant_id}},
            }
        return {}
>>>>>>> 76fdf93a

    def list_namespaces(
        self,
        *,
        tenant_id: str,
        scope: str = Scopes.EMBED_READ,
    ) -> list[NamespaceInfo]:
        if self.namespace_registry is None:
            raise RuntimeError("Namespace registry not initialised")
        entries = self.namespace_registry.list_enabled(tenant_id=tenant_id, scope=scope)
        return [
            NamespaceInfo(
                id=namespace,
                provider=config.provider,
                kind=config.kind.value,
                dimension=config.dim,
                max_tokens=config.max_tokens,
                enabled=config.enabled,
                allowed_tenants=list(config.allowed_tenants),
                allowed_scopes=list(config.allowed_scopes),
            )
            for namespace, config in entries
        ]

    def namespace_policy_status(self) -> NamespacePolicyStatus:
        policy = self._require_namespace_policy()
        settings_view = NamespacePolicySettingsView(**asdict(policy.settings))
        return NamespacePolicyStatus(
            settings=settings_view,
            stats=dict(policy.stats()),
            operational=dict(policy.operational_metrics()),
        )

    def update_namespace_policy(
        self, updates: NamespacePolicyUpdateRequest
    ) -> NamespacePolicyStatus:
        policy = self._require_namespace_policy()
        current = asdict(policy.settings)
        changes: dict[str, object] = {}
        if updates.cache_ttl_seconds is not None:
            value = float(updates.cache_ttl_seconds)
            changes["cache_ttl_seconds"] = value
            current["cache_ttl_seconds"] = value
        if updates.max_cache_entries is not None:
            value = int(updates.max_cache_entries)
            changes["max_cache_entries"] = value
            current["max_cache_entries"] = value
        dry_run_changed = False
        if updates.dry_run is not None and updates.dry_run != policy.settings.dry_run:
            current["dry_run"] = bool(updates.dry_run)
            dry_run_changed = True

        if dry_run_changed:
            self.namespace_policy_settings = NamespacePolicySettings(**current)
            self.namespace_policy = self._build_namespace_policy()
            self.namespace_policy_settings = self.namespace_policy.settings
        elif changes:
            policy.update_settings(**changes)
            self.namespace_policy_settings = policy.settings

        return self.namespace_policy_status()

    def namespace_policy_diagnostics(self) -> NamespacePolicyDiagnosticsView:
        policy = self._require_namespace_policy()
        snapshot = policy.debug_snapshot()
        settings_view = NamespacePolicySettingsView(**asdict(policy.settings))
        cache_entries = [
            f"{namespace}:{tenant}:{scope}"
            for namespace, tenant, scope in snapshot.get("cache_keys", [])
        ]
        return NamespacePolicyDiagnosticsView(
            settings=settings_view,
            cache_keys=cache_entries,
            stats=dict(snapshot.get("stats", {})),
        )

    def namespace_policy_health(self) -> NamespacePolicyHealthView:
        policy = self._require_namespace_policy()
        return NamespacePolicyHealthView(**policy.health_status())

    def namespace_policy_metrics(self) -> NamespacePolicyMetricsView:
        policy = self._require_namespace_policy()
        return NamespacePolicyMetricsView(metrics=dict(policy.operational_metrics()))

    def invalidate_namespace_policy_cache(self, namespace: str | None = None) -> None:
        policy = self._require_namespace_policy()
        policy.invalidate(namespace)

    def validate_namespace_texts(
        self,
        *,
        tenant_id: str,
        namespace: str,
        texts: Sequence[str],
    ) -> NamespaceValidationResponse:
        if self.namespace_registry is None or self.namespace_policy is None:
            raise RuntimeError("Namespace policy not initialised")
        decision = self.namespace_policy.evaluate(
            namespace=namespace,
            tenant_id=tenant_id,
            required_scope=Scopes.EMBED_READ,
        )
        if not decision.allowed:
            detail = ProblemDetail(
                title="Namespace access denied",
                status=403,
                type="https://httpstatuses.com/403",
                detail=decision.reason or "Access to namespace not permitted",
            )
            raise GatewayError(detail)

        config = decision.config or self.namespace_registry.get(namespace)
        max_tokens = config.max_tokens
        if max_tokens is None:
            detail = ProblemDetail(
                title="Namespace lacks token budget",
                status=400,
                type="https://httpstatuses.com/400",
                detail=f"Namespace '{namespace}' does not declare max_tokens",
            )
            raise GatewayError(detail)

        try:
            tokenizer = self.namespace_registry.get_tokenizer(namespace)
        except (ValueError, RuntimeError) as exc:
            detail = ProblemDetail(
                title="Tokenizer unavailable",
                status=502,
                type="https://httpstatuses.com/502",
                detail=str(exc),
            )
            raise GatewayError(detail) from exc

        results: list[NamespaceValidationResult] = []
        for index, text in enumerate(texts):
            encoded = tokenizer.encode(text or "", add_special_tokens=False)
            token_count = len(encoded)
            exceeds = token_count > max_tokens
            warning = f"Exceeds {max_tokens} tokens" if exceeds else None
            results.append(
                NamespaceValidationResult(
                    text_index=index,
                    token_count=token_count,
                    exceeds_budget=exceeds,
                    warning=warning,
                )
            )

        return NamespaceValidationResponse(
            namespace=namespace,
            valid=all(not item.exceeds_budget for item in results),
            results=results,
        )

    def retrieve(self, request: RetrieveRequest) -> RetrievalResult:
        started = perf_counter()
        job_id = self._new_job(request.tenant_id, "retrieve")
        filters = dict(request.filters or {})
        metadata = dict(request.metadata)
        if request.profile:
            metadata['profile'] = request.profile
        try:
            results = self.retriever.retrieve(request.query, filters=filters or None)
        except Exception as exc:
            detail = ProblemDetail(
                title="Retrieval failed",
                status=502,
                type="https://httpstatuses.com/502",
                detail=str(exc),
            )
            self._fail_job(job_id, detail.detail or detail.title)
            raise GatewayError(detail) from exc
        documents: list[DocumentSummary] = []
        for index, item in enumerate(results[: request.top_k]):
            meta = dict(item.get('meta') or {})
            doc_id = str(item.get('id') or meta.pop('id', None) or f"retrieved-{index}")
            title = meta.pop('title', None) or doc_id
            summary = meta.pop('summary', None)
            source = meta.pop('source', None) or 'hybrid'
            score = float(item.get('score') or meta.pop('score', 0.0) or 0.0)
            content = item.get('content')
            if content and 'content' not in meta:
                meta['content'] = content
            documents.append(
                DocumentSummary(
                    id=doc_id,
                    title=title,
                    score=score,
                    summary=summary,
                    source=source,
                    metadata=meta,
                    explain=item.get('explain') if request.explain else None,
                )
            )
        retrieval_duration = perf_counter() - started
        observe_job_duration('retrieve', retrieval_duration)
        record_business_event('retrieval_requests', request.tenant_id)
        if documents:
            record_business_event('documents_retrieved', request.tenant_id)
        stage_timings = {'retrieve': round(retrieval_duration, 6)}
        result = RetrievalResult(
            query=request.query,
            documents=documents,
            total=len(documents),
            rerank_metrics={'stage_timings_ms': {name: round(value * 1000, 3) for name, value in stage_timings.items()}},
            pipeline_version='haystack-hybrid/v1',
            partial=False,
            degraded=False,
            errors=[],
            stage_timings=stage_timings,
        )
        ledger_metadata = {
            'documents': result.total,
            'pipeline_version': result.pipeline_version,
            'filters': filters,
            'metadata': metadata,
        }
        self.ledger.update_metadata(job_id, ledger_metadata)
        if result.total == 0 and request.rerank:
            ledger_metadata['status'] = 'no-results'
        self._complete_job(job_id, payload=ledger_metadata)
        return result

    def entity_link(self, request: EntityLinkRequest) -> Sequence[EntityLinkResult]:
        job_id = self._new_job(request.tenant_id, "entity-link")
        results = [
            EntityLinkResult(
                mention=mention,
                entity_id=f"ENT-{abs(hash(mention)) % 9999:04d}",
                confidence=0.9,
                metadata={"context": request.context},
            )
            for mention in request.mentions
        ]
        self.ledger.update_metadata(job_id, {"links": len(results)})
        self._complete_job(job_id, payload={"links": len(results)})
        return results

    def extract(self, kind: str, request: ExtractionRequest) -> ExtractionResult:
        job_id = self._new_job(request.tenant_id, f"extract:{kind}")
        text = request.options.get("text") if request.options else None
        if not isinstance(text, str) or not text.strip():
            text = self._default_extraction_text(kind)
        try:
            payload = self._build_template(kind, text)
            validated = validate_template(kind, payload, text)
        except TemplateValidationError as exc:
            detail = ProblemDetail(
                title="Extraction validation failed",
                status=422,
                type="https://httpstatuses.com/422",
                detail=str(exc),
            )
            raise GatewayError(detail) from exc
        self.ledger.update_metadata(job_id, {"kind": kind, "spans": len(validated)})
        self._complete_job(job_id, payload={"kind": kind})
        return ExtractionResult(kind=kind, document_id=request.document_id, results=[validated])

    def write_kg(self, request: KnowledgeGraphWriteRequest) -> KnowledgeGraphWriteResult:
        job_id = self._new_job(request.tenant_id, "kg-write")
        nodes_payload = [node.model_dump(mode="python") for node in request.nodes]
        edges_payload = [edge.model_dump(mode="python") for edge in request.edges]
        try:
            self.shacl.validate_payload(nodes_payload, edges_payload)
            self._validate_fhir(nodes_payload)
        except (ValidationError, FHIRValidationError) as exc:
            detail = ProblemDetail(
                title="Knowledge graph validation failed",
                status=422,
                type="https://httpstatuses.com/422",
                detail=str(exc),
            )
            raise GatewayError(detail) from exc
        self.ledger.update_metadata(
            job_id,
            {
                "nodes": len(request.nodes),
                "edges": len(request.edges),
                "transactional": request.transactional,
            },
        )
        self._complete_job(
            job_id,
            payload={
                "nodes": len(request.nodes),
                "edges": len(request.edges),
                "transactional": request.transactional,
            },
        )
        return KnowledgeGraphWriteResult(
            nodes_written=len(request.nodes),
            edges_written=len(request.edges),
            metadata={"transactional": request.transactional},
        )

    # ------------------------------------------------------------------
    # Template helpers
    # ------------------------------------------------------------------
    def _default_extraction_text(self, kind: str) -> str:
        base = {
            "pico": (
                "Population: Adults with hypertension. Intervention: ACE inhibitor administered daily. "
                "Comparison: Placebo tablets. Outcome: Reduced systolic blood pressure at 12 weeks."
            ),
            "effects": (
                "Effect size 0.45 (95% CI 0.30-0.60) for reduction in systolic blood pressure after 12 weeks."
            ),
            "ae": ("Adverse event: dry cough (moderate, probable) occurred in 12% of patients."),
            "dose": ("Lisinopril 20 mg orally once daily for 12 weeks improved outcomes."),
            "eligibility": (
                "Inclusion: Age 18-75 with primary hypertension. Exclusion: Severe renal impairment or pregnancy."
            ),
        }
        return base.get(kind, base["pico"])

    def _span(self, text: str, phrase: str) -> dict[str, object]:
        if not phrase:
            return {"text": "", "start": 0, "end": 0}
        lower_text = text.lower()
        lower_phrase = phrase.lower()
        start = lower_text.find(lower_phrase)
        if start == -1:
            start = 0
            snippet = text[: len(phrase)]
        else:
            snippet = text[start : start + len(phrase)]
        end = start + len(snippet)
        return {"text": snippet, "start": start, "end": end}

    def _build_template(self, kind: str, text: str) -> dict[str, object]:
        lowered = kind.lower()
        if lowered == "pico":
            return {
                "population": {
                    "description": "Adults with hypertension",
                    "age_range": "18-75",
                    "gender": None,
                    "condition": "Hypertension",
                    "sample_size": 120,
                    "span": self._span(text, "Adults with hypertension"),
                },
                "interventions": [
                    {
                        "name": "ACE inhibitor",
                        "type": "medication",
                        "route": "oral",
                        "dose": "20 mg",
                        "span": self._span(text, "ACE inhibitor"),
                    }
                ],
                "comparison": {
                    "description": "Placebo",
                    "span": self._span(text, "Placebo"),
                },
                "outcomes": [
                    {
                        "name": "Reduced systolic blood pressure",
                        "measurement": "mmHg",
                        "timepoint": "12 weeks",
                        "effect_size": 0.45,
                        "span": self._span(text, "Reduced systolic blood pressure"),
                    }
                ],
                "confidence": 0.82,
            }
        if lowered == "effects":
            return {
                "measures": [
                    {
                        "outcome": "Systolic blood pressure",
                        "effect_size": 0.45,
                        "unit": "standardised mean difference",
                        "ci_low": 0.3,
                        "ci_high": 0.6,
                        "span": self._span(text, "Effect size 0.45"),
                    }
                ]
            }
        if lowered == "ae":
            return {
                "events": [
                    {
                        "event_type": "Dry cough",
                        "severity": "moderate",
                        "frequency": "12%",
                        "causality": "probable",
                        "span": self._span(text, "dry cough"),
                    }
                ]
            }
        if lowered == "dose":
            ucum = self.ucum.validate_value(20, "mg", context="dose")
            return {
                "regimens": [
                    {
                        "drug": "Lisinopril",
                        "dose_value": ucum.normalized_value,
                        "dose_unit": ucum.normalized_unit,
                        "route": "oral",
                        "frequency": "once daily",
                        "duration": "12 weeks",
                        "span": self._span(text, "20 mg"),
                    }
                ]
            }
        if lowered == "eligibility":
            return {
                "inclusion": [
                    {
                        "text": "Age 18-75",
                        "span": self._span(text, "Age 18-75"),
                        "metadata": {"type": "age"},
                    },
                    {
                        "text": "Primary hypertension",
                        "span": self._span(text, "primary hypertension"),
                        "metadata": {"type": "condition"},
                    },
                ],
                "exclusion": [
                    {
                        "text": "Severe renal impairment",
                        "span": self._span(text, "Severe renal impairment"),
                        "metadata": {"type": "condition"},
                    },
                ],
            }
        raise TemplateValidationError(f"Unknown extraction kind '{kind}'")

    def _validate_fhir(self, nodes: Sequence[Mapping[str, object]]) -> None:
        for node in nodes:
            properties = node.get("properties", {}) if isinstance(node, Mapping) else {}
            resource = properties.get("fhir") if isinstance(properties, Mapping) else None
            if isinstance(resource, Mapping):
                self.fhir.validate(resource)  # may raise FHIRValidationError

    def search(self, args: SearchArguments) -> RetrievalResult:
        job_id = self._new_job("system", "search")
        request = RetrievalResult(
            query=args.query,
            documents=[
                DocumentSummary(
                    id="doc-search-1",
                    title="GraphQL Search Result",
                    score=0.95,
                    summary=f"Result for {args.query}",
                    source="search",
                    metadata=args.filters,
                )
            ],
            total=1,
        )
        self.ledger.update_metadata(job_id, {"query": args.query})
        self._complete_job(job_id, payload={"documents": 1})
        return request

    # ------------------------------------------------------------------
    # Job APIs
    # ------------------------------------------------------------------
    def get_job(self, job_id: str, *, tenant_id: str) -> JobStatus | None:
        entry = self.ledger.get(job_id)
        if not entry or entry.tenant_id != tenant_id:
            return None
        return self._to_job_status(entry)

    def list_jobs(self, *, tenant_id: str, status: str | None = None) -> list[JobStatus]:
        entries = self.ledger.list(status=status)
        filtered = [entry for entry in entries if entry.tenant_id == tenant_id]
        return [self._to_job_status(entry) for entry in filtered]

    def cancel_job(
        self, job_id: str, *, tenant_id: str, reason: str | None = None
    ) -> JobStatus | None:
        entry = self.ledger.get(job_id)
        if not entry or entry.tenant_id != tenant_id:
            return None
        updated = self.ledger.mark_cancelled(job_id, reason=reason)
        return self._to_job_status(updated)

    # ------------------------------------------------------------------
    # Adapter plugin helpers
    # ------------------------------------------------------------------
    def list_adapters(self, domain: str | None = None) -> list[AdapterMetadataView]:
        domain_enum = AdapterDomain(domain) if domain else None
        metadata = self.adapter_manager.list_metadata(domain=domain_enum)
        return [self._to_adapter_view(item) for item in metadata]

    def get_adapter_metadata(self, name: str) -> AdapterMetadataView | None:
        try:
            metadata = self.adapter_manager.get_metadata(name)
        except Exception:
            return None
        return self._to_adapter_view(metadata)

    def get_adapter_health(self, name: str) -> AdapterHealthView | None:
        if name not in {meta.name for meta in self.adapter_manager.list_metadata()}:
            return None
        healthy = self.adapter_manager.check_health(name)
        return AdapterHealthView(name=name, healthy=healthy)

    def get_adapter_config_schema(self, name: str) -> AdapterConfigSchemaView | None:
        metadata = self.get_adapter_metadata(name)
        if metadata is None:
            return None
        schema = metadata.config_schema or {}
        return AdapterConfigSchemaView(name=name, schema=schema)

    def _to_adapter_view(self, metadata) -> AdapterMetadataView:
        dataset = getattr(metadata, "dataset", None)
        extra = metadata.extra if hasattr(metadata, "extra") else {}
        return AdapterMetadataView(
            name=metadata.name,
            version=metadata.version,
            domain=metadata.domain,
            summary=metadata.summary,
            capabilities=list(metadata.capabilities),
            maintainer=metadata.maintainer,
            dataset=dataset,
            config_schema=dict(metadata.config_schema or {}),
            extra=dict(extra),
        )


_service: GatewayService | None = None
_ledger: JobLedger | None = None
_orchestrator: DagsterOrchestrator | None = None
_pipeline_loader: PipelineConfigLoader | None = None
_resilience_loader: ResiliencePolicyLoader | None = None
_stage_factory: StageFactory | None = None


def get_gateway_service() -> GatewayService:
    global _service, _ledger, _orchestrator, _pipeline_loader, _resilience_loader, _stage_factory
    if _service is None:
        events = EventStreamManager()
        _ledger = JobLedger()
        adapter_manager = get_plugin_manager()
        _pipeline_loader = PipelineConfigLoader()
        _resilience_loader = ResiliencePolicyLoader()
<<<<<<< HEAD
=======
        pipeline_resource = create_default_pipeline_resource()
        _stage_factory = build_stage_factory(adapter_manager, pipeline_resource, _ledger)
>>>>>>> 76fdf93a
        stage_plugin_manager = create_stage_plugin_manager(
            adapter_manager,
            job_ledger=_ledger,
        )
        _stage_factory = StageFactory(stage_plugin_manager)
        _orchestrator = DagsterOrchestrator(
            _pipeline_loader,
            _resilience_loader,
            _stage_factory,
            plugin_manager=adapter_manager,
            job_ledger=_ledger,
            pipeline_resource=pipeline_resource,
        )
        settings = get_settings()
        embedding_cfg = settings.embedding
        policy_settings = NamespacePolicySettings(
            cache_ttl_seconds=embedding_cfg.policy.cache_ttl_seconds,
            max_cache_entries=embedding_cfg.policy.max_cache_entries,
            dry_run=embedding_cfg.policy.dry_run,
        )
        persister_settings = PersisterRuntimeSettings(
            backend=embedding_cfg.persister.backend,
            cache_limit=embedding_cfg.persister.cache_limit,
            hybrid_backends=dict(embedding_cfg.persister.hybrid_backends),
        )
        settings = get_settings()
        embedding_cfg = settings.embedding
        policy_settings = NamespacePolicySettings(
            cache_ttl_seconds=embedding_cfg.policy.cache_ttl_seconds,
            max_cache_entries=embedding_cfg.policy.max_cache_entries,
            dry_run=embedding_cfg.policy.dry_run,
        )
        persister_settings = PersisterRuntimeSettings(
            backend=embedding_cfg.persister.backend,
            cache_limit=embedding_cfg.persister.cache_limit,
            hybrid_backends=dict(embedding_cfg.persister.hybrid_backends),
        )
        settings = get_settings()
        embedding_cfg = settings.embedding
        policy_settings = NamespacePolicySettings(
            cache_ttl_seconds=embedding_cfg.policy.cache_ttl_seconds,
            max_cache_entries=embedding_cfg.policy.max_cache_entries,
            dry_run=embedding_cfg.policy.dry_run,
        )
        persister_settings = PersisterRuntimeSettings(
            backend=embedding_cfg.persister.backend,
            cache_limit=embedding_cfg.persister.cache_limit,
            hybrid_backends=dict(embedding_cfg.persister.hybrid_backends),
        )
        settings = get_settings()
        embedding_cfg = settings.embedding
        policy_settings = NamespacePolicySettings(
            cache_ttl_seconds=embedding_cfg.policy.cache_ttl_seconds,
            max_cache_entries=embedding_cfg.policy.max_cache_entries,
            dry_run=embedding_cfg.policy.dry_run,
        )
        persister_settings = PersisterRuntimeSettings(
            backend=embedding_cfg.persister.backend,
            cache_limit=embedding_cfg.persister.cache_limit,
            hybrid_backends=dict(embedding_cfg.persister.hybrid_backends),
        )
        _service = GatewayService(
            events=events,
            orchestrator=_orchestrator,
            ledger=_ledger,
            adapter_manager=adapter_manager,
            namespace_policy_settings=policy_settings,
            embedding_persister_settings=persister_settings,
        )
    return _service
from ..services.mineru import MineruGpuUnavailableError, MineruOutOfMemoryError<|MERGE_RESOLUTION|>--- conflicted
+++ resolved
@@ -17,10 +17,7 @@
 
 from ..kg import ShaclValidator, ValidationError
 from ..auth.scopes import Scopes
-<<<<<<< HEAD
 from ..observability.events import record_business_event
-=======
->>>>>>> 76fdf93a
 from ..observability.metrics import observe_job_duration
 from ..config.settings import get_settings
 from ..orchestration import (
@@ -33,10 +30,7 @@
     PipelineConfigLoader,
     ResiliencePolicyLoader,
     StageFactory,
-<<<<<<< HEAD
-=======
     build_stage_factory,
->>>>>>> 76fdf93a
     create_stage_plugin_manager,
     submit_to_dagster,
 )
@@ -51,16 +45,12 @@
 )
 from ..services.embedding.persister import (
     EmbeddingPersister,
-<<<<<<< HEAD
-=======
     PersistenceContext,
->>>>>>> 76fdf93a
     PersisterRuntimeSettings,
     build_persister,
 )
 from ..services.embedding.registry import EmbeddingModelRegistry
 from ..services.embedding.telemetry import EmbeddingTelemetry, StandardEmbeddingTelemetry
-<<<<<<< HEAD
 from ..services.retrieval.chunking import ChunkingService
 from ..utils.errors import ProblemDetail as PipelineProblemDetail
 from ..validation import UCUMValidator
@@ -75,15 +65,6 @@
     EmbeddingRequest as CoordinatorEmbeddingRequest,
     EmbeddingResult,
     JobLifecycleManager,
-=======
-from ..services.retrieval.chunking import ChunkingOptions, ChunkingService
-from ..utils.errors import ProblemDetail as PipelineProblemDetail
-from ..validation import UCUMValidator
-from ..validation.fhir import FHIRValidationError, FHIRValidator
-from Medical_KG_rev.embeddings.ports import (
-    EmbeddingRecord,
-    EmbeddingRequest as AdapterEmbeddingRequest,
->>>>>>> 76fdf93a
 )
 from .models import (
     AdapterConfigSchemaView,
@@ -140,15 +121,12 @@
 
 def _build_stage_factory(
     manager: AdapterPluginManager | None = None,
-<<<<<<< HEAD
-=======
     ledger: JobLedger | None = None,
 ) -> StageFactory:
     adapter_manager = manager or get_plugin_manager()
     job_ledger = ledger or JobLedger()
     pipeline_resource = create_default_pipeline_resource()
     return build_stage_factory(adapter_manager, pipeline_resource, job_ledger)
->>>>>>> 76fdf93a
     *,
     job_ledger: JobLedger | None = None,
 ) -> StageFactory:
@@ -183,24 +161,15 @@
     embedding_persister: EmbeddingPersister | None = None
     embedding_persister_settings: PersisterRuntimeSettings | None = None
     embedding_telemetry: EmbeddingTelemetry | None = None
-<<<<<<< HEAD
     job_lifecycle: JobLifecycleManager | None = None
     chunking_coordinator: ChunkingCoordinator | None = None
     embedding_coordinator: EmbeddingCoordinator | None = None
-=======
->>>>>>> 76fdf93a
 
     def __post_init__(self) -> None:
         self.job_lifecycle = JobLifecycleManager(self.ledger, self.events)
         if self.stage_factory is None:
-<<<<<<< HEAD
-=======
             self.stage_factory = _build_stage_factory(self.adapter_manager, self.ledger)
->>>>>>> 76fdf93a
-            self.stage_factory = _build_stage_factory(
-                self.adapter_manager,
-                job_ledger=self.ledger,
-            )
+            
         if self.chunker is None:
             self.chunker = ChunkingService(stage_factory=self.stage_factory)
         if self.namespace_registry is None:
@@ -223,7 +192,6 @@
                 settings=settings,
             )
             self.embedding_persister_settings = settings
-<<<<<<< HEAD
         if self.chunking_coordinator is None:
             self.chunking_coordinator = ChunkingCoordinator(
                 lifecycle=self.job_lifecycle,
@@ -246,8 +214,6 @@
                 telemetry=self.embedding_telemetry,
                 config=self._build_coordinator_config("embedding", retry_attempts=4),
             )
-=======
->>>>>>> 76fdf93a
 
     # ------------------------------------------------------------------
     # Internal helpers
@@ -271,7 +237,6 @@
         )
         return policy
 
-<<<<<<< HEAD
     def _build_coordinator_config(self, name: str, *, retry_attempts: int = 3) -> CoordinatorConfig:
         return CoordinatorConfig(
             name=name,
@@ -282,8 +247,6 @@
             limiter=AsyncLimiter(10, 1),
         )
 
-=======
->>>>>>> 76fdf93a
     def _convert_problem(self, problem: PipelineProblemDetail) -> ProblemDetail:
         payload = problem.to_response()
         extensions = payload.pop("extra", {})
@@ -573,10 +536,8 @@
         return list(result.chunks)
 
     def embed(self, request: EmbedRequest) -> EmbeddingResponse:
-<<<<<<< HEAD
         if self.embedding_coordinator is None:
             raise RuntimeError("Embedding coordinator not initialised")
-=======
         if self.namespace_registry is None or self.namespace_policy is None or self.embedding_persister is None:
             raise RuntimeError("Embedding components not initialised")
 
@@ -658,7 +619,6 @@
                 model=model_name,
             )
             return EmbeddingResponse(namespace=namespace, embeddings=(), metadata=metadata)
->>>>>>> 76fdf93a
 
         coordinator_request = CoordinatorEmbeddingRequest(
             tenant_id=request.tenant_id,
@@ -669,7 +629,6 @@
             options=request.options,
         )
         try:
-<<<<<<< HEAD
             result: EmbeddingResult = self.embedding_coordinator(coordinator_request)
         except CoordinatorError as exc:
             detail = exc.context.get("problem") if isinstance(exc.context, dict) else None
@@ -680,7 +639,6 @@
         if result.response is None:
             raise RuntimeError("Embedding coordinator returned no response")
         return result.response
-=======
             records = embedder.embed_documents(adapter_request)
         except Exception as exc:  # pragma: no cover - network/library error
             detail = ProblemDetail(
@@ -811,7 +769,6 @@
                 "filter": {"term": {"tenant_id": tenant_id}},
             }
         return {}
->>>>>>> 76fdf93a
 
     def list_namespaces(
         self,
@@ -1351,11 +1308,8 @@
         adapter_manager = get_plugin_manager()
         _pipeline_loader = PipelineConfigLoader()
         _resilience_loader = ResiliencePolicyLoader()
-<<<<<<< HEAD
-=======
         pipeline_resource = create_default_pipeline_resource()
         _stage_factory = build_stage_factory(adapter_manager, pipeline_resource, _ledger)
->>>>>>> 76fdf93a
         stage_plugin_manager = create_stage_plugin_manager(
             adapter_manager,
             job_ledger=_ledger,
