--- conflicted
+++ resolved
@@ -1039,11 +1039,7 @@
 
 ### 9.1 Prometheus Metrics (Enhanced from Gap Analysis)
 
-<<<<<<< HEAD
 - [x] **9.1.1** Add embedding metrics:
-=======
-- [ ] **9.1.1** Add comprehensive embedding metrics (8 metrics total):
->>>>>>> 193abe62
 
   ```python
   # src/Medical_KG_rev/observability/metrics.py
@@ -1105,9 +1101,6 @@
   )
   ```
 
-<<<<<<< HEAD
-- [x] **9.1.2** Instrument embedding service:
-=======
 - [ ] **9.1.1a** Validate metric labels align with gap analysis requirements:
   - ✅ tenant_id included for multi-tenancy tracking
   - ✅ service label differentiates vLLM vs Pyserini GPU usage
@@ -1115,7 +1108,6 @@
   - ✅ operation label tracks namespace validation calls
 
 - [ ] **9.1.2** Instrument embedding service:
->>>>>>> 193abe62
 
   ```python
   with EMBEDDING_DURATION.labels(namespace=namespace, provider=config.provider).time():
