--- conflicted
+++ resolved
@@ -11,11 +11,7 @@
     ChunkingService as ModularChunkingService,
     Granularity,
 )
-<<<<<<< HEAD
 from Medical_KG_rev.models.ir import Block, BlockType, Document, Section
-=======
-from Medical_KG_rev.chunking.exceptions import ChunkerConfigurationError
->>>>>>> e8fef1a9
 
 STRATEGY_ALIASES: dict[str, tuple[str, Granularity]] = {
     "section": ("section_aware", "section"),
@@ -78,7 +74,6 @@
             tenant_id = "default"
 
         modular_options = self._translate_options(options)
-<<<<<<< HEAD
         document = self._build_document(document_id, text)
         canonical_strategy = (
             modular_options.strategy
@@ -216,17 +211,6 @@
                 )
                 synthesized_index += 1
         return legacy_chunks
-=======
-        try:
-            return self._service.chunk_text(
-                tenant_id=tenant_id,
-                document_id=document_id,
-                text=text,
-                options=modular_options,
-            )
-        except ChunkerConfigurationError:
-            return self._fallback_chunks(tenant_id, document_id, text)
->>>>>>> e8fef1a9
 
     def chunk_sections(self, tenant_id: str, document_id: str, text: str) -> list[Chunk]:
         return self.chunk(
@@ -271,8 +255,6 @@
                 overlap=overlap,
             ),
             tenant_id=tenant_id,
-<<<<<<< HEAD
-=======
         )
         if len(modular_chunks) <= 1 and len(text.split()) > max_tokens:
             return self._sliding_window_legacy(
@@ -447,181 +429,6 @@
             source="ad-hoc",
             title="Document",
             sections=sections,
->>>>>>> e8fef1a9
-        )
-        if len(modular_chunks) <= 1 and len(text.split()) > max_tokens:
-            return self._sliding_window_legacy(
-                tenant_id=tenant_id,
-                document_id=document_id,
-                text=text,
-                max_tokens=max_tokens,
-                overlap=overlap,
-            )
-        return modular_chunks
-
-    def _sliding_window_legacy(
-        self,
-        *,
-        tenant_id: str,
-        document_id: str,
-        text: str,
-        max_tokens: int,
-        overlap: float,
-    ) -> list[LegacyChunk]:
-        if max_tokens <= 0:
-            raise ValueError("max_tokens must be greater than zero")
-        tokens = text.split()
-        if not tokens:
-            return []
-        stride = max(1, int(round(max_tokens * (1 - overlap))))
-        legacy_chunks: list[LegacyChunk] = []
-        index = 0
-        for start in range(0, len(tokens), stride):
-            window_tokens = tokens[start : start + max_tokens]
-            if not window_tokens:
-                break
-            body = " ".join(window_tokens)
-            chunk_id = f"{document_id}:sliding_window:window:{index}"
-            metadata = {
-                "segment_type": "window",
-                "token_count": len(window_tokens),
-                "chunker": "sliding_window",
-                "chunker_version": "legacy",
-            }
-            legacy_chunks.append(
-                LegacyChunk(
-                    id=chunk_id,
-                    text=body,
-                    metadata=metadata,
-                    chunker="sliding_window",
-                    chunker_version="legacy",
-                    granularity="window",
-                    tenant_id=tenant_id,
-                    document_id=document_id,
-                    token_count=len(window_tokens),
-                )
-            )
-            index += 1
-            if len(window_tokens) < max_tokens:
-                break
-        return legacy_chunks
-
-    def _table_chunks_legacy(
-        self,
-        *,
-        document: Document,
-        tenant_id: str,
-    ) -> list[LegacyChunk]:
-        legacy_chunks: list[LegacyChunk] = []
-        index = 0
-        for section in document.sections:
-            title = (section.title or "").strip()
-            for block in section.blocks:
-                text = (block.text or "").strip()
-                if not text:
-                    continue
-                if block.type != BlockType.TABLE and "|" not in text:
-                    continue
-                body = f"{title}\n{text}".strip() if title else text
-                token_count = len(body.split())
-                metadata = {
-                    "segment_type": "table",
-                    "chunker": "table",
-                    "chunker_version": "legacy",
-                    "section_id": section.id,
-                    "block_ids": [block.id],
-                    "token_count": token_count,
-                }
-                legacy_chunks.append(
-                    LegacyChunk(
-                        id=f"{document.id}:table:table:{index}",
-                        text=body,
-                        metadata=metadata,
-                        chunker="table",
-                        chunker_version="legacy",
-                        granularity="table",
-                        tenant_id=tenant_id,
-                        document_id=document.id,
-                        token_count=token_count,
-                    )
-                )
-                index += 1
-        return legacy_chunks
-
-    def _build_document(self, document_id: str, text: str) -> Document:
-        paragraphs = [segment.strip() for segment in text.split("\n\n") if segment.strip()]
-        sections: list[Section] = []
-        current_blocks: list[Block] = []
-        current_title = "Document"
-        section_index = 0
-        block_index = 0
-
-        def flush_section() -> None:
-            nonlocal current_blocks, section_index
-            if not current_blocks:
-                return
-            sections.append(
-                Section(
-                    id=f"{document_id}:section:{section_index}",
-                    title=current_title,
-                    blocks=list(current_blocks),
-                )
-            )
-            section_index += 1
-            current_blocks = []
-
-        for paragraph in paragraphs:
-            lines = [line.strip() for line in paragraph.splitlines() if line.strip()]
-            if not lines:
-                continue
-            heading: str | None = None
-            body_lines: Iterable[str] = lines
-            if len(lines) > 1 and self._looks_like_heading(lines[0]):
-                heading = lines[0]
-                body_lines = lines[1:]
-            if heading and current_blocks:
-                if heading != current_title:
-                    flush_section()
-                current_title = heading or current_title
-            elif heading:
-                current_title = heading
-            content_body = "\n".join(body_lines).strip()
-            if heading and content_body:
-                content = f"{heading}\n{content_body}".strip()
-            elif heading:
-                content = heading
-            else:
-                content = content_body
-            if not content:
-                continue
-            block_type = BlockType.TABLE if any("|" in line for line in content.splitlines()) else BlockType.PARAGRAPH
-            metadata: dict[str, object] = {}
-            if block_type == BlockType.TABLE:
-                metadata["is_table"] = True
-            block = Block(
-                id=f"{document_id}:block:{block_index}",
-                type=block_type,
-                text=content,
-                spans=(),
-                metadata=metadata,
-            )
-            block_index += 1
-            current_blocks.append(block)
-
-        flush_section()
-        if not sections:
-            sections.append(
-                Section(
-                    id=f"{document_id}:section:{section_index}",
-                    title=current_title,
-                    blocks=list(current_blocks),
-                )
-            )
-        return Document(
-            id=document_id,
-            source="ad-hoc",
-            title="Document",
-            sections=sections,
         )
 
     @staticmethod
