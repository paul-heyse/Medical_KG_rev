--- conflicted
+++ resolved
@@ -5,14 +5,11 @@
 from Medical_KG_rev.adapters.plugins.manager import AdapterPluginManager
 from Medical_KG_rev.adapters.plugins.models import AdapterDomain, AdapterRequest
 from Medical_KG_rev.orchestration.dagster.configuration import StageDefinition
-<<<<<<< HEAD
 from Medical_KG_rev.orchestration.dagster.runtime import build_stage_factory
 from Medical_KG_rev.orchestration.dagster.stages import create_default_pipeline_resource
 from Medical_KG_rev.orchestration.ledger import JobLedger
-=======
 from Medical_KG_rev.orchestration.dagster.runtime import StageFactory
 from Medical_KG_rev.orchestration.dagster.stages import create_stage_plugin_manager
->>>>>>> e3a16432
 from Medical_KG_rev.orchestration.stages.contracts import (
     ChunkStage,
     EmbedStage,
@@ -79,20 +76,17 @@
 
 def test_default_stage_factory_complies_with_protocols(stage_context, adapter_request):
     manager = StubPluginManager()
-<<<<<<< HEAD
     pipeline_resource = create_default_pipeline_resource()
     factory = build_stage_factory(manager, pipeline_resource, JobLedger())
     state = PipelineState.initialise(context=stage_context, adapter_request=adapter_request)
 
     ingest = factory.resolve(
         "auto",
-=======
     factory = StageFactory(create_stage_plugin_manager(manager))
     state = PipelineState.initialise(context=stage_context, adapter_request=adapter_request)
 
     ingest = factory.resolve(
         "default",
->>>>>>> e3a16432
         _definition("ingest", "ingest", {"adapter": "clinical-trials", "strict": False}),
     )
     assert isinstance(ingest, IngestStage)
@@ -100,72 +94,51 @@
     assert payloads and isinstance(payloads[0], dict)
     state.apply_stage_output("ingest", "ingest", payloads)
 
-<<<<<<< HEAD
     parse = factory.resolve("auto", _definition("parse", "parse"))
-=======
     parse = factory.resolve("default", _definition("parse", "parse"))
->>>>>>> e3a16432
     assert isinstance(parse, ParseStage)
     document = parse.execute(stage_context, state)
     state.apply_stage_output("parse", "parse", document)
 
-<<<<<<< HEAD
     validator = factory.resolve("auto", _definition("ir-validation", "ir_validation"))
-=======
     validator = factory.resolve("default", _definition("ir-validation", "ir_validation"))
->>>>>>> e3a16432
     assert isinstance(validator, ParseStage)
     validated = validator.execute(stage_context, state)
     assert validated is document
     state.apply_stage_output("ir-validation", "ir_validation", validated)
 
-<<<<<<< HEAD
     chunker = factory.resolve("auto", _definition("chunk", "chunk"))
-=======
     chunker = factory.resolve("default", _definition("chunk", "chunk"))
->>>>>>> e3a16432
     assert isinstance(chunker, ChunkStage)
     chunks = chunker.execute(stage_context, state)
     assert chunks and chunks[0].doc_id == document.id
     state.apply_stage_output("chunk", "chunk", chunks)
 
-<<<<<<< HEAD
     embedder = factory.resolve("auto", _definition("embed", "embed"))
-=======
     embedder = factory.resolve("default", _definition("embed", "embed"))
->>>>>>> e3a16432
     assert isinstance(embedder, EmbedStage)
     batch = embedder.execute(stage_context, state)
     assert isinstance(batch, EmbeddingBatch)
     assert batch.vectors
     state.apply_stage_output("embed", "embed", batch)
 
-<<<<<<< HEAD
     indexer = factory.resolve("auto", _definition("index", "index"))
-=======
     indexer = factory.resolve("default", _definition("index", "index"))
->>>>>>> e3a16432
     assert isinstance(indexer, IndexStage)
     receipt = indexer.execute(stage_context, state)
     assert isinstance(receipt, IndexReceipt)
     assert receipt.chunks_indexed == len(batch.vectors)
     state.apply_stage_output("index", "index", receipt)
 
-<<<<<<< HEAD
     extractor = factory.resolve("auto", _definition("extract", "extract"))
-=======
     extractor = factory.resolve("default", _definition("extract", "extract"))
->>>>>>> e3a16432
     assert isinstance(extractor, ExtractStage)
     entities, claims = extractor.execute(stage_context, state)
     assert entities == [] and claims == []
     state.apply_stage_output("extract", "extract", (entities, claims))
 
-<<<<<<< HEAD
     kg_stage = factory.resolve("auto", _definition("knowledge-graph", "kg"))
-=======
     kg_stage = factory.resolve("default", _definition("knowledge-graph", "kg"))
->>>>>>> e3a16432
     assert isinstance(kg_stage, KGStage)
     graph_receipt = kg_stage.execute(stage_context, state)
     assert isinstance(graph_receipt, GraphWriteReceipt)
