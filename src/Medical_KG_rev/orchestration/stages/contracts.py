"""Stage contract protocols for Dagster-based orchestration.

This module provides typed boundaries around the ingestion pipeline so that
stage implementations can be swapped without forcing changes to the orchestration
engine.  The contracts mirror the requirements captured in the OpenSpec change
proposal and intentionally avoid importing Dagster so that the stage layer
remains framework agnostic.
"""

from __future__ import annotations

import base64
import copy
<<<<<<< HEAD
import json as _json
import time
import zlib
from dataclasses import asdict, dataclass, field
from importlib import util as importlib_util
from typing import Any, Callable, ClassVar, Mapping, Protocol, Sequence, runtime_checkable

import structlog
from prometheus_client import Counter, Histogram

if importlib_util.find_spec("pydantic") is not None:
    from pydantic import BaseModel, ConfigDict, Field, ValidationError  # type: ignore[import]

    PYDANTIC_AVAILABLE = True
else:  # pragma: no cover - fallback for lightweight environments
    PYDANTIC_AVAILABLE = False

    class ValidationError(ValueError):
        """Fallback validation error when Pydantic is unavailable."""

    class BaseModel:  # type: ignore[override]
        model_config: dict[str, Any] = {}

        def __init__(self, **data: Any) -> None:
            for key, value in data.items():
                setattr(self, key, value)

        def model_copy(self, *, update: Mapping[str, Any] | None = None, deep: bool = False) -> "BaseModel":
            payload = self.model_dump(mode="python")
            if update:
                payload.update(update)
            return self.__class__(**payload)

        def model_dump(self, mode: str = "python") -> dict[str, Any]:  # pragma: no cover - trivial shim
            return {k: copy.deepcopy(v) for k, v in self.__dict__.items() if not k.startswith("_")}

        @classmethod
        def model_validate(cls, payload: Mapping[str, Any]) -> "BaseModel":
            return cls(**dict(payload))

    def Field(*, default: Any | None = None, default_factory: Callable[[], Any] | None = None) -> Any:  # type: ignore[override]
        if default_factory is not None:
            return default_factory()
        return default

    def ConfigDict(**kwargs: Any) -> dict[str, Any]:  # type: ignore[override]
        return dict(kwargs)

if PYDANTIC_AVAILABLE:
    from Medical_KG_rev.adapters.plugins.models import AdapterRequest  # type: ignore[import]
else:  # pragma: no cover - fallback for lightweight test environments

    @dataclass(slots=True)
    class AdapterRequest:
        tenant_id: str
        correlation_id: str | None = None
        domain: str | None = None
        parameters: dict[str, Any] = field(default_factory=dict)

        @classmethod
        def model_validate(cls, payload: Mapping[str, Any]) -> "AdapterRequest":
            return cls(
                tenant_id=str(payload.get("tenant_id", "")),
                correlation_id=payload.get("correlation_id"),
                domain=payload.get("domain"),
                parameters=dict(payload.get("parameters", {})),
            )

        def model_copy(self, *, deep: bool = False) -> "AdapterRequest":
            return AdapterRequest(
                tenant_id=self.tenant_id,
                correlation_id=self.correlation_id,
                domain=self.domain,
                parameters=copy.deepcopy(self.parameters) if deep else dict(self.parameters),
            )

        def model_dump(self, mode: str = "json") -> dict[str, Any]:  # pragma: no cover - simple shim
            return {
                "tenant_id": self.tenant_id,
                "correlation_id": self.correlation_id,
                "domain": self.domain,
                "parameters": copy.deepcopy(self.parameters),
            }


if PYDANTIC_AVAILABLE:
    from Medical_KG_rev.chunking.models import Chunk  # type: ignore[import]
else:  # pragma: no cover - fallback shim

    @dataclass(slots=True)
    class Chunk:
        chunk_id: str
        doc_id: str
        tenant_id: str
        body: str
        title_path: tuple[str, ...]
        section: str
        start_char: int
        end_char: int
        granularity: str
        chunker: str
        chunker_version: str

        @classmethod
        def model_validate(cls, payload: Mapping[str, Any]) -> "Chunk":
            return cls(
                chunk_id=str(payload.get("chunk_id")),
                doc_id=str(payload.get("doc_id")),
                tenant_id=str(payload.get("tenant_id", "")),
                body=str(payload.get("body", "")),
                title_path=tuple(payload.get("title_path", ())),
                section=str(payload.get("section", "")),
                start_char=int(payload.get("start_char", 0)),
                end_char=int(payload.get("end_char", 0)),
                granularity=str(payload.get("granularity", "")),
                chunker=str(payload.get("chunker", "")),
                chunker_version=str(payload.get("chunker_version", "")),
            )

        def model_dump(self, mode: str = "json") -> dict[str, Any]:
            return asdict(self)


if PYDANTIC_AVAILABLE:
    from Medical_KG_rev.models.entities import Claim, Entity  # type: ignore[import]
else:  # pragma: no cover - fallback shim

    @dataclass(slots=True)
    class Entity:
        id: str
        type: str
        text: str

        @classmethod
        def model_validate(cls, payload: Mapping[str, Any]) -> "Entity":
            return cls(id=str(payload.get("id", "")), type=str(payload.get("type", "")), text=str(payload.get("text", "")))

        def model_dump(self, mode: str = "json") -> dict[str, Any]:
            return asdict(self)


    @dataclass(slots=True)
    class Claim:
        id: str
        statement: str

        @classmethod
        def model_validate(cls, payload: Mapping[str, Any]) -> "Claim":
            return cls(id=str(payload.get("id", "")), statement=str(payload.get("statement", "")))

        def model_dump(self, mode: str = "json") -> dict[str, Any]:
            return asdict(self)


if PYDANTIC_AVAILABLE:
    from Medical_KG_rev.models.ir import Document  # type: ignore[import]
else:  # pragma: no cover - fallback shim

    @dataclass(slots=True)
    class Document:
        id: str
        source: str
        sections: tuple[Any, ...] = ()
        metadata: dict[str, Any] = field(default_factory=dict)

        @classmethod
        def model_validate(cls, payload: Mapping[str, Any]) -> "Document":
            return cls(
                id=str(payload.get("id", "")),
                source=str(payload.get("source", "")),
                sections=tuple(payload.get("sections", ())),
                metadata=dict(payload.get("metadata", {})),
            )

        def model_dump(self, mode: str = "json") -> dict[str, Any]:
            return {
                "id": self.id,
                "source": self.source,
                "sections": list(self.sections),
                "metadata": copy.deepcopy(self.metadata),
            }
=======
import orjson
import structlog
import time
import zlib
from dataclasses import dataclass, field
from typing import Any, Callable, ClassVar, Mapping, Protocol, Sequence, runtime_checkable

import structlog

from Medical_KG_rev.orchestration.state import (
    PipelineStateCache,
    PipelineStateModel,
    dumps_json,
    dumps_orjson,
    encode_base64,
    record_stage_metrics,
    serialise_payload,
)
import orjson
import structlog
from attrs import asdict as attr_asdict
from attrs import define as attr_define, field as attr_field
from prometheus_client import Counter, Histogram
from pydantic import BaseModel, Field
from tenacity import retry, stop_after_attempt, wait_exponential

from Medical_KG_rev.adapters.plugins.models import AdapterRequest
from Medical_KG_rev.chunking.models import Chunk
from Medical_KG_rev.models.entities import Claim, Entity
from Medical_KG_rev.models.ir import Document
from Medical_KG_rev.observability.metrics import PIPELINE_STATE_SERIALISATIONS
from attrs import define, field as attrs_field
from pydantic import ConfigDict, Field
from pydantic.dataclasses import dataclass as pydantic_dataclass
>>>>>>> bdd93d7b


RawPayload = dict[str, Any]


<<<<<<< HEAD
_state_logger = structlog.get_logger("Medical_KG_rev.pipeline_state")

_STATE_MUTATIONS = Counter(
    "orchestration_pipeline_state_mutations_total",
    "Total number of mutating operations executed against PipelineState",
    labelnames=("operation",),
)
_STATE_SERIALISATION_LATENCY = Histogram(
    "orchestration_pipeline_state_serialisation_seconds",
    "Latency of PipelineState serialisation operations",
    labelnames=("format",),
    buckets=(
        0.0005,
        0.001,
        0.002,
        0.005,
        0.01,
        0.02,
        0.05,
        0.1,
        0.2,
    ),
)
_STATE_DEPENDENCY_FAILURES = Counter(
    "orchestration_pipeline_state_dependency_failures_total",
    "Number of times a stage attempted to execute without satisfying dependencies",
    labelnames=("stage_type",),
)


if importlib_util.find_spec("orjson") is not None:
    import orjson as _orjson  # type: ignore[import]
    ORJSON_AVAILABLE = True
else:  # pragma: no cover - fallback path for minimal environments
    ORJSON_AVAILABLE = False

    class _OrjsonShim:
        JSONDecodeError = ValueError

        @staticmethod
        def dumps(payload: Any) -> bytes:
            return _json.dumps(payload).encode("utf-8")

        @staticmethod
        def loads(data: Any) -> Any:
            if isinstance(data, (bytes, bytearray)):
                return _json.loads(bytes(data).decode("utf-8"))
            return _json.loads(data)

    _orjson = _OrjsonShim()

orjson = _orjson


if importlib_util.find_spec("pydantic") is not None:
    from pydantic import BaseModel, ConfigDict, Field, ValidationError  # type: ignore[import]

    PYDANTIC_AVAILABLE = True
else:  # pragma: no cover - fallback for lightweight environments
    PYDANTIC_AVAILABLE = False

    class ValidationError(ValueError):
        """Fallback validation error when Pydantic is unavailable."""

    class BaseModel:  # type: ignore[override]
        """Minimal shim providing the interface we rely on for tests."""

        model_config: dict[str, Any] = {}

        def __init__(self, **data: Any) -> None:
            for key, value in data.items():
                setattr(self, key, value)

        def model_copy(self, *, update: Mapping[str, Any] | None = None, deep: bool = False) -> "BaseModel":
            payload = self.model_dump(mode="python")
            if update:
                payload.update(update)
            return self.__class__(**payload)

        def model_dump(self, mode: str = "python") -> dict[str, Any]:  # pragma: no cover - trivial shim
            return {k: copy.deepcopy(v) for k, v in self.__dict__.items() if not k.startswith("_")}

        @classmethod
        def model_validate(cls, payload: Mapping[str, Any]) -> "BaseModel":
            return cls(**dict(payload))

    def Field(*, default: Any | None = None, default_factory: Callable[[], Any] | None = None) -> Any:  # type: ignore[override]
        if default_factory is not None:
            return default_factory()
        return default

    def ConfigDict(**kwargs: Any) -> dict[str, Any]:  # type: ignore[override]
        return dict(kwargs)


if importlib_util.find_spec("attrs") is not None:
    from attrs import asdict as attr_asdict  # type: ignore[import]
    from attrs import define as attr_define  # type: ignore[import]
    from attrs import field as attr_field  # type: ignore[import]
else:  # pragma: no cover - fallback for environments without attrs
    attr_asdict = asdict

    def attr_define(*, slots: bool = False):  # type: ignore[override]
        def _decorator(cls):
            return dataclass(cls, slots=slots)

        return _decorator

    def attr_field(*, default: Any | None = None, factory: Callable[[], Any] | None = None):  # type: ignore[override]
        if factory is not None:
            return field(default_factory=factory)
        return field(default=default)


if importlib_util.find_spec("tenacity") is not None:
    from tenacity import retry, retry_if_exception_type, stop_after_attempt, wait_exponential  # type: ignore[import]
else:  # pragma: no cover - fallback for environments without tenacity

    def stop_after_attempt(count: int) -> int:
        return max(1, int(count))

    def wait_exponential(**_: Any) -> None:  # pragma: no cover - compatibility shim
        return None

    def retry_if_exception_type(exc_type: type[BaseException]) -> type[BaseException]:  # pragma: no cover - shim
        return exc_type

    def retry(*, reraise: bool | None = None, stop: Any | None = None, wait: Any | None = None, retry: Any | None = None):
        max_attempts = stop if isinstance(stop, int) else 1

        def _decorator(func):
            def _wrapped(*args, **kwargs):
                attempts = 0
                while True:
                    try:
                        attempts += 1
                        return func(*args, **kwargs)
                    except Exception:  # pragma: no cover - simple retry shim
                        if attempts >= max_attempts:
                            raise

            return _wrapped

        return _decorator


@attr_define(slots=True)
class PDFStateTracker:
    """Track PDF download and gate status for long-running ingest jobs."""

    downloads: tuple[str, ...] = ()
    last_attempt_ms: int | None = None
    gate_open: bool = False
    gate_reason: str | None = None
    ledger_reference: str | None = None

    def record_download(self, asset_id: str, *, attempt_ms: int | None = None) -> None:
        if asset_id not in self.downloads:
            self.downloads = (*self.downloads, asset_id)
        if attempt_ms is not None:
            self.last_attempt_ms = attempt_ms

    def mark_gate(self, *, opened: bool, reason: str | None = None) -> None:
        self.gate_open = opened
        self.gate_reason = reason

    def set_ledger_reference(self, reference: str | None) -> None:
        self.ledger_reference = reference

    def as_dict(self) -> dict[str, Any]:
        return {
            "downloads": list(self.downloads),
            "last_attempt_ms": self.last_attempt_ms,
            "gate_open": self.gate_open,
            "gate_reason": self.gate_reason,
            "ledger_reference": self.ledger_reference,
        }


if PYDANTIC_AVAILABLE:

    class StageContext(BaseModel):
        """Immutable context shared across stage boundaries."""

        model_config = ConfigDict(arbitrary_types_allowed=True, validate_assignment=True)

        tenant_id: str
        job_id: str | None = None
        doc_id: str | None = None
        correlation_id: str | None = None
        metadata: dict[str, Any] = Field(default_factory=dict)
        pipeline_name: str | None = None
        pipeline_version: str | None = None

        def with_metadata(self, **values: Any) -> "StageContext":
            """Return a new context instance with additional metadata."""

            updated = {**self.metadata, **values}
            return self.model_copy(update={"metadata": updated})

        def to_dict(self) -> dict[str, Any]:
            """Return a serialisable representation of the context."""

            return self.model_dump(mode="json")

        @classmethod
        def from_dict(cls, payload: Mapping[str, Any]) -> "StageContext":
            """Rehydrate a context from a mapping payload."""

            return cls.model_validate(payload)

else:

    @dataclass(slots=True)
    class StageContext:
        """Immutable context shared across stage boundaries."""

        tenant_id: str
        job_id: str | None = None
        doc_id: str | None = None
        correlation_id: str | None = None
        metadata: dict[str, Any] = field(default_factory=dict)
        pipeline_name: str | None = None
        pipeline_version: str | None = None

        def with_metadata(self, **values: Any) -> "StageContext":
            updated = dict(self.metadata)
            updated.update(values)
            return StageContext(
                tenant_id=self.tenant_id,
                job_id=self.job_id,
                doc_id=self.doc_id,
                correlation_id=self.correlation_id,
                metadata=updated,
                pipeline_name=self.pipeline_name,
                pipeline_version=self.pipeline_version,
            )

        def to_dict(self) -> dict[str, Any]:
            return {
                "tenant_id": self.tenant_id,
                "job_id": self.job_id,
                "doc_id": self.doc_id,
                "correlation_id": self.correlation_id,
                "metadata": dict(self.metadata),
                "pipeline_name": self.pipeline_name,
                "pipeline_version": self.pipeline_version,
            }

        @classmethod
        def from_dict(cls, payload: Mapping[str, Any]) -> "StageContext":
            return cls(
                tenant_id=str(payload.get("tenant_id")),
                job_id=payload.get("job_id"),
                doc_id=payload.get("doc_id"),
                correlation_id=payload.get("correlation_id"),
                metadata=dict(payload.get("metadata", {})),
                pipeline_name=payload.get("pipeline_name"),
                pipeline_version=payload.get("pipeline_version"),
            )

        def model_copy(self, *, update: Mapping[str, Any] | None = None, deep: bool = False) -> "StageContext":
            payload = self.to_dict()
            if update:
                payload.update(update)
            return StageContext.from_dict(payload)

        def model_dump(self, mode: str = "python") -> dict[str, Any]:
            return self.to_dict()

        @classmethod
        def model_validate(cls, payload: Mapping[str, Any]) -> "StageContext":
            return cls.from_dict(payload)
=======
logger = structlog.get_logger(__name__)
_STATE_SERIALISE_COUNTER = Counter(
    "medical_kg_pipeline_state_serialise_total",
    "Total pipeline state serialisation attempts",
    ("format",),
)
_STATE_SERIALISE_LATENCY = Histogram(
    "medical_kg_pipeline_state_serialise_seconds",
    "Pipeline state serialisation latency",
    ("format",),
)
_STATE_PERSIST_COUNTER = Counter(
    "medical_kg_pipeline_state_persist_total",
    "Pipeline state persistence attempts",
    ("format", "status"),
)
_state_logger = structlog.get_logger(__name__).bind(component="PipelineState")


class PdfAssetModel(BaseModel):
    asset_id: str
    uri: str
    checksum: str | None = None
    metadata: dict[str, Any] = Field(default_factory=dict)


@attr_define(slots=True)
class PdfAsset:
    """Representation of a downloaded PDF asset associated with a job."""

    asset_id: str
    uri: str
    checksum: str | None = None
    metadata: dict[str, Any] = attr_field(factory=dict)


@attr_define(slots=True)
class _StateCache:
    payload: dict[str, Any] | None = None
    json_bytes: bytes | None = None
    compressed: bytes | None = None
    base64_payload: str | None = None
>>>>>>> bdd93d7b


@dataclass(slots=True)
class EmbeddingVector:
    """Represents a single embedding vector produced during the embed stage."""

    id: str
    values: tuple[float, ...]
    metadata: dict[str, Any] = field(default_factory=dict)


@dataclass(slots=True)
class EmbeddingBatch:
    """Container returned by the embed stage."""

    vectors: tuple[EmbeddingVector, ...]
    model: str
    tenant_id: str


@dataclass(slots=True)
class IndexReceipt:
    """Acknowledgement returned by the index stage."""

    chunks_indexed: int
    opensearch_ok: bool
    faiss_ok: bool
    metadata: dict[str, Any] = field(default_factory=dict)


@dataclass(slots=True)
class GraphWriteReceipt:
    """Result returned by the knowledge graph stage."""

    nodes_written: int
    edges_written: int
    correlation_id: str
    metadata: dict[str, Any] = field(default_factory=dict)


<<<<<<< HEAD
@attr_define(slots=True)
=======
@pydantic_dataclass(config=ConfigDict(validate_assignment=True))
class StageContext:
    """Immutable context shared across stage boundaries."""

    tenant_id: str
    job_id: str | None = None
    doc_id: str | None = None
    correlation_id: str | None = None
    metadata: dict[str, Any] = Field(default_factory=dict)
    pipeline_name: str | None = None
    pipeline_version: str | None = None

    def with_metadata(self, **values: Any) -> StageContext:
        """Return a new context instance with additional metadata."""

        updated = dict(self.metadata)
        updated.update(values)
        return StageContext(
            tenant_id=self.tenant_id,
            job_id=self.job_id,
            doc_id=self.doc_id,
            correlation_id=self.correlation_id,
            metadata=updated,
            pipeline_name=self.pipeline_name,
            pipeline_version=self.pipeline_version,
        )

    def to_dict(self) -> dict[str, Any]:
        """Return a serialisable representation of the context."""

        return {
            "tenant_id": self.tenant_id,
            "job_id": self.job_id,
            "doc_id": self.doc_id,
            "correlation_id": self.correlation_id,
            "metadata": dict(self.metadata),
            "pipeline_name": self.pipeline_name,
            "pipeline_version": self.pipeline_version,
        }

    @classmethod
    def from_dict(cls, payload: Mapping[str, Any]) -> StageContext:
        """Rehydrate a context from a mapping payload."""

        return cls(
            tenant_id=str(payload.get("tenant_id")),
            job_id=payload.get("job_id"),
            doc_id=payload.get("doc_id"),
            correlation_id=payload.get("correlation_id"),
            metadata=dict(payload.get("metadata", {})),
            pipeline_name=payload.get("pipeline_name"),
            pipeline_version=payload.get("pipeline_version"),
        )


@define(slots=True)
>>>>>>> bdd93d7b
class StageResultSnapshot:
    """Aggregated metadata describing a stage execution."""

    stage: str
    stage_type: str
<<<<<<< HEAD
    attempts: int | None = attr_field(default=None)
    duration_ms: int | None = attr_field(default=None)
    output_count: int | None = attr_field(default=None)
    error: str | None = attr_field(default=None)
=======
    attempts: int | None = attrs_field(default=None)
    duration_ms: int | None = attrs_field(default=None)
    output_count: int | None = attrs_field(default=None)
    error: str | None = attrs_field(default=None)
>>>>>>> bdd93d7b

    def as_dict(self) -> dict[str, Any]:
        return attr_asdict(self)


@define(slots=True, frozen=True)
class DownloadArtifact:
    """Represents a downloaded PDF artefact available for downstream stages."""

    document_id: str
    tenant_id: str
    uri: str
    metadata: dict[str, Any] = attrs_field(factory=dict)


@define(slots=True, frozen=True)
class GateDecision:
    """Represents the outcome of a gate stage evaluation."""

    name: str
    ready: bool
    metadata: dict[str, Any] = attrs_field(factory=dict)
@dataclass(slots=True)
class PdfGateState:
    """Represents the progress of the PDF two-phase pipeline gate."""

    downloaded: bool = False
    ir_ready: bool = False
    metadata: dict[str, Any] = field(default_factory=dict)

    def as_dict(self) -> dict[str, Any]:
        return {
            "downloaded": self.downloaded,
            "ir_ready": self.ir_ready,
            "metadata": dict(self.metadata),
        }

    def merge_metadata(self, values: Mapping[str, Any] | None) -> None:
        if not values:
            return
        self.metadata.update(dict(values))


@dataclass(frozen=True, slots=True)
class PipelineStateSnapshot:
    """Immutable snapshot used for state rollback and diagnostics."""

    payloads: tuple[RawPayload, ...]
    document: Document | None
    chunks: tuple[Chunk, ...]
    embedding_batch: EmbeddingBatch | None
    entities: tuple[Entity, ...]
    claims: tuple[Claim, ...]
    index_receipt: IndexReceipt | None
    graph_receipt: GraphWriteReceipt | None
    downloads: tuple[DownloadArtifact, ...]
    gate_decisions: dict[str, GateDecision]
    pdf_assets: tuple[PdfAsset, ...]
    gate_status: dict[str, bool]
    metadata: dict[str, Any]
    stage_results: dict[str, StageResultSnapshot]
    job_id: str | None
<<<<<<< HEAD
    pdf_tracker: PDFStateTracker
=======
    pdf_gate: PdfGateState
>>>>>>> bdd93d7b


class PipelineStateValidationError(ValueError):
    """Raised when the pipeline state fails validation."""

    def __init__(self, message: str, *, rule: str | None = None) -> None:
        super().__init__(message)
        self.rule = rule


<<<<<<< HEAD
if PYDANTIC_AVAILABLE:

    class PipelineStateEnvelope(BaseModel):
        """Pydantic schema enforcing PipelineState invariants."""

        model_config = ConfigDict(arbitrary_types_allowed=True)

        context: StageContext
        adapter_request: AdapterRequest
        payload: dict[str, Any] = Field(default_factory=dict)
        payloads: tuple[RawPayload, ...] = ()
        document: Document | None = None
        chunks: tuple[Chunk, ...] = ()
        embedding_batch: EmbeddingBatch | None = None
        entities: tuple[Entity, ...] = ()
        claims: tuple[Claim, ...] = ()
        index_receipt: IndexReceipt | None = None
        graph_receipt: GraphWriteReceipt | None = None
        metadata: dict[str, Any] = Field(default_factory=dict)
        stage_results: dict[str, StageResultSnapshot] = Field(default_factory=dict)
        schema_version: str = "v1"
        job_id: str | None = None
        pdf_tracker: PDFStateTracker = Field(default_factory=PDFStateTracker)

else:

    class PipelineStateEnvelope:
        """Fallback schema shim when Pydantic is not installed."""

        @staticmethod
        def model_validate(payload: Mapping[str, Any]) -> Mapping[str, Any]:  # pragma: no cover - trivial
            return payload
=======
class PipelineGateNotReady(RuntimeError):
    """Raised when a gate stage determines processing must pause."""

    def __init__(self, message: str, *, gate: str) -> None:
        super().__init__(message)
        self.gate = gate
>>>>>>> bdd93d7b


@dataclass(slots=True)
class PipelineState:
    """Strongly-typed representation of the orchestration pipeline state."""

    context: StageContext
    adapter_request: AdapterRequest
    payload: dict[str, Any] = field(default_factory=dict)
    payloads: tuple[RawPayload, ...] = ()
    document: Document | None = None
    chunks: tuple[Chunk, ...] = ()
    embedding_batch: EmbeddingBatch | None = None
    entities: tuple[Entity, ...] = ()
    claims: tuple[Claim, ...] = ()
    index_receipt: IndexReceipt | None = None
    graph_receipt: GraphWriteReceipt | None = None
    downloads: tuple[DownloadArtifact, ...] = ()
    gate_decisions: dict[str, GateDecision] = field(default_factory=dict)
    metadata: dict[str, Any] = field(default_factory=dict)
    stage_results: dict[str, StageResultSnapshot] = field(default_factory=dict)
    pdf_assets: tuple[PdfAsset, ...] = ()
    gate_status: dict[str, bool] = field(default_factory=dict)
    schema_version: str = "v1"
    job_id: str | None = None
<<<<<<< HEAD
    pdf_tracker: PDFStateTracker = field(default_factory=PDFStateTracker)
=======
    pdf_gate: PdfGateState = field(default_factory=PdfGateState)
>>>>>>> bdd93d7b
    _dirty: bool = field(default=True, init=False, repr=False)
    _cache: _StateCache = field(default_factory=_StateCache, init=False, repr=False)
    _tenant_id: str = field(init=False, repr=False)
    _checkpoints: dict[str, PipelineStateSnapshot] = field(default_factory=dict, init=False, repr=False)

    _VALIDATORS: ClassVar[list[tuple[str | None, Callable[["PipelineState"], None]]]] = []
<<<<<<< HEAD
    _DEPENDENCIES: ClassVar[dict[str, tuple[str, ...]]] = {
        "parse": ("ingest",),
        "ir-validation": ("ingest", "parse"),
        "chunk": ("parse",),
        "embed": ("chunk",),
        "index": ("embed",),
        "extract": ("parse",),
        "knowledge-graph": ("extract",),
        "pdf-download": ("ingest",),
        "pdf-gate": ("pdf-download",),
    }
=======
    _SERIALISATION_CACHE: ClassVar[PipelineStateCache] = PipelineStateCache(ttl_seconds=120.0)
>>>>>>> bdd93d7b

    def __post_init__(self) -> None:
        if PYDANTIC_AVAILABLE:
            try:
                PipelineStateEnvelope.model_validate(
                    {
                        "context": self.context,
                        "adapter_request": self.adapter_request,
                        "payload": self.payload,
                        "payloads": self.payloads,
                        "document": self.document,
                        "chunks": self.chunks,
                        "embedding_batch": self.embedding_batch,
                        "entities": self.entities,
                        "claims": self.claims,
                        "index_receipt": self.index_receipt,
                        "graph_receipt": self.graph_receipt,
                        "metadata": self.metadata,
                        "stage_results": self.stage_results,
                        "schema_version": self.schema_version,
                        "job_id": self.job_id,
                        "pdf_tracker": self.pdf_tracker,
                    }
                )
            except ValidationError as exc:  # pragma: no cover - defensive guard
                raise PipelineStateValidationError(str(exc)) from exc
        self._tenant_id = self.context.tenant_id

    @classmethod
    def initialise(
        cls,
        *,
        context: StageContext,
        adapter_request: AdapterRequest,
        payload: Mapping[str, Any] | None = None,
    ) -> PipelineState:
        """Factory helper used during bootstrap to create a state instance."""

        return cls(
            context=context,
            adapter_request=adapter_request,
            payload=dict(payload or {}),
            job_id=context.job_id,
        )

    # ------------------------------------------------------------------
    # Accessors
    # ------------------------------------------------------------------
    def _mark_dirty(self) -> None:
        self._dirty = True
<<<<<<< HEAD
        self._serialised_cache = None
        _STATE_MUTATIONS.labels(operation="mutate").inc()
=======
        self._cache = _StateCache()
>>>>>>> bdd93d7b

    def is_dirty(self) -> bool:
        """Return whether the state has pending changes since last snapshot."""

        return self._dirty

    def clone(self) -> "PipelineState":
        """Return a deep copy of the current pipeline state."""

        context_copy = StageContext.from_dict(self.context.to_dict())
        adapter_copy = self.adapter_request.model_copy(deep=True)
        clone = PipelineState.initialise(
            context=context_copy,
            adapter_request=adapter_copy,
            payload=copy.deepcopy(self.payload),
        )
        clone.payloads = tuple(copy.deepcopy(self.payloads))
        clone.document = copy.deepcopy(self.document)
        clone.chunks = tuple(copy.deepcopy(self.chunks))
        clone.embedding_batch = copy.deepcopy(self.embedding_batch)
        clone.entities = tuple(copy.deepcopy(self.entities))
        clone.claims = tuple(copy.deepcopy(self.claims))
        clone.index_receipt = copy.deepcopy(self.index_receipt)
        clone.graph_receipt = copy.deepcopy(self.graph_receipt)
        clone.downloads = tuple(copy.deepcopy(self.downloads))
        clone.gate_decisions = {
            name: copy.deepcopy(decision) for name, decision in self.gate_decisions.items()
        }
        clone.metadata = copy.deepcopy(self.metadata)
        clone.stage_results = {
            name: copy.deepcopy(result) for name, result in self.stage_results.items()
        }
        clone.schema_version = self.schema_version
        clone.job_id = self.job_id
<<<<<<< HEAD
        clone.pdf_tracker = copy.deepcopy(self.pdf_tracker)
        clone._dirty = self._dirty
        clone._serialised_cache = (
            copy.deepcopy(self._serialised_cache) if self._serialised_cache is not None else None
=======
        clone.pdf_gate = PdfGateState(
            downloaded=self.pdf_gate.downloaded,
            ir_ready=self.pdf_gate.ir_ready,
            metadata=copy.deepcopy(self.pdf_gate.metadata),
>>>>>>> bdd93d7b
        )
        clone._dirty = self._dirty
        clone._cache = copy.deepcopy(self._cache)
        clone._checkpoints = {
            label: copy.deepcopy(snapshot) for label, snapshot in self._checkpoints.items()
        }
        return clone

    @property
    def tenant_id(self) -> str:
        """Return the tenant that owns the current state."""

        return self._tenant_id

    @staticmethod
    def _checkpoint_label(label: str | None) -> str:
        return label or "__default__"

    def create_checkpoint(
        self,
        label: str | None = None,
        *,
        include_stage_results: bool = True,
    ) -> PipelineStateSnapshot:
        """Capture and store a checkpoint snapshot for later rollback."""

        snapshot = self.snapshot(include_stage_results=include_stage_results)
        self._checkpoints[self._checkpoint_label(label)] = snapshot
        logger.debug(
            "pipeline_state.checkpoint_created",
            label=self._checkpoint_label(label),
            tenant_id=self._tenant_id,
        )
        return snapshot

    def get_checkpoint(self, label: str | None = None) -> PipelineStateSnapshot | None:
        """Return a previously captured checkpoint snapshot if it exists."""

        return self._checkpoints.get(self._checkpoint_label(label))

    def has_checkpoint(self, label: str | None = None) -> bool:
        return self._checkpoint_label(label) in self._checkpoints

    def rollback_to(
        self,
        label: str | None = None,
        *,
        restore_stage_results: bool = True,
    ) -> PipelineStateSnapshot | None:
        """Restore the pipeline to a stored checkpoint if available."""

        snapshot = self.get_checkpoint(label)
        if snapshot is not None:
            self.restore(snapshot, restore_stage_results=restore_stage_results)
            logger.debug(
                "pipeline_state.checkpoint_restored",
                label=self._checkpoint_label(label),
                tenant_id=self._tenant_id,
            )
        return snapshot

    def clear_checkpoint(self, label: str | None = None) -> None:
        """Drop a previously stored checkpoint."""

        self._checkpoints.pop(self._checkpoint_label(label), None)

    def clear_checkpoints(self) -> None:
        """Remove all stored checkpoints."""

        self._checkpoints.clear()

    def ensure_tenant_scope(self, tenant_id: str) -> None:
        """Validate that the state is being accessed by the owning tenant."""

        if tenant_id != self._tenant_id:
            raise PipelineStateValidationError(
                f"PipelineState initialised for tenant '{self._tenant_id}' cannot be reused for tenant '{tenant_id}'"
            )

    def get_payloads(self) -> tuple[RawPayload, ...]:
        return self.payloads

    def set_payloads(self, payloads: Sequence[RawPayload]) -> None:
        self.payloads = tuple(payloads)
        self._mark_dirty()

    def require_payloads(self) -> tuple[RawPayload, ...]:
        if not self.payloads:
            raise ValueError("PipelineState requires payloads before parse stage execution")
        return self.payloads

    def has_document(self) -> bool:
        return self.document is not None

    def set_document(self, document: Document) -> None:
        self.document = document
        self._mark_dirty()

    def require_document(self) -> Document:
        if self.document is None:
            raise ValueError("PipelineState does not contain a parsed document")
        return self.document

    def has_chunks(self) -> bool:
        return bool(self.chunks)

    def set_chunks(self, chunks: Sequence[Chunk]) -> None:
        self.chunks = tuple(chunks)
        self._mark_dirty()

    def require_chunks(self) -> tuple[Chunk, ...]:
        if not self.chunks:
            raise ValueError("PipelineState does not contain document chunks")
        return self.chunks

    def has_embeddings(self) -> bool:
        return self.embedding_batch is not None and bool(self.embedding_batch.vectors)

    def set_embedding_batch(self, batch: EmbeddingBatch) -> None:
        self.embedding_batch = batch
        self._mark_dirty()

    def require_embedding_batch(self) -> EmbeddingBatch:
        if self.embedding_batch is None:
            raise ValueError("PipelineState does not contain embedding results")
        return self.embedding_batch

    def set_entities_and_claims(
        self,
        entities: Sequence[Entity],
        claims: Sequence[Claim],
    ) -> None:
        self.entities = tuple(entities)
        self.claims = tuple(claims)
        self._mark_dirty()

    def has_entities(self) -> bool:
        return bool(self.entities)

    def has_claims(self) -> bool:
        return bool(self.claims)

    def require_entities(self) -> tuple[Entity, ...]:
        if not self.entities:
            raise ValueError("PipelineState does not contain extracted entities")
        return self.entities

    def require_claims(self) -> tuple[Claim, ...]:
        if not self.claims:
            raise ValueError("PipelineState does not contain extracted claims")
        return self.claims

    def set_index_receipt(self, receipt: IndexReceipt) -> None:
        self.index_receipt = receipt
        self._mark_dirty()

    def set_graph_receipt(self, receipt: GraphWriteReceipt) -> None:
        self.graph_receipt = receipt
        self._mark_dirty()

    def set_downloads(self, artifacts: Sequence[DownloadArtifact]) -> None:
        self.downloads = tuple(artifacts)
        self._mark_dirty()

    def require_downloads(self) -> tuple[DownloadArtifact, ...]:
        if not self.downloads:
            raise ValueError("PipelineState does not contain download artefacts")
        return self.downloads

    def record_gate_decision(self, decision: GateDecision) -> None:
        self.gate_decisions[decision.name] = decision
        self._mark_dirty()

    def get_gate_decision(self, name: str) -> GateDecision | None:
        return self.gate_decisions.get(name)
    def has_pdf_assets(self) -> bool:
        return bool(self.pdf_assets)

    def set_pdf_assets(self, assets: Sequence[PdfAsset | Mapping[str, Any]]) -> None:
        converted: list[PdfAsset] = []
        for asset in assets:
            if isinstance(asset, PdfAsset):
                converted.append(asset)
            elif isinstance(asset, Mapping):
                model = PdfAssetModel.model_validate(asset)
                converted.append(
                    PdfAsset(
                        asset_id=model.asset_id,
                        uri=model.uri,
                        checksum=model.checksum,
                        metadata=model.metadata,
                    )
                )
            else:
                raise TypeError("PDF assets must be PdfAsset instances or mappings")
        self.pdf_assets = tuple(converted)
        self.metadata.setdefault("pdf", {})["assets"] = [
            attr_asdict(asset) for asset in converted
        ]
        self._mark_dirty()
        _state_logger.debug("pipeline_state.pdf_assets.set", count=len(converted))

    @property
    def is_pdf_ready(self) -> bool:
        return any(self.gate_status.values())

    def record_gate_status(self, stage_name: str, ready: bool) -> None:
        self.gate_status[stage_name] = ready
        gates = self.metadata.setdefault("gates", {})
        gates[stage_name] = {"ready": ready, "timestamp": time.time()}
        self._mark_dirty()
        _state_logger.debug("pipeline_state.gate.recorded", stage=stage_name, ready=ready)

    def ensure_ready_for(self, stage_type: str) -> None:
        """Validate preconditions required by the requested stage type."""

        if stage_type in {"parse", "ir-validation"}:
            self.require_payloads()
        elif stage_type == "download":
            self.require_payloads()
        elif stage_type == "chunk":
            self.require_document()
        elif stage_type == "embed":
            self.require_chunks()
        elif stage_type == "index":
            self.require_embedding_batch()
        elif stage_type == "extract":
            self.require_document()
        elif stage_type == "knowledge-graph":
            # Extraction stages may legitimately produce empty collections but the
            # state must contain the tuple marker.
            if self.entities is None or self.claims is None:
                raise ValueError("PipelineState requires extraction outputs before KG stage")
<<<<<<< HEAD
        elif stage_type == "pdf-gate":
            if not self.pdf_tracker.downloads:
                raise ValueError("PDF gate cannot run before any downloads are recorded")
=======
        elif stage_type == "gate":
            self.require_downloads()
        elif stage_type == "download":
            self.require_document()
        elif stage_type == "gate":
            if not self.pdf_assets:
                raise ValueError("PipelineState requires PDF assets before gate stage")
>>>>>>> bdd93d7b

    # ------------------------------------------------------------------
    # Stage bookkeeping
    # ------------------------------------------------------------------
    @staticmethod
    def _stage_state_key(stage_type: str) -> str:
        return {
            "ingest": "payloads",
            "parse": "document",
            "ir-validation": "document",
            "chunk": "chunks",
            "embed": "embedding_batch",
            "index": "index_receipt",
            "extract": "extraction",
            "knowledge-graph": "graph_receipt",
            "download": "downloads",
            "gate": "gate_decisions",
            "pdf-download": "metadata",
            "pdf-ir-gate": "metadata",
            "download": "pdf_assets",
            "gate": "gate_status",
        }.get(stage_type, stage_type)

    def apply_stage_output(self, stage_type: str, stage_name: str, output: Any) -> None:
        """Persist a stage output onto the typed state structure."""

        key = self._stage_state_key(stage_type)
        if stage_type == "ingest":
            values = output or []
            if not isinstance(values, Sequence):
                raise TypeError("Ingest stage must return a sequence of payloads")
            self.set_payloads(values)
        elif stage_type in {"parse", "ir-validation"}:
            if not isinstance(output, Document):
                raise TypeError("Parse stages must return a Document instance")
            self.set_document(output)
        elif stage_type == "chunk":
            if not isinstance(output, Sequence):
                raise TypeError("Chunk stage must return a sequence of Chunk instances")
            self.set_chunks(output)
        elif stage_type == "embed":
            if not isinstance(output, EmbeddingBatch):
                raise TypeError("Embed stage must return an EmbeddingBatch")
            self.set_embedding_batch(output)
        elif stage_type == "index":
            if not isinstance(output, IndexReceipt):
                raise TypeError("Index stage must return an IndexReceipt")
            self.set_index_receipt(output)
        elif stage_type == "extract":
            if (
                not isinstance(output, tuple)
                or len(output) != 2
                or not isinstance(output[0], Sequence)
                or not isinstance(output[1], Sequence)
            ):
                raise TypeError("Extract stage must return a tuple of entity and claim sequences")
            entities, claims = output
            self.set_entities_and_claims(entities, claims)
        elif stage_type == "knowledge-graph":
            if not isinstance(output, GraphWriteReceipt):
                raise TypeError("Knowledge graph stage must return a GraphWriteReceipt")
            self.set_graph_receipt(output)
<<<<<<< HEAD
        elif stage_type == "pdf-download":
            assets = output or ()
            if isinstance(assets, Sequence) and not isinstance(assets, (str, bytes)):
                for asset in assets:
                    self.pdf_tracker.record_download(str(asset))
            else:
                self.pdf_tracker.record_download(str(assets))
            self._mark_dirty()
        elif stage_type == "pdf-gate":
            decision = getattr(output, "allowed", None)
            if decision is None:
                decision = bool(output)
            reason = getattr(output, "reason", None)
            self.pdf_tracker.mark_gate(opened=bool(decision), reason=reason)
            reference = getattr(output, "ledger_reference", None)
            if reference is not None:
                self.pdf_tracker.set_ledger_reference(str(reference))
            self._mark_dirty()
=======
        elif stage_type == "download":
            if not isinstance(output, Sequence) or not all(
                isinstance(item, DownloadArtifact) for item in output
            ):
                raise TypeError("Download stage must return DownloadArtifact instances")
            self.set_downloads(output)
        elif stage_type == "gate":
            if not isinstance(output, GateDecision):
                raise TypeError("Gate stage must return a GateDecision")
            self.record_gate_decision(output)
        elif stage_type == "pdf-download":
            metadata = output if isinstance(output, Mapping) else None
            self.mark_pdf_downloaded(metadata=metadata)
        elif stage_type == "pdf-ir-gate":
            metadata = output if isinstance(output, Mapping) else None
            self.mark_pdf_ir_ready(metadata=metadata)
        elif stage_type == "download":
            if not isinstance(output, Sequence):
                raise TypeError("Download stage must return a sequence of PDF assets")
            self.set_pdf_assets(output)
        elif stage_type == "gate":
            if not isinstance(output, bool):
                raise TypeError("Gate stage must return a boolean readiness flag")
            self.record_gate_status(stage_name, output)
>>>>>>> bdd93d7b
        else:
            self.metadata[key] = output

        self.stage_results[stage_name] = StageResultSnapshot(stage=stage_name, stage_type=stage_type)
        self._mark_dirty()
<<<<<<< HEAD
        _state_logger.debug(
            "pipeline_state.stage_applied",
=======
        logger.debug(
            "pipeline_state.stage_output_applied",
>>>>>>> bdd93d7b
            stage=stage_name,
            stage_type=stage_type,
            tenant_id=self._tenant_id,
        )

    def infer_output_count(self, stage_type: str, output: Any) -> int:
        if output is None:
            return 0
        if stage_type in {"ingest", "chunk"} and isinstance(output, Sequence):
            return len(output)
        if stage_type in {"parse", "ir-validation"}:
            return 1
        if stage_type == "embed" and isinstance(output, EmbeddingBatch):
            return len(output.vectors)
        if stage_type == "index" and isinstance(output, IndexReceipt):
            return output.chunks_indexed
        if stage_type == "extract" and isinstance(output, tuple) and len(output) == 2:
            entities, claims = output
            entity_count = len(entities) if isinstance(entities, Sequence) else 0
            claim_count = len(claims) if isinstance(claims, Sequence) else 0
            return entity_count + claim_count
        if stage_type == "knowledge-graph" and isinstance(output, GraphWriteReceipt):
            return output.nodes_written
<<<<<<< HEAD
        if stage_type == "pdf-download" and isinstance(output, Sequence):
            return len(tuple(output))
=======
        if stage_type == "download" and isinstance(output, Sequence):
            return len(output)
        if stage_type == "gate" and isinstance(output, GateDecision):
            return int(output.ready)
        if stage_type == "gate" and isinstance(output, bool):
            return 1
>>>>>>> bdd93d7b
        return 1

    def record_stage_metrics(
        self,
        stage_name: str,
        *,
        stage_type: str | None = None,
        attempts: int | None = None,
        duration_ms: int | None = None,
        output_count: int | None = None,
        error: str | None = None,
    ) -> None:
        snapshot = self.stage_results.setdefault(
            stage_name,
            StageResultSnapshot(stage=stage_name, stage_type="unknown"),
        )
        if stage_type:
            snapshot.stage_type = stage_type
        snapshot.attempts = attempts
        snapshot.duration_ms = duration_ms
        snapshot.output_count = output_count
        snapshot.error = error
        record_stage_metrics(
            pipeline=self.context.pipeline_name,
            stage=stage_name,
            stage_type=snapshot.stage_type,
            attempts=attempts,
            duration_ms=duration_ms,
            error=error,
        )
        self._mark_dirty()
        _state_logger.debug(
            "pipeline_state.stage_metrics_recorded",
            stage=stage_name,
            stage_type=snapshot.stage_type,
            attempts=attempts,
            duration_ms=duration_ms,
            output_count=output_count,
            error=error,
        )

    def mark_stage_failed(
        self,
        stage_name: str,
        *,
        error: str,
        stage_type: str | None = None,
    ) -> None:
        """Record failure metadata for a stage."""

        self.record_stage_metrics(
            stage_name,
            stage_type=stage_type,
            attempts=None,
            duration_ms=None,
            output_count=None,
            error=error,
        )

    def cleanup_stage(self, stage_type: str) -> None:
        """Drop large stage outputs to allow garbage collection."""

        key = self._stage_state_key(stage_type)
        if key == "payloads":
            self.payloads = ()
        elif key == "document":
            self.document = None
        elif key == "chunks":
            self.chunks = ()
        elif key == "embedding_batch":
            self.embedding_batch = None
        elif key == "index_receipt":
            self.index_receipt = None
        elif key == "extraction":
            self.entities = ()
            self.claims = ()
        elif key == "graph_receipt":
            self.graph_receipt = None
        else:
            self.metadata.pop(key, None)
        self._mark_dirty()

    def dependencies_satisfied(self, dependencies: Sequence[str]) -> bool:
        """Return True when all dependency stages have completed successfully."""

        for dependency in dependencies:
            snapshot = self.stage_results.get(dependency)
            if snapshot is None or snapshot.error:
                return False
        return True

    def ensure_dependencies(self, stage_name: str, dependencies: Sequence[str]) -> None:
        """Raise if any dependency is missing or failed."""

        unmet: list[str] = []
        for dependency in dependencies:
            snapshot = self.stage_results.get(dependency)
            if snapshot is None:
                unmet.append(dependency)
            elif snapshot.error:
                unmet.append(f"{dependency} (failed)")
        if unmet:
            dependency_list = ", ".join(sorted(unmet))
            raise ValueError(
                f"Stage '{stage_name}' cannot execute until dependencies are satisfied: {dependency_list}"
            )

    def mark_pdf_downloaded(self, *, metadata: Mapping[str, Any] | None = None) -> None:
        """Flag the PDF gate as downloaded and merge metadata."""

        self.pdf_gate.downloaded = True
        self.pdf_gate.merge_metadata(metadata)
        self.metadata.setdefault("pdf", {})["downloaded"] = True
        self._mark_dirty()

    def mark_pdf_ir_ready(self, *, metadata: Mapping[str, Any] | None = None) -> None:
        """Flag the PDF gate as ready for IR stage and merge metadata."""

        self.pdf_gate.ir_ready = True
        self.pdf_gate.merge_metadata(metadata)
        self.metadata.setdefault("pdf", {})["ir_ready"] = True
        self._mark_dirty()

    def reset_pdf_gate(self) -> None:
        """Reset the PDF gate state."""

        self.pdf_gate = PdfGateState()
        if "pdf" in self.metadata:
            self.metadata.pop("pdf", None)
        self._mark_dirty()

    # ------------------------------------------------------------------
    # Snapshot & rollback helpers
    # ------------------------------------------------------------------
    def snapshot(self, *, include_stage_results: bool = True) -> PipelineStateSnapshot:
        """Capture an immutable snapshot for later rollback or diagnostics."""

        stage_payload: dict[str, StageResultSnapshot] = {}
        if include_stage_results:
            stage_payload = {
                name: copy.deepcopy(result)
                for name, result in self.stage_results.items()
            }
        return PipelineStateSnapshot(
            payloads=tuple(copy.deepcopy(self.payloads)),
            document=copy.deepcopy(self.document),
            chunks=tuple(copy.deepcopy(self.chunks)),
            embedding_batch=copy.deepcopy(self.embedding_batch),
            entities=tuple(copy.deepcopy(self.entities)),
            claims=tuple(copy.deepcopy(self.claims)),
            index_receipt=copy.deepcopy(self.index_receipt),
            graph_receipt=copy.deepcopy(self.graph_receipt),
            downloads=tuple(copy.deepcopy(self.downloads)),
            gate_decisions={
                name: copy.deepcopy(decision) for name, decision in self.gate_decisions.items()
            },
            pdf_assets=tuple(copy.deepcopy(self.pdf_assets)),
            gate_status=dict(self.gate_status),
            metadata=copy.deepcopy(self.metadata),
            stage_results=stage_payload,
            job_id=self.job_id,
<<<<<<< HEAD
            pdf_tracker=copy.deepcopy(self.pdf_tracker),
=======
            pdf_gate=PdfGateState(
                downloaded=self.pdf_gate.downloaded,
                ir_ready=self.pdf_gate.ir_ready,
                metadata=copy.deepcopy(self.pdf_gate.metadata),
            ),
>>>>>>> bdd93d7b
        )

    def restore(
        self,
        snapshot: PipelineStateSnapshot,
        *,
        restore_stage_results: bool = True,
    ) -> None:
        """Restore the state from a previously captured snapshot."""

        self.payloads = tuple(copy.deepcopy(snapshot.payloads))
        self.document = copy.deepcopy(snapshot.document)
        self.chunks = tuple(copy.deepcopy(snapshot.chunks))
        self.embedding_batch = copy.deepcopy(snapshot.embedding_batch)
        self.entities = tuple(copy.deepcopy(snapshot.entities))
        self.claims = tuple(copy.deepcopy(snapshot.claims))
        self.index_receipt = copy.deepcopy(snapshot.index_receipt)
        self.graph_receipt = copy.deepcopy(snapshot.graph_receipt)
        self.downloads = tuple(copy.deepcopy(snapshot.downloads))
        self.gate_decisions = {
            name: copy.deepcopy(decision) for name, decision in snapshot.gate_decisions.items()
        }
        self.pdf_assets = tuple(copy.deepcopy(snapshot.pdf_assets))
        self.gate_status = dict(snapshot.gate_status)
        self.metadata = copy.deepcopy(snapshot.metadata)
        if restore_stage_results:
            self.stage_results = {
                name: copy.deepcopy(result) for name, result in snapshot.stage_results.items()
            }
        self.job_id = snapshot.job_id
<<<<<<< HEAD
        self.pdf_tracker = copy.deepcopy(snapshot.pdf_tracker)
=======
        self.pdf_gate = PdfGateState(
            downloaded=snapshot.pdf_gate.downloaded,
            ir_ready=snapshot.pdf_gate.ir_ready,
            metadata=copy.deepcopy(snapshot.pdf_gate.metadata),
        )
>>>>>>> bdd93d7b
        self._mark_dirty()

    def rollback(self, snapshot: PipelineStateSnapshot) -> None:
        """Alias for :meth:`restore` to emphasise rollback semantics."""

        self.restore(snapshot)

    # ------------------------------------------------------------------
    # Serialisation helpers
    # ------------------------------------------------------------------
    def serialise(
        self,
        *,
        include_stage_results: bool = True,
        use_cache: bool = True,
    ) -> dict[str, Any]:
        """Return a metadata snapshot suitable for logging or Kafka payloads."""

<<<<<<< HEAD
        if use_cache and not self._dirty and self._serialised_cache is not None:
            _STATE_SERIALISATION_LATENCY.labels(format="dict").observe(0.0)
            return copy.deepcopy(self._serialised_cache)
=======
        if use_cache and not self._dirty and self._cache.payload is not None:
            return copy.deepcopy(self._cache.payload)
>>>>>>> bdd93d7b

        start = time.perf_counter()
        snapshot: dict[str, Any] = {
            "version": self.schema_version,
            "job_id": self.job_id,
            "context": self.context.to_dict(),
            "adapter_request": self.adapter_request.model_dump(mode="json"),
            "payload": dict(self.payload),
            "payload_count": len(self.payloads),
            "document_id": getattr(self.document, "id", None),
            "chunk_count": len(self.chunks),
            "embedding_count": len(self.embedding_batch.vectors)
            if self.embedding_batch
            else 0,
            "entity_count": len(self.entities),
            "claim_count": len(self.claims),
            "metadata": copy.deepcopy(self.metadata),
            "index_receipt": self.index_receipt.metadata if self.index_receipt else None,
            "graph_receipt": self.graph_receipt.metadata if self.graph_receipt else None,
<<<<<<< HEAD
            "pdf": self.pdf_tracker.as_dict(),
=======
            "download_count": len(self.downloads),
            "gate_status": {name: decision.ready for name, decision in self.gate_decisions.items()},
            "gate_status": dict(self.gate_status),
>>>>>>> bdd93d7b
        }
        if self.pdf_assets:
            snapshot["pdf_assets"] = [
                {
                    "asset_id": asset.asset_id,
                    "uri": asset.uri,
                    "checksum": asset.checksum,
                }
                for asset in self.pdf_assets
            ]
            snapshot["pdf_asset_count"] = len(self.pdf_assets)
        if include_stage_results:
            snapshot["stage_results"] = {
                name: result.as_dict() for name, result in self.stage_results.items()
            }
<<<<<<< HEAD
        elapsed = time.perf_counter() - start
        _STATE_SERIALISATION_LATENCY.labels(format="dict").observe(elapsed)
=======
        if self.pdf_gate:
            snapshot["pdf_gate"] = self.pdf_gate.as_dict()

        model = serialise_payload(snapshot)
        payload = model.model_dump(mode="json")

>>>>>>> bdd93d7b
        if use_cache:
            self._serialised_cache = copy.deepcopy(payload)
            self._dirty = False
        serialised = copy.deepcopy(snapshot)
        PIPELINE_STATE_SERIALISATIONS.inc()
        logger.debug(
            "pipeline_state.serialised",
            tenant_id=self._tenant_id,
            payload_count=len(self.payloads),
            stage_count=len(self.stage_results),
        )
        return serialised
        else:
            self._serialised_cache = None
            self._cache.payload = copy.deepcopy(snapshot)
            self._dirty = False
        return copy.deepcopy(payload)

    def to_legacy_dict(self) -> dict[str, Any]:
        """Return a dictionary compatible with legacy dict-based state consumers."""

        payload: dict[str, Any] = {
            "version": self.schema_version,
            "job_id": self.job_id,
            "context": self.context.to_dict(),
            "adapter_request": self.adapter_request.model_dump(mode="json"),
            "payload": copy.deepcopy(self.payload),
            "payloads": [copy.deepcopy(item) for item in self.payloads],
            "metadata": copy.deepcopy(self.metadata),
            "stage_results": {
                name: result.as_dict() for name, result in self.stage_results.items()
            },
        }
        if self.document is not None:
            payload["document"] = self.document.model_dump(mode="json")
        if self.chunks:
            payload["chunks"] = [chunk.model_dump(mode="json") for chunk in self.chunks]
        if self.embedding_batch is not None:
            payload["embedding_batch"] = {
                "vectors": [
                    {
                        "id": vector.id,
                        "values": list(vector.values),
                        "metadata": dict(vector.metadata),
                    }
                    for vector in self.embedding_batch.vectors
                ],
                "model": self.embedding_batch.model,
                "tenant_id": self.embedding_batch.tenant_id,
            }
        if self.entities:
            payload["entities"] = [entity.model_dump(mode="json") for entity in self.entities]
        if self.claims:
            payload["claims"] = [claim.model_dump(mode="json") for claim in self.claims]
        if self.index_receipt is not None:
            payload["index_receipt"] = asdict(self.index_receipt)
        if self.graph_receipt is not None:
            payload["graph_receipt"] = asdict(self.graph_receipt)
<<<<<<< HEAD
        payload["pdf"] = self.pdf_tracker.as_dict()
=======
        payload["pdf_gate"] = self.pdf_gate.as_dict()
        if self.pdf_assets:
            payload["pdf_assets"] = [attr_asdict(asset) for asset in self.pdf_assets]
        if self.gate_status:
            payload["gate_status"] = dict(self.gate_status)
>>>>>>> bdd93d7b
        return payload

    def _cache_key(self) -> str:
        return (
            self.job_id
            or self.context.job_id
            or self.context.correlation_id
            or f"state-{id(self)}"
        )

<<<<<<< HEAD
        start = time.perf_counter()
        payload = self.serialise()
        encoded = orjson.dumps(payload).decode("utf-8")
        elapsed = time.perf_counter() - start
        _STATE_SERIALISATION_LATENCY.labels(format="json").observe(elapsed)
        return encoded
=======
        return orjson.dumps(self.serialise()).decode("utf-8")
    def to_model(self) -> PipelineStateModel:
        """Return the Pydantic representation for the current state."""
        if not self._dirty and self._cache.json_bytes is not None:
            return self._cache.json_bytes.decode("utf-8")
        payload = self.serialise()
        start = time.perf_counter()
        json_bytes = orjson.dumps(payload)
        duration = time.perf_counter() - start
        _STATE_SERIALISE_COUNTER.labels(format="json").inc()
        _STATE_SERIALISE_LATENCY.labels(format="json").observe(duration)
        self._cache.json_bytes = json_bytes
        return json_bytes.decode("utf-8")

        payload = self.serialise()
        return PipelineStateModel.model_validate(payload)

    def serialise_json(self, *, use_cache: bool = True) -> str:
        """Return a JSON encoded snapshot of the state."""
>>>>>>> bdd93d7b

        payload = self.serialise(use_cache=use_cache)
        if use_cache and not self._dirty:
            cached = self._SERIALISATION_CACHE.get(self._cache_key())
            if cached is not None:
                return cached.decode("utf-8")
            blob = dumps_orjson(payload)
            self._SERIALISATION_CACHE.set(self._cache_key(), blob)
            return blob.decode("utf-8")
        return dumps_json(payload)

    def serialise_compressed(self, *, use_cache: bool = True) -> bytes:
        """Compress the JSON snapshot for efficient transport."""
<<<<<<< HEAD

        start = time.perf_counter()
        encoded = self.serialise_json().encode("utf-8")
        compressed = zlib.compress(encoded)
        elapsed = time.perf_counter() - start
        _STATE_SERIALISATION_LATENCY.labels(format="compressed").observe(elapsed)
        return compressed

    def serialise_base64(self) -> str:
        """Return a base64 encoded compressed snapshot."""

        start = time.perf_counter()
        compressed = self.serialise_compressed()
        encoded = base64.b64encode(compressed).decode("ascii")
        elapsed = time.perf_counter() - start
        _STATE_SERIALISATION_LATENCY.labels(format="base64").observe(elapsed)
        return encoded

    def persist_with_retry(self, persist: Callable[[dict[str, Any]], None]) -> None:
        """Persist the current snapshot using tenacity-backed retries."""

        snapshot = self.serialise()

        @retry(
            reraise=True,
            stop=stop_after_attempt(3),
            wait=wait_exponential(multiplier=0.1, min=0.1, max=1.0),
            retry=retry_if_exception_type(Exception),
        )
        def _attempt(payload: dict[str, Any]) -> None:
            persist(payload)

        _attempt(snapshot)
        _STATE_MUTATIONS.labels(operation="persist").inc()
        _state_logger.debug(
            "pipeline_state.persisted",
            tenant_id=self._tenant_id,
            job_id=self.job_id,
        )
=======
        if not self._dirty and self._cache.compressed is not None:
            return self._cache.compressed
        json_bytes = self._cache.json_bytes
        if json_bytes is None or self._dirty:
            json_bytes = orjson.dumps(self.serialise())
            self._cache.json_bytes = json_bytes
        start = time.perf_counter()
        compressed = zlib.compress(json_bytes)
        duration = time.perf_counter() - start
        _STATE_SERIALISE_COUNTER.labels(format="compressed").inc()
        _STATE_SERIALISE_LATENCY.labels(format="compressed").observe(duration)
        self._cache.compressed = compressed
        return compressed

        payload = self.serialise(use_cache=use_cache)
        if use_cache and not self._dirty:
            cached = self._SERIALISATION_CACHE.get(self._cache_key())
            if cached is not None:
                return zlib.compress(cached)
        blob = dumps_orjson(payload)
        if use_cache and not self._dirty:
            self._SERIALISATION_CACHE.set(self._cache_key(), blob)
        return zlib.compress(blob)

    def serialise_base64(self, *, use_cache: bool = True) -> str:
        """Return a base64 encoded compressed snapshot."""

        payload = self.serialise(use_cache=use_cache)
        blob = dumps_orjson(payload)
        if use_cache and not self._dirty:
            self._SERIALISATION_CACHE.set(self._cache_key(), blob)
        return encode_base64(blob)
        if not self._dirty and self._cache.base64_payload is not None:
            return self._cache.base64_payload
        compressed = self.serialise_compressed()
        encoded = base64.b64encode(compressed).decode("ascii")
        self._cache.base64_payload = encoded
        return encoded

    @retry(stop=stop_after_attempt(3), wait=wait_exponential(multiplier=0.2, max=2.0))
    def persist_with_retry(
        self,
        writer: Callable[[bytes], Any],
        *,
        format: str = "json",
    ) -> Any:
        """Persist the state payload using the supplied writer with retries."""

        if format == "json":
            payload = self.serialise_json().encode("utf-8")
        elif format == "compressed":
            payload = self.serialise_compressed()
        else:
            raise ValueError(f"Unsupported persistence format '{format}'")
        try:
            result = writer(payload)
        except Exception as exc:
            _STATE_PERSIST_COUNTER.labels(format=format, status="error").inc()
            _state_logger.error(
                "pipeline_state.persist.failure",
                format=format,
                error=str(exc),
            )
            raise
        _STATE_PERSIST_COUNTER.labels(format=format, status="success").inc()
        _state_logger.debug(
            "pipeline_state.persist.success",
            format=format,
            size=len(payload),
        )
        return result
>>>>>>> bdd93d7b

    def diff(self, other: PipelineState) -> dict[str, tuple[Any, Any]]:
        """Produce a minimal diff between two states."""

        entries: dict[str, tuple[Any, Any]] = {}
        if len(self.payloads) != len(other.payloads):
            entries["payload_count"] = (len(self.payloads), len(other.payloads))
        if len(self.chunks) != len(other.chunks):
            entries["chunk_count"] = (len(self.chunks), len(other.chunks))
        self_embeddings = (
            len(self.embedding_batch.vectors) if self.embedding_batch else 0
        )
        other_embeddings = (
            len(other.embedding_batch.vectors) if other.embedding_batch else 0
        )
        if self_embeddings != other_embeddings:
            entries["embedding_count"] = (self_embeddings, other_embeddings)
        if len(self.entities) != len(other.entities):
            entries["entity_count"] = (len(self.entities), len(other.entities))
        if len(self.claims) != len(other.claims):
            entries["claim_count"] = (len(self.claims), len(other.claims))
        if len(self.downloads) != len(other.downloads):
            entries["download_count"] = (len(self.downloads), len(other.downloads))
        self_gates = {name: decision.ready for name, decision in self.gate_decisions.items()}
        other_gates = {name: decision.ready for name, decision in other.gate_decisions.items()}
        if self_gates != other_gates:
            entries["gate_status"] = (self_gates, other_gates)
        if len(self.pdf_assets) != len(other.pdf_assets):
            entries["pdf_asset_count"] = (len(self.pdf_assets), len(other.pdf_assets))
        if self.gate_status != other.gate_status:
            entries["gate_status"] = (dict(self.gate_status), dict(other.gate_status))
        if self.context.pipeline_version != other.context.pipeline_version:
            entries["pipeline_version"] = (
                self.context.pipeline_version,
                other.context.pipeline_version,
            )
        if self.job_id != other.job_id:
            entries["job_id"] = (self.job_id, other.job_id)
        return entries

    @classmethod
    def recover(
        cls,
        payload: Mapping[str, Any] | bytes | str,
        *,
        context: StageContext,
        adapter_request: AdapterRequest,
    ) -> PipelineState:
        """Best-effort recovery for pipeline state snapshots."""

        if isinstance(payload, (bytes, bytearray)):
<<<<<<< HEAD
            decoded = zlib.decompress(bytes(payload)).decode("utf-8")
=======
            decoded = zlib.decompress(bytes(payload))
>>>>>>> bdd93d7b
            recovered = orjson.loads(decoded)
        elif isinstance(payload, str):
            try:
                compressed = base64.b64decode(payload)
            except (ValueError, TypeError):
                recovered = orjson.loads(payload)
            else:
<<<<<<< HEAD
                decoded = zlib.decompress(compressed).decode("utf-8")
=======
                decoded = zlib.decompress(compressed)
>>>>>>> bdd93d7b
                recovered = orjson.loads(decoded)
        else:
            recovered = payload

        if not isinstance(recovered, Mapping):
            recovered = {}

        state = cls.initialise(
            context=context,
            adapter_request=adapter_request,
            payload=recovered.get("payload"),
        )
        state.schema_version = str(recovered.get("version", "v1"))
        state.job_id = recovered.get("job_id") or context.job_id
        state.metadata.update(dict(recovered.get("metadata", {})))
        pdf_payload = recovered.get("pdf")
        if isinstance(pdf_payload, Mapping):
            state.pdf_tracker.downloads = tuple(str(item) for item in pdf_payload.get("downloads", ()))
            state.pdf_tracker.last_attempt_ms = pdf_payload.get("last_attempt_ms")
            state.pdf_tracker.gate_open = bool(pdf_payload.get("gate_open", False))
            state.pdf_tracker.gate_reason = pdf_payload.get("gate_reason")
            state.pdf_tracker.ledger_reference = pdf_payload.get("ledger_reference")
        stage_payload = recovered.get("stage_results")
        if isinstance(stage_payload, Mapping):
            for name, payload_data in stage_payload.items():
                if isinstance(payload_data, Mapping):
                    state.stage_results[name] = StageResultSnapshot(
                        stage=str(payload_data.get("stage", name)),
                        stage_type=str(payload_data.get("stage_type", "unknown")),
                        attempts=payload_data.get("attempts"),
                        duration_ms=payload_data.get("duration_ms"),
                        output_count=payload_data.get("output_count"),
                        error=payload_data.get("error"),
                    )
        gates = recovered.get("gate_status")
        if isinstance(gates, Mapping):
            for name, ready in gates.items():
                state.gate_decisions[str(name)] = GateDecision(
                    name=str(name), ready=bool(ready)
                )
        pdf_payload = recovered.get("pdf_assets")
        if isinstance(pdf_payload, Sequence):
            state.set_pdf_assets(pdf_payload)
        gate_payload = recovered.get("gate_status")
        if isinstance(gate_payload, Mapping):
            for stage_name, ready in gate_payload.items():
                if isinstance(ready, bool):
                    state.gate_status[str(stage_name)] = ready
            state.metadata.setdefault("gates", {})
            for name, ready in state.gate_status.items():
                state.metadata["gates"][name] = {"ready": ready, "timestamp": time.time()}
        state._dirty = False
        recovered_dict = dict(recovered)
        state._cache.payload = copy.deepcopy(recovered_dict)
        state._cache.json_bytes = orjson.dumps(recovered_dict)
        state._cache.compressed = zlib.compress(state._cache.json_bytes)
        state._cache.base64_payload = base64.b64encode(state._cache.compressed).decode("ascii")
        return state

    def hydrate_legacy(self, payload: Mapping[str, Any]) -> None:
        """Populate the state using a legacy dictionary payload."""

        self.payload = dict(payload.get("payload", {}))
        raw_payloads = payload.get("payloads")
        if isinstance(raw_payloads, Sequence):
            self.payloads = tuple(copy.deepcopy(list(raw_payloads)))
        document_payload = payload.get("document")
        if document_payload:
            self.document = Document.model_validate(document_payload)
        else:
            self.document = None
        chunk_payload = payload.get("chunks")
        if isinstance(chunk_payload, Sequence):
            self.chunks = tuple(Chunk.model_validate(item) for item in chunk_payload)
        else:
            self.chunks = ()
        embedding_payload = payload.get("embedding_batch")
        if isinstance(embedding_payload, Mapping):
            vectors = []
            for vector in embedding_payload.get("vectors", []):
                if isinstance(vector, Mapping):
                    values = tuple(float(v) for v in vector.get("values", ()))
                    vectors.append(
                        EmbeddingVector(
                            id=str(vector.get("id")),
                            values=values,
                            metadata=dict(vector.get("metadata", {})),
                        )
                    )
            self.embedding_batch = EmbeddingBatch(
                vectors=tuple(vectors),
                model=str(embedding_payload.get("model", "")),
                tenant_id=str(embedding_payload.get("tenant_id", self.context.tenant_id)),
            )
        else:
            self.embedding_batch = None
        entities_payload = payload.get("entities")
        if isinstance(entities_payload, Sequence):
            self.entities = tuple(Entity.model_validate(item) for item in entities_payload)
        else:
            self.entities = ()
        claims_payload = payload.get("claims")
        if isinstance(claims_payload, Sequence):
            self.claims = tuple(Claim.model_validate(item) for item in claims_payload)
        else:
            self.claims = ()
        index_payload = payload.get("index_receipt")
        if isinstance(index_payload, Mapping):
            self.index_receipt = IndexReceipt(
                chunks_indexed=int(index_payload.get("chunks_indexed", 0)),
                opensearch_ok=bool(index_payload.get("opensearch_ok", False)),
                faiss_ok=bool(index_payload.get("faiss_ok", False)),
                metadata=dict(index_payload.get("metadata", {})),
            )
        else:
            self.index_receipt = None
        graph_payload = payload.get("graph_receipt")
        if isinstance(graph_payload, Mapping):
            self.graph_receipt = GraphWriteReceipt(
                nodes_written=int(graph_payload.get("nodes_written", 0)),
                edges_written=int(graph_payload.get("edges_written", 0)),
                correlation_id=str(graph_payload.get("correlation_id", "")),
                metadata=dict(graph_payload.get("metadata", {})),
            )
        else:
            self.graph_receipt = None
        self.metadata = copy.deepcopy(payload.get("metadata", {}))
        pdf_payload = payload.get("pdf_gate") or payload.get("pdf")
        if isinstance(pdf_payload, Mapping):
            self.pdf_gate = PdfGateState(
                downloaded=bool(pdf_payload.get("downloaded", False)),
                ir_ready=bool(pdf_payload.get("ir_ready", False)),
                metadata=dict(pdf_payload.get("metadata", {})),
            )
        else:
            self.pdf_gate = PdfGateState()
        pdf_payload = payload.get("pdf_assets")
        if isinstance(pdf_payload, Sequence):
            self.set_pdf_assets(pdf_payload)
        else:
            self.pdf_assets = ()
        gate_payload = payload.get("gate_status")
        if isinstance(gate_payload, Mapping):
            self.gate_status = {str(name): bool(value) for name, value in gate_payload.items()}
        else:
            self.gate_status = {}
        self.metadata.setdefault("gates", {})
        for name, ready in self.gate_status.items():
            self.metadata["gates"][name] = {"ready": ready, "timestamp": time.time()}
        stage_payload = payload.get("stage_results")
        if isinstance(stage_payload, Mapping):
            self.stage_results = {}
            for name, payload_data in stage_payload.items():
                if isinstance(payload_data, Mapping):
                    self.stage_results[str(name)] = StageResultSnapshot(
                        stage=str(payload_data.get("stage", name)),
                        stage_type=str(payload_data.get("stage_type", "unknown")),
                        attempts=payload_data.get("attempts"),
                        duration_ms=payload_data.get("duration_ms"),
                        output_count=payload_data.get("output_count"),
                        error=payload_data.get("error"),
                    )
        self.job_id = payload.get("job_id") or self.context.job_id
        self.schema_version = str(payload.get("version", self.schema_version))
        pdf_payload = payload.get("pdf")
        if isinstance(pdf_payload, Mapping):
            self.pdf_tracker.downloads = tuple(str(item) for item in pdf_payload.get("downloads", ()))
            self.pdf_tracker.last_attempt_ms = pdf_payload.get("last_attempt_ms")
            self.pdf_tracker.gate_open = bool(pdf_payload.get("gate_open", False))
            self.pdf_tracker.gate_reason = pdf_payload.get("gate_reason")
            self.pdf_tracker.ledger_reference = pdf_payload.get("ledger_reference")
        self._dirty = True
        self._cache = _StateCache()
        self.clear_checkpoints()

    @classmethod
    def from_legacy(
        cls,
        payload: Mapping[str, Any],
        *,
        context: StageContext,
        adapter_request: AdapterRequest,
    ) -> PipelineState:
        """Rehydrate a typed state from a legacy dictionary payload."""

        state = cls.initialise(
            context=context,
            adapter_request=adapter_request,
            payload=payload.get("payload"),
        )
        state.hydrate_legacy(payload)
        return state

    # ------------------------------------------------------------------
    # Validation helpers
    # ------------------------------------------------------------------
    @classmethod
    def register_validator(
        cls,
        validator: Callable[["PipelineState"], None],
        *,
        name: str | None = None,
    ) -> None:
        cls._VALIDATORS.append((name, validator))

    @classmethod
    def clear_validators(cls) -> None:
        cls._VALIDATORS.clear()

    def validate(
        self,
        *,
        extra_rules: Sequence[Callable[["PipelineState"], None]] | None = None,
    ) -> None:
        """Run registered validators against the state."""

        for name, validator in self._VALIDATORS:
            try:
                validator(self)
            except Exception as exc:  # pragma: no cover - defensive guard
                raise PipelineStateValidationError(str(exc), rule=name) from exc
        if extra_rules:
            for rule in extra_rules:
                try:
                    rule(self)
                except Exception as exc:  # pragma: no cover - defensive guard
                    raise PipelineStateValidationError(str(exc)) from exc

    def validate_transition(self, stage_type: str) -> None:
        """Ensure the state is ready for the requested stage transition."""

        for dependency, satisfied in self._dependency_status(stage_type).items():
            if not satisfied:
                _STATE_DEPENDENCY_FAILURES.labels(stage_type=stage_type).inc()
                raise PipelineStateValidationError(
                    f"Stage '{stage_type}' requires '{dependency}' to complete before execution"
                )
        try:
            self.ensure_ready_for(stage_type)
        except ValueError as exc:
            raise PipelineStateValidationError(
                f"State missing prerequisites for stage '{stage_type}': {exc}"
            ) from exc

    def _dependency_status(self, stage_type: str) -> dict[str, bool]:
        requirements = self._DEPENDENCIES.get(stage_type, ())
        if not requirements:
            return {}
        statuses: dict[str, bool] = {}
        known_stage_types = {result.stage_type for result in self.stage_results.values()}
        for requirement in requirements:
            if requirement == "ingest":
                statuses[requirement] = bool(self.payloads)
            elif requirement == "parse":
                statuses[requirement] = self.document is not None
            elif requirement == "chunk":
                statuses[requirement] = bool(self.chunks)
            elif requirement == "embed":
                statuses[requirement] = self.embedding_batch is not None
            elif requirement == "extract":
                statuses[requirement] = bool(self.entities or self.claims)
            elif requirement == "pdf-download":
                statuses[requirement] = bool(self.pdf_tracker.downloads)
            else:
                statuses[requirement] = requirement in known_stage_types
        return statuses


@runtime_checkable
class IngestStage(Protocol):
    """Fetch raw payloads from the configured adapter."""

    def execute(self, ctx: StageContext, state: PipelineState) -> list[RawPayload]: ...


@runtime_checkable
class ParseStage(Protocol):
    """Transform raw payloads into the canonical IR document."""

    def execute(self, ctx: StageContext, state: PipelineState) -> Document: ...


@runtime_checkable
class ChunkStage(Protocol):
    """Split an IR document into retrieval-ready chunks."""

    def execute(self, ctx: StageContext, state: PipelineState) -> list[Chunk]: ...


@runtime_checkable
class EmbedStage(Protocol):
    """Generate dense and/or sparse embeddings for a batch of chunks."""

    def execute(self, ctx: StageContext, state: PipelineState) -> EmbeddingBatch: ...


@runtime_checkable
class IndexStage(Protocol):
    """Persist embeddings into the vector and lexical indices."""

    def execute(self, ctx: StageContext, state: PipelineState) -> IndexReceipt: ...


@runtime_checkable
class ExtractStage(Protocol):
    """Run extraction models over the IR document."""

    def execute(self, ctx: StageContext, state: PipelineState) -> tuple[list[Entity], list[Claim]]: ...


@runtime_checkable
class KGStage(Protocol):
    """Write extracted entities and claims into the knowledge graph."""

    def execute(self, ctx: StageContext, state: PipelineState) -> GraphWriteReceipt: ...


@runtime_checkable
class DownloadStage(Protocol):
    """Download raw assets required for downstream processing."""

    def execute(self, ctx: StageContext, state: PipelineState) -> list[DownloadArtifact]: ...


@runtime_checkable
class GateStage(Protocol):
    """Enforce conditional progression based on external readiness signals."""

    def execute(self, ctx: StageContext, state: PipelineState) -> GateDecision: ...


__all__ = [
    "ChunkStage",
    "EmbedStage",
    "EmbeddingBatch",
    "EmbeddingVector",
    "DownloadArtifact",
    "GateDecision",
    "ExtractStage",
    "GraphWriteReceipt",
    "IngestStage",
    "IndexReceipt",
    "IndexStage",
    "DownloadStage",
    "GateStage",
    "PipelineGateNotReady",
    "PipelineState",
    "PipelineStateSnapshot",
    "PipelineStateValidationError",
    "KGStage",
    "StageResultSnapshot",
    "ParseStage",
    "RawPayload",
    "StageContext",
]<|MERGE_RESOLUTION|>--- conflicted
+++ resolved
@@ -11,7 +11,6 @@
 
 import base64
 import copy
-<<<<<<< HEAD
 import json as _json
 import time
 import zlib
@@ -193,7 +192,6 @@
                 "sections": list(self.sections),
                 "metadata": copy.deepcopy(self.metadata),
             }
-=======
 import orjson
 import structlog
 import time
@@ -228,13 +226,11 @@
 from attrs import define, field as attrs_field
 from pydantic import ConfigDict, Field
 from pydantic.dataclasses import dataclass as pydantic_dataclass
->>>>>>> bdd93d7b
 
 
 RawPayload = dict[str, Any]
 
 
-<<<<<<< HEAD
 _state_logger = structlog.get_logger("Medical_KG_rev.pipeline_state")
 
 _STATE_MUTATIONS = Counter(
@@ -508,7 +504,6 @@
         @classmethod
         def model_validate(cls, payload: Mapping[str, Any]) -> "StageContext":
             return cls.from_dict(payload)
-=======
 logger = structlog.get_logger(__name__)
 _STATE_SERIALISE_COUNTER = Counter(
     "medical_kg_pipeline_state_serialise_total",
@@ -551,7 +546,6 @@
     json_bytes: bytes | None = None
     compressed: bytes | None = None
     base64_payload: str | None = None
->>>>>>> bdd93d7b
 
 
 @dataclass(slots=True)
@@ -592,9 +586,7 @@
     metadata: dict[str, Any] = field(default_factory=dict)
 
 
-<<<<<<< HEAD
 @attr_define(slots=True)
-=======
 @pydantic_dataclass(config=ConfigDict(validate_assignment=True))
 class StageContext:
     """Immutable context shared across stage boundaries."""
@@ -651,23 +643,15 @@
 
 
 @define(slots=True)
->>>>>>> bdd93d7b
 class StageResultSnapshot:
     """Aggregated metadata describing a stage execution."""
 
     stage: str
     stage_type: str
-<<<<<<< HEAD
-    attempts: int | None = attr_field(default=None)
-    duration_ms: int | None = attr_field(default=None)
-    output_count: int | None = attr_field(default=None)
-    error: str | None = attr_field(default=None)
-=======
     attempts: int | None = attrs_field(default=None)
     duration_ms: int | None = attrs_field(default=None)
     output_count: int | None = attrs_field(default=None)
     error: str | None = attrs_field(default=None)
->>>>>>> bdd93d7b
 
     def as_dict(self) -> dict[str, Any]:
         return attr_asdict(self)
@@ -730,11 +714,8 @@
     metadata: dict[str, Any]
     stage_results: dict[str, StageResultSnapshot]
     job_id: str | None
-<<<<<<< HEAD
     pdf_tracker: PDFStateTracker
-=======
     pdf_gate: PdfGateState
->>>>>>> bdd93d7b
 
 
 class PipelineStateValidationError(ValueError):
@@ -745,7 +726,6 @@
         self.rule = rule
 
 
-<<<<<<< HEAD
 if PYDANTIC_AVAILABLE:
 
     class PipelineStateEnvelope(BaseModel):
@@ -778,14 +758,12 @@
         @staticmethod
         def model_validate(payload: Mapping[str, Any]) -> Mapping[str, Any]:  # pragma: no cover - trivial
             return payload
-=======
 class PipelineGateNotReady(RuntimeError):
     """Raised when a gate stage determines processing must pause."""
 
     def __init__(self, message: str, *, gate: str) -> None:
         super().__init__(message)
         self.gate = gate
->>>>>>> bdd93d7b
 
 
 @dataclass(slots=True)
@@ -811,18 +789,14 @@
     gate_status: dict[str, bool] = field(default_factory=dict)
     schema_version: str = "v1"
     job_id: str | None = None
-<<<<<<< HEAD
     pdf_tracker: PDFStateTracker = field(default_factory=PDFStateTracker)
-=======
     pdf_gate: PdfGateState = field(default_factory=PdfGateState)
->>>>>>> bdd93d7b
     _dirty: bool = field(default=True, init=False, repr=False)
     _cache: _StateCache = field(default_factory=_StateCache, init=False, repr=False)
     _tenant_id: str = field(init=False, repr=False)
     _checkpoints: dict[str, PipelineStateSnapshot] = field(default_factory=dict, init=False, repr=False)
 
     _VALIDATORS: ClassVar[list[tuple[str | None, Callable[["PipelineState"], None]]]] = []
-<<<<<<< HEAD
     _DEPENDENCIES: ClassVar[dict[str, tuple[str, ...]]] = {
         "parse": ("ingest",),
         "ir-validation": ("ingest", "parse"),
@@ -834,9 +808,7 @@
         "pdf-download": ("ingest",),
         "pdf-gate": ("pdf-download",),
     }
-=======
     _SERIALISATION_CACHE: ClassVar[PipelineStateCache] = PipelineStateCache(ttl_seconds=120.0)
->>>>>>> bdd93d7b
 
     def __post_init__(self) -> None:
         if PYDANTIC_AVAILABLE:
@@ -887,12 +859,9 @@
     # ------------------------------------------------------------------
     def _mark_dirty(self) -> None:
         self._dirty = True
-<<<<<<< HEAD
         self._serialised_cache = None
         _STATE_MUTATIONS.labels(operation="mutate").inc()
-=======
         self._cache = _StateCache()
->>>>>>> bdd93d7b
 
     def is_dirty(self) -> bool:
         """Return whether the state has pending changes since last snapshot."""
@@ -927,17 +896,14 @@
         }
         clone.schema_version = self.schema_version
         clone.job_id = self.job_id
-<<<<<<< HEAD
         clone.pdf_tracker = copy.deepcopy(self.pdf_tracker)
         clone._dirty = self._dirty
         clone._serialised_cache = (
             copy.deepcopy(self._serialised_cache) if self._serialised_cache is not None else None
-=======
         clone.pdf_gate = PdfGateState(
             downloaded=self.pdf_gate.downloaded,
             ir_ready=self.pdf_gate.ir_ready,
             metadata=copy.deepcopy(self.pdf_gate.metadata),
->>>>>>> bdd93d7b
         )
         clone._dirty = self._dirty
         clone._cache = copy.deepcopy(self._cache)
@@ -1171,11 +1137,9 @@
             # state must contain the tuple marker.
             if self.entities is None or self.claims is None:
                 raise ValueError("PipelineState requires extraction outputs before KG stage")
-<<<<<<< HEAD
         elif stage_type == "pdf-gate":
             if not self.pdf_tracker.downloads:
                 raise ValueError("PDF gate cannot run before any downloads are recorded")
-=======
         elif stage_type == "gate":
             self.require_downloads()
         elif stage_type == "download":
@@ -1183,7 +1147,6 @@
         elif stage_type == "gate":
             if not self.pdf_assets:
                 raise ValueError("PipelineState requires PDF assets before gate stage")
->>>>>>> bdd93d7b
 
     # ------------------------------------------------------------------
     # Stage bookkeeping
@@ -1246,7 +1209,6 @@
             if not isinstance(output, GraphWriteReceipt):
                 raise TypeError("Knowledge graph stage must return a GraphWriteReceipt")
             self.set_graph_receipt(output)
-<<<<<<< HEAD
         elif stage_type == "pdf-download":
             assets = output or ()
             if isinstance(assets, Sequence) and not isinstance(assets, (str, bytes)):
@@ -1265,7 +1227,6 @@
             if reference is not None:
                 self.pdf_tracker.set_ledger_reference(str(reference))
             self._mark_dirty()
-=======
         elif stage_type == "download":
             if not isinstance(output, Sequence) or not all(
                 isinstance(item, DownloadArtifact) for item in output
@@ -1290,19 +1251,15 @@
             if not isinstance(output, bool):
                 raise TypeError("Gate stage must return a boolean readiness flag")
             self.record_gate_status(stage_name, output)
->>>>>>> bdd93d7b
         else:
             self.metadata[key] = output
 
         self.stage_results[stage_name] = StageResultSnapshot(stage=stage_name, stage_type=stage_type)
         self._mark_dirty()
-<<<<<<< HEAD
         _state_logger.debug(
             "pipeline_state.stage_applied",
-=======
         logger.debug(
             "pipeline_state.stage_output_applied",
->>>>>>> bdd93d7b
             stage=stage_name,
             stage_type=stage_type,
             tenant_id=self._tenant_id,
@@ -1326,17 +1283,14 @@
             return entity_count + claim_count
         if stage_type == "knowledge-graph" and isinstance(output, GraphWriteReceipt):
             return output.nodes_written
-<<<<<<< HEAD
         if stage_type == "pdf-download" and isinstance(output, Sequence):
             return len(tuple(output))
-=======
         if stage_type == "download" and isinstance(output, Sequence):
             return len(output)
         if stage_type == "gate" and isinstance(output, GateDecision):
             return int(output.ready)
         if stage_type == "gate" and isinstance(output, bool):
             return 1
->>>>>>> bdd93d7b
         return 1
 
     def record_stage_metrics(
@@ -1498,15 +1452,12 @@
             metadata=copy.deepcopy(self.metadata),
             stage_results=stage_payload,
             job_id=self.job_id,
-<<<<<<< HEAD
             pdf_tracker=copy.deepcopy(self.pdf_tracker),
-=======
             pdf_gate=PdfGateState(
                 downloaded=self.pdf_gate.downloaded,
                 ir_ready=self.pdf_gate.ir_ready,
                 metadata=copy.deepcopy(self.pdf_gate.metadata),
             ),
->>>>>>> bdd93d7b
         )
 
     def restore(
@@ -1537,15 +1488,12 @@
                 name: copy.deepcopy(result) for name, result in snapshot.stage_results.items()
             }
         self.job_id = snapshot.job_id
-<<<<<<< HEAD
         self.pdf_tracker = copy.deepcopy(snapshot.pdf_tracker)
-=======
         self.pdf_gate = PdfGateState(
             downloaded=snapshot.pdf_gate.downloaded,
             ir_ready=snapshot.pdf_gate.ir_ready,
             metadata=copy.deepcopy(snapshot.pdf_gate.metadata),
         )
->>>>>>> bdd93d7b
         self._mark_dirty()
 
     def rollback(self, snapshot: PipelineStateSnapshot) -> None:
@@ -1564,14 +1512,11 @@
     ) -> dict[str, Any]:
         """Return a metadata snapshot suitable for logging or Kafka payloads."""
 
-<<<<<<< HEAD
         if use_cache and not self._dirty and self._serialised_cache is not None:
             _STATE_SERIALISATION_LATENCY.labels(format="dict").observe(0.0)
             return copy.deepcopy(self._serialised_cache)
-=======
         if use_cache and not self._dirty and self._cache.payload is not None:
             return copy.deepcopy(self._cache.payload)
->>>>>>> bdd93d7b
 
         start = time.perf_counter()
         snapshot: dict[str, Any] = {
@@ -1591,13 +1536,10 @@
             "metadata": copy.deepcopy(self.metadata),
             "index_receipt": self.index_receipt.metadata if self.index_receipt else None,
             "graph_receipt": self.graph_receipt.metadata if self.graph_receipt else None,
-<<<<<<< HEAD
             "pdf": self.pdf_tracker.as_dict(),
-=======
             "download_count": len(self.downloads),
             "gate_status": {name: decision.ready for name, decision in self.gate_decisions.items()},
             "gate_status": dict(self.gate_status),
->>>>>>> bdd93d7b
         }
         if self.pdf_assets:
             snapshot["pdf_assets"] = [
@@ -1613,17 +1555,14 @@
             snapshot["stage_results"] = {
                 name: result.as_dict() for name, result in self.stage_results.items()
             }
-<<<<<<< HEAD
         elapsed = time.perf_counter() - start
         _STATE_SERIALISATION_LATENCY.labels(format="dict").observe(elapsed)
-=======
         if self.pdf_gate:
             snapshot["pdf_gate"] = self.pdf_gate.as_dict()
 
         model = serialise_payload(snapshot)
         payload = model.model_dump(mode="json")
 
->>>>>>> bdd93d7b
         if use_cache:
             self._serialised_cache = copy.deepcopy(payload)
             self._dirty = False
@@ -1682,15 +1621,12 @@
             payload["index_receipt"] = asdict(self.index_receipt)
         if self.graph_receipt is not None:
             payload["graph_receipt"] = asdict(self.graph_receipt)
-<<<<<<< HEAD
         payload["pdf"] = self.pdf_tracker.as_dict()
-=======
         payload["pdf_gate"] = self.pdf_gate.as_dict()
         if self.pdf_assets:
             payload["pdf_assets"] = [attr_asdict(asset) for asset in self.pdf_assets]
         if self.gate_status:
             payload["gate_status"] = dict(self.gate_status)
->>>>>>> bdd93d7b
         return payload
 
     def _cache_key(self) -> str:
@@ -1701,14 +1637,12 @@
             or f"state-{id(self)}"
         )
 
-<<<<<<< HEAD
         start = time.perf_counter()
         payload = self.serialise()
         encoded = orjson.dumps(payload).decode("utf-8")
         elapsed = time.perf_counter() - start
         _STATE_SERIALISATION_LATENCY.labels(format="json").observe(elapsed)
         return encoded
-=======
         return orjson.dumps(self.serialise()).decode("utf-8")
     def to_model(self) -> PipelineStateModel:
         """Return the Pydantic representation for the current state."""
@@ -1728,7 +1662,6 @@
 
     def serialise_json(self, *, use_cache: bool = True) -> str:
         """Return a JSON encoded snapshot of the state."""
->>>>>>> bdd93d7b
 
         payload = self.serialise(use_cache=use_cache)
         if use_cache and not self._dirty:
@@ -1742,7 +1675,6 @@
 
     def serialise_compressed(self, *, use_cache: bool = True) -> bytes:
         """Compress the JSON snapshot for efficient transport."""
-<<<<<<< HEAD
 
         start = time.perf_counter()
         encoded = self.serialise_json().encode("utf-8")
@@ -1782,7 +1714,6 @@
             tenant_id=self._tenant_id,
             job_id=self.job_id,
         )
-=======
         if not self._dirty and self._cache.compressed is not None:
             return self._cache.compressed
         json_bytes = self._cache.json_bytes
@@ -1854,7 +1785,6 @@
             size=len(payload),
         )
         return result
->>>>>>> bdd93d7b
 
     def diff(self, other: PipelineState) -> dict[str, tuple[Any, Any]]:
         """Produce a minimal diff between two states."""
@@ -1906,11 +1836,8 @@
         """Best-effort recovery for pipeline state snapshots."""
 
         if isinstance(payload, (bytes, bytearray)):
-<<<<<<< HEAD
             decoded = zlib.decompress(bytes(payload)).decode("utf-8")
-=======
             decoded = zlib.decompress(bytes(payload))
->>>>>>> bdd93d7b
             recovered = orjson.loads(decoded)
         elif isinstance(payload, str):
             try:
@@ -1918,11 +1845,8 @@
             except (ValueError, TypeError):
                 recovered = orjson.loads(payload)
             else:
-<<<<<<< HEAD
                 decoded = zlib.decompress(compressed).decode("utf-8")
-=======
                 decoded = zlib.decompress(compressed)
->>>>>>> bdd93d7b
                 recovered = orjson.loads(decoded)
         else:
             recovered = payload
