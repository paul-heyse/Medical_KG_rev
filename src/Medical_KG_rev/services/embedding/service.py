--- conflicted
+++ resolved
@@ -58,7 +58,6 @@
 class EmbeddingModelRegistry:
     """Compatibility wrapper that exposes cached embedder instances by name."""
 
-<<<<<<< HEAD
     def __init__(
         self,
         *,
@@ -67,17 +66,6 @@
         vector_store: VectorStoreService | None = None,
     ) -> None:
         self.namespace_manager = namespace_manager or NamespaceManager()
-=======
-    namespace_manager: NamespaceManager
-    registry: EmbedderRegistry
-    factory: EmbedderFactory
-    _config: object
-    _embedder_configs: list[EmbedderConfig]
-    _configs_by_name: dict[str, EmbedderConfig]
-
-    def __init__(self, _gpu_manager: object | None = None, *, config_path: str | None = None) -> None:
-        self.namespace_manager = NamespaceManager()
->>>>>>> 30e2c53a
         self.registry = EmbedderRegistry(namespace_manager=self.namespace_manager)
         register_builtin_embedders(self.registry)
         self.factory = EmbedderFactory(self.registry)
@@ -258,14 +246,10 @@
             for record in records:
                 dim = self._dimension_from_record(record)
                 self.namespace_manager.validate_record(config.namespace, dim)
-<<<<<<< HEAD
                 metadata = {
                     **record.metadata,
                     "storage_target": self.storage_router.route(record.kind).name,
                 }
-=======
-                self.storage_router.persist(record)
->>>>>>> 30e2c53a
                 response.vectors.append(
                     EmbeddingVector(
                         id=record.id,
