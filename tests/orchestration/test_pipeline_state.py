from __future__ import annotations

import base64
import orjson
import zlib
from typing import Iterable

import pytest

pytest.importorskip("pydantic")

from Medical_KG_rev.adapters.plugins.models import AdapterDomain, AdapterRequest
from Medical_KG_rev.chunking.models import Chunk
from Medical_KG_rev.models.ir import Block, BlockType, Document, Section
from Medical_KG_rev.orchestration.stages.contracts import (
    EmbeddingBatch,
    EmbeddingVector,
    DownloadArtifact,
    GateDecision,
    GraphWriteReceipt,
    IndexReceipt,
    PipelineState,
    PipelineStateSnapshot,
    PipelineStateValidationError,
    StageContext,
    StageResultSnapshot,
)


def _build_document() -> Document:
    block = Block(id="b1", type=BlockType.PARAGRAPH, text="Hello world")
    section = Section(id="s1", title="Section", blocks=(block,))
    return Document(id="doc-1", source="test", sections=(section,), metadata={})


def _sample_state(payload: dict[str, object] | None = None) -> PipelineState:
    ctx = StageContext(tenant_id="tenant", correlation_id="corr", pipeline_name="unit")
    request = AdapterRequest(
        tenant_id="tenant",
        correlation_id="corr",
        domain=AdapterDomain.BIOMEDICAL,
        parameters={},
    )
    return PipelineState.initialise(context=ctx, adapter_request=request, payload=payload or {})


@pytest.fixture(autouse=True)
def reset_validators() -> Iterable[None]:
    PipelineState.clear_validators()
    yield
    PipelineState.clear_validators()


def test_pipeline_state_stage_flow_serialises() -> None:
    state = _sample_state()
    with pytest.raises(PipelineStateValidationError):
        state.validate_transition("parse")

    payloads = [{"id": "p1"}]
    state.apply_stage_output("ingest", "ingest", payloads)
    assert state.require_payloads() == tuple(payloads)

    artifacts = [
        DownloadArtifact(document_id="doc-1", tenant_id="tenant", uri="s3://bucket/a.pdf")
    ]
    state.apply_stage_output("download", "download", artifacts)
    assert state.require_downloads()[0].uri.endswith("a.pdf")

    gate_decision = GateDecision(name="pdf_gate", ready=True)
    state.apply_stage_output("gate", "pdf_gate", gate_decision)
    assert state.get_gate_decision("pdf_gate").ready is True

    document = _build_document()
    state.apply_stage_output("parse", "parse", document)
    assert state.has_document()
    state.validate_transition("chunk")

    chunk = Chunk(
        chunk_id="c1",
        doc_id=document.id,
        tenant_id="tenant",
        body="chunk text",
        title_path=("Section",),
        section="s1",
        start_char=0,
        end_char=10,
        granularity="paragraph",
        chunker="stub",
        chunker_version="1",
    )
    state.apply_stage_output("chunk", "chunk", [chunk])
    assert state.require_chunks()[0].chunk_id == "c1"

    batch = EmbeddingBatch(
        vectors=(
            EmbeddingVector(id="c1", values=(0.1, 0.2), metadata={"chunk_id": "c1"}),
        ),
        model="stub",
        tenant_id="tenant",
    )
    state.apply_stage_output("embed", "embed", batch)
    assert state.has_embeddings()

    receipt = IndexReceipt(chunks_indexed=1, opensearch_ok=True, faiss_ok=True)
    state.apply_stage_output("index", "index", receipt)
    state.record_stage_metrics("index", stage_type="index", output_count=1)
    assert state.index_receipt == receipt

    state.apply_stage_output("extract", "extract", ([], []))
    state.apply_stage_output(
        "knowledge-graph",
        "kg",
        GraphWriteReceipt(nodes_written=1, edges_written=0, correlation_id="corr", metadata={}),
    )
    state.apply_stage_output(
        "download",
        "download",
        [{"asset_id": "pdf-1", "uri": "s3://bucket/file.pdf"}],
    )
    state.apply_stage_output("gate", "pdf_gate", True)
    assert state.has_pdf_assets()
    assert state.is_pdf_ready is True

    snapshot = state.serialise()
    assert snapshot["payload_count"] == 1
    assert snapshot["chunk_count"] == 1
    assert snapshot["embedding_count"] == 1
    assert snapshot["download_count"] == 1
    assert snapshot["gate_status"]["pdf_gate"] is True
    assert snapshot["stage_results"]["index"]["output_count"] == 1
    assert snapshot["pdf_asset_count"] == 1
    assert snapshot["gate_status"]["pdf_gate"] is True


def test_serialise_caches_until_mutation() -> None:
    state = _sample_state()
    assert state.is_dirty() is True
    first = state.serialise()
    assert first["payload_count"] == 0
    assert state.is_dirty() is False
    second = state.serialise()
    assert second == first
    state.set_payloads([{"id": "p1"}])
    assert state.is_dirty() is True


def test_serialise_json_uses_cache() -> None:
    state = _sample_state()
    snapshot = state.serialise_json()
    assert snapshot
    cached = state.serialise_json()
    assert cached == snapshot


def test_pipeline_state_recover_handles_compressed_payload() -> None:
    state = _sample_state({"foo": "bar"})
    state.apply_stage_output("ingest", "ingest", [{"foo": 1}])
    state.record_stage_metrics("ingest", stage_type="ingest", attempts=1)
    state.apply_stage_output(
        "download",
        "download",
        [{"asset_id": "pdf-1", "uri": "s3://bucket/file.pdf"}],
    )
    state.apply_stage_output("gate", "pdf_gate", False)
    payload = state.serialise()
    encoded = base64.b64encode(zlib.compress(orjson.dumps(payload))).decode("ascii")

    recovered = PipelineState.recover(
        encoded,
        context=state.context,
        adapter_request=state.adapter_request,
    )
    assert recovered.schema_version == payload["version"]
    assert recovered.metadata == state.metadata
    assert "ingest" in recovered.stage_results
    assert recovered.has_pdf_assets()
    assert recovered.gate_status["pdf_gate"] is False


def test_dependencies_require_completed_stage() -> None:
    state = _sample_state()
    state.stage_results["parse"] = StageResultSnapshot(stage="parse", stage_type="parse")
    with pytest.raises(ValueError):
        state.ensure_dependencies("chunk", ["ingest"])
    state.stage_results["ingest"] = StageResultSnapshot(stage="ingest", stage_type="ingest")
    assert state.dependencies_satisfied(["ingest"]) is True
    state.ensure_dependencies("chunk", ["ingest"])


def test_to_model_generates_valid_payload() -> None:
    state = _sample_state()
    model = state.to_model()
    assert model.context.tenant_id == "tenant"
    assert model.payload_count == 0


def test_diff_reports_changes_between_states() -> None:
    baseline = _sample_state()
    mutated = _sample_state()
    mutated.apply_stage_output("ingest", "ingest", [{"id": 1}])
    mutated.apply_stage_output(
        "chunk",
        "chunk",
        [
            Chunk(
                chunk_id="c1",
                doc_id="d1",
                tenant_id="tenant",
                body="text",
                title_path=("t",),
                section="s",
                start_char=0,
                end_char=1,
                granularity="sentence",
                chunker="stub",
                chunker_version="1",
            )
        ],
    )
    mutated.apply_stage_output(
        "download",
        "download",
        [
            DownloadArtifact(
                document_id="d1",
                tenant_id="tenant",
                uri="s3://bucket/doc.pdf",
            )
        ],
    )

    diff = mutated.diff(baseline)
    assert diff["payload_count"] == (1, 0)
    assert diff["chunk_count"] == (1, 0)
    assert diff["download_count"] == (1, 0)
    assert "gate_status" not in diff

    mutated.record_gate_decision(GateDecision(name="pdf_gate", ready=False))
    diff = mutated.diff(baseline)
    assert diff["gate_status"] == ({"pdf_gate": False}, {})
    assert "pipeline_version" not in diff


def test_pdf_gate_serialises_state() -> None:
    state = _sample_state()
    state.apply_stage_output("pdf-download", "download", {"url": "http://example"})
    assert state.pdf_gate.downloaded is True
    state.apply_stage_output("pdf-ir-gate", "gate", {"status": "ready"})
    assert state.pdf_gate.ir_ready is True
    payload = state.serialise()
    assert payload["pdf_gate"]["downloaded"] is True
    assert payload["pdf_gate"]["ir_ready"] is True


def test_custom_validation_rules_raise_errors() -> None:
    state = _sample_state()

    def _rule(current: PipelineState) -> None:
        if not current.payload:
            raise ValueError("payload missing")

    PipelineState.register_validator(_rule, name="payload-check")
    with pytest.raises(PipelineStateValidationError) as excinfo:
        state.validate()
    assert excinfo.value.rule == "payload-check"


def test_cleanup_stage_releases_outputs() -> None:
    state = _sample_state()
    state.apply_stage_output("ingest", "ingest", [{"id": 1}])
    state.cleanup_stage("ingest")
    assert not state.get_payloads()


def test_snapshot_and_restore_rollback_changes() -> None:
    state = _sample_state()
    state.apply_stage_output("ingest", "ingest", [{"id": "a"}])
    state.apply_stage_output("parse", "parse", _build_document())
    original = state.snapshot()

    state.set_payloads([{"id": "b"}])
    state.metadata["flag"] = True
    assert state.require_payloads()[0]["id"] == "b"

    state.restore(original)
    assert isinstance(original, PipelineStateSnapshot)
    assert state.require_payloads()[0]["id"] == "a"
    assert "flag" not in state.metadata


def test_tenant_scope_enforcement() -> None:
    state = _sample_state()
    state.ensure_tenant_scope("tenant")
    with pytest.raises(PipelineStateValidationError):
        state.ensure_tenant_scope("other")


def test_checkpoint_and_rollback_restore_prior_state() -> None:
    state = _sample_state()
    state.apply_stage_output("ingest", "ingest", [{"id": "one"}])
    state.create_checkpoint("before-parse")
    state.apply_stage_output("parse", "parse", _build_document())
    state.set_payloads([{"id": "two"}])

    state.rollback_to("before-parse")

    payloads = state.require_payloads()
    assert payloads[0]["id"] == "one"
    assert state.document is None

    state.clear_checkpoint("before-parse")
    assert state.get_checkpoint("before-parse") is None

<<<<<<< HEAD
=======

def test_legacy_round_trip_preserves_core_fields() -> None:
    state = _sample_state({"foo": "bar"})
    state.apply_stage_output("ingest", "ingest", [{"id": "legacy"}])
    document = _build_document()
    state.apply_stage_output("parse", "parse", document)
    chunk = Chunk(
        chunk_id="chunk-1",
        doc_id=document.id,
        tenant_id="tenant",
        body="hello",
        title_path=("Section",),
        section="s1",
        start_char=0,
        end_char=5,
        granularity="paragraph",
        chunker="stub",
        chunker_version="1",
    )
    state.apply_stage_output("chunk", "chunk", [chunk])
    batch = EmbeddingBatch(
        vectors=(EmbeddingVector(id="chunk-1", values=(0.1, 0.2), metadata={}),),
        model="stub",
        tenant_id="tenant",
    )
    state.apply_stage_output("embed", "embed", batch)

    legacy = state.to_legacy_dict()
    restored = PipelineState.from_legacy(
        legacy,
        context=StageContext.from_dict(state.context.to_dict()),
        adapter_request=state.adapter_request.model_copy(deep=True),
    )

    assert restored.require_payloads() == state.require_payloads()
    assert restored.document is not None
    assert restored.document.id == document.id
    assert restored.embedding_batch is not None
    assert restored.embedding_batch.model == batch.model
    assert restored.metadata == state.metadata
    assert restored.stage_results.keys() == state.stage_results.keys()


def test_persist_with_retry_retries_on_failure() -> None:
    state = _sample_state({"foo": "bar"})
    attempts = {"count": 0}

    def writer(data: bytes) -> str:
        attempts["count"] += 1
        if attempts["count"] < 2:
            raise RuntimeError("transient failure")
        return "ok"

    result = state.persist_with_retry(writer)
    assert result == "ok"
    assert attempts["count"] == 2


def test_validate_transition_requires_pdf_assets_for_gate() -> None:
    state = _sample_state()
    with pytest.raises(PipelineStateValidationError):
        state.validate_transition("gate")
    state.apply_stage_output("parse", "parse", _build_document())
    state.apply_stage_output(
        "download",
        "download",
        [{"asset_id": "pdf-1", "uri": "s3://bucket/file.pdf"}],
    )
    state.validate_transition("gate")
>>>>>>> e3a16432
<|MERGE_RESOLUTION|>--- conflicted
+++ resolved
@@ -311,8 +311,6 @@
     state.clear_checkpoint("before-parse")
     assert state.get_checkpoint("before-parse") is None
 
-<<<<<<< HEAD
-=======
 
 def test_legacy_round_trip_preserves_core_fields() -> None:
     state = _sample_state({"foo": "bar"})
@@ -381,5 +379,4 @@
         "download",
         [{"asset_id": "pdf-1", "uri": "s3://bucket/file.pdf"}],
     )
-    state.validate_transition("gate")
->>>>>>> e3a16432
+    state.validate_transition("gate")