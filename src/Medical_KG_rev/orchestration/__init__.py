"""Ingestion and retrieval orchestration primitives."""

from .kafka import KafkaClient, KafkaMessage
from .ledger import JobLedger, JobLedgerEntry, JobTransition
from .dagster import (
    DagsterOrchestrator,
    DagsterRunResult,
    PipelineConfigLoader,
    PipelineTopologyConfig,
    ResiliencePolicy,
    ResiliencePolicyConfig,
    ResiliencePolicyLoader,
    StageFactory,
    StageResolutionError,
    submit_to_dagster,
)
from .haystack import (
    HaystackChunker,
    HaystackEmbedder,
    HaystackIndexWriter,
    HaystackRetriever,
    HaystackSparseExpander,
)
from .stages import StageFailure, StageRegistry
from .stages.contracts import (
    ChunkStage,
    EmbedStage,
    EmbeddingBatch,
    EmbeddingVector,
    ExtractStage,
    GraphWriteReceipt,
    IngestStage,
    IndexReceipt,
    IndexStage,
    KGStage,
    ParseStage,
    StageContext,
)
<<<<<<< HEAD
from .profiles import PipelineProfile, ProfileDetector, ProfileManager
from .stages import StageRegistry
from .worker import (
    ChunkingWorker,
    EmbeddingPipelineWorker,
    IndexingWorker,
    IngestWorker,
    MappingWorker,
    PipelineWorkerBase,
    RetryPolicy,
    WorkerBase,
)

__all__ = [
    "ChunkingWorker",
    "EmbeddingPipelineWorker",
    "IngestWorker",
    "IndexingWorker",
=======
from .retrieval_pipeline import (
    ConfigurableStage,
    FinalSelectorOrchestrator,
    FusionOrchestrator,
    QueryPipelineExecutor,
    RerankCache,
    RerankOrchestrator,
    RetrievalOrchestrator,
    StrategySpec,
)

__all__ = [
    "ChunkStage",
    "ConfigurableStage",
    "DagsterOrchestrator",
    "DagsterRunResult",
    "EmbedStage",
    "EmbeddingBatch",
    "EmbeddingVector",
    "FinalSelectorOrchestrator",
    "FusionOrchestrator",
    "GraphWriteReceipt",
    "HaystackChunker",
    "HaystackEmbedder",
    "HaystackIndexWriter",
    "HaystackRetriever",
    "HaystackSparseExpander",
    "IngestStage",
    "IndexReceipt",
    "IndexStage",
>>>>>>> 7ca62fa5
    "JobLedger",
    "JobLedgerEntry",
    "JobTransition",
    "KGStage",
    "KafkaClient",
    "KafkaMessage",
<<<<<<< HEAD
    "MappingWorker",
    "ParallelExecutor",
    "PipelineConfig",
    "PipelineContext",
    "PipelineDefinition",
    "PipelineExecutor",
    "PipelineProfile",
    "PipelineConfigManager",
    "PipelineWorkerBase",
    "ProfileDefinition",
    "ProfileDetector",
    "ProfileManager",
    "StageRegistry",
    "OrchestrationError",
    "Orchestrator",
    "RetryPolicy",
    "WorkerBase",
=======
    "ParseStage",
    "PipelineConfigLoader",
    "PipelineTopologyConfig",
    "QueryPipelineExecutor",
    "ResiliencePolicy",
    "ResiliencePolicyConfig",
    "ResiliencePolicyLoader",
    "RerankCache",
    "RerankOrchestrator",
    "RetrievalOrchestrator",
    "StageContext",
    "StageFactory",
    "StageFailure",
    "StageRegistry",
    "StageResolutionError",
    "StrategySpec",
    "submit_to_dagster",
>>>>>>> 7ca62fa5
]<|MERGE_RESOLUTION|>--- conflicted
+++ resolved
@@ -36,7 +36,6 @@
     ParseStage,
     StageContext,
 )
-<<<<<<< HEAD
 from .profiles import PipelineProfile, ProfileDetector, ProfileManager
 from .stages import StageRegistry
 from .worker import (
@@ -55,45 +54,12 @@
     "EmbeddingPipelineWorker",
     "IngestWorker",
     "IndexingWorker",
-=======
-from .retrieval_pipeline import (
-    ConfigurableStage,
-    FinalSelectorOrchestrator,
-    FusionOrchestrator,
-    QueryPipelineExecutor,
-    RerankCache,
-    RerankOrchestrator,
-    RetrievalOrchestrator,
-    StrategySpec,
-)
-
-__all__ = [
-    "ChunkStage",
-    "ConfigurableStage",
-    "DagsterOrchestrator",
-    "DagsterRunResult",
-    "EmbedStage",
-    "EmbeddingBatch",
-    "EmbeddingVector",
-    "FinalSelectorOrchestrator",
-    "FusionOrchestrator",
-    "GraphWriteReceipt",
-    "HaystackChunker",
-    "HaystackEmbedder",
-    "HaystackIndexWriter",
-    "HaystackRetriever",
-    "HaystackSparseExpander",
-    "IngestStage",
-    "IndexReceipt",
-    "IndexStage",
->>>>>>> 7ca62fa5
     "JobLedger",
     "JobLedgerEntry",
     "JobTransition",
     "KGStage",
     "KafkaClient",
     "KafkaMessage",
-<<<<<<< HEAD
     "MappingWorker",
     "ParallelExecutor",
     "PipelineConfig",
@@ -111,23 +77,4 @@
     "Orchestrator",
     "RetryPolicy",
     "WorkerBase",
-=======
-    "ParseStage",
-    "PipelineConfigLoader",
-    "PipelineTopologyConfig",
-    "QueryPipelineExecutor",
-    "ResiliencePolicy",
-    "ResiliencePolicyConfig",
-    "ResiliencePolicyLoader",
-    "RerankCache",
-    "RerankOrchestrator",
-    "RetrievalOrchestrator",
-    "StageContext",
-    "StageFactory",
-    "StageFailure",
-    "StageRegistry",
-    "StageResolutionError",
-    "StrategySpec",
-    "submit_to_dagster",
->>>>>>> 7ca62fa5
 ]