--- conflicted
+++ resolved
@@ -24,10 +24,7 @@
     _neural_field: str = "neural_embedding"
     _ml_model_id: str | None = None
     _external_endpoint: str | None = None
-<<<<<<< HEAD
     _builder: RecordBuilder | None = None
-=======
->>>>>>> 7a464a27
     name: str = ""
     kind: str = ""
 
@@ -36,10 +33,7 @@
         self._neural_field = params.get("field", "neural_embedding")
         self._ml_model_id = params.get("ml_model_id")
         self._external_endpoint = params.get("external_endpoint")
-<<<<<<< HEAD
         self._builder = RecordBuilder(self.config, normalized_override=self.config.normalize)
-=======
->>>>>>> 7a464a27
         self.name = self.config.name
         self.kind = self.config.kind
 
@@ -72,7 +66,6 @@
     def embed_documents(self, request: EmbeddingRequest) -> list[EmbeddingRecord]:
         assert self._builder is not None
         dim = int(self.config.dim or 768)
-<<<<<<< HEAD
         vectors = [self._neural_vector(text, dim) for text in request.texts]
         return self._builder.neural_sparse(
             request,
@@ -99,36 +92,6 @@
             dim=dim,
             extra_metadata=extras,
         )
-=======
-        ids = list(request.ids or [f"{request.namespace}:{index}" for index in range(len(request.texts))])
-        records: list[EmbeddingRecord] = []
-        for chunk_id, text in zip(ids, request.texts, strict=False):
-            vector = self._neural_vector(text, dim)
-            records.append(
-                EmbeddingRecord(
-                    id=chunk_id,
-                    tenant_id=request.tenant_id,
-                    namespace=request.namespace,
-                    model_id=self.config.model_id,
-                    model_version=self.config.model_version,
-                    kind=self.config.kind,
-                    dim=dim,
-                    neural_fields={self._neural_field: vector},
-                    vectors=[vector],
-                    metadata=self._metadata(),
-                    correlation_id=request.correlation_id,
-                )
-            )
-        return records
-
-    def embed_queries(self, request: EmbeddingRequest) -> list[EmbeddingRecord]:
-        documents = self.embed_documents(request)
-        for record in documents:
-            record.metadata = {
-                **record.metadata,
-                "neural_query": self._neural_query(" ".join(request.texts), record.namespace),
-            }
->>>>>>> 7a464a27
         logger.debug(
             "opensearch.neural.query",
             namespace=request.namespace,
