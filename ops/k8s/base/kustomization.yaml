apiVersion: kustomize.config.k8s.io/v1beta1
kind: Kustomization

resources:
  - namespace.yaml
  - configmap-gateway.yaml
  - configmap-vllm-server.yaml
  - secret-sentry.yaml
  - deployment-gateway.yaml
  - deployment-ingest-worker.yaml
  - deployment-vllm-embedding.yaml
<<<<<<< HEAD
  - service-gateway.yaml
  - service-vllm-embedding.yaml
=======
  - deployment-vllm-server.yaml
  - service-gateway.yaml
  - service-vllm-embedding.yaml
  - service-vllm-server.yaml
  - networkpolicy-vllm-server.yaml
  - pvc-huggingface-cache.yaml
>>>>>>> 7ca62fa5
  - ingress.yaml
  - hpa-gateway.yaml
  - servicemonitor-vllm-server.yaml<|MERGE_RESOLUTION|>--- conflicted
+++ resolved
@@ -2,24 +2,15 @@
 kind: Kustomization
 
 resources:
-  - namespace.yaml
-  - configmap-gateway.yaml
-  - configmap-vllm-server.yaml
-  - secret-sentry.yaml
-  - deployment-gateway.yaml
-  - deployment-ingest-worker.yaml
-  - deployment-vllm-embedding.yaml
-<<<<<<< HEAD
-  - service-gateway.yaml
-  - service-vllm-embedding.yaml
-=======
-  - deployment-vllm-server.yaml
-  - service-gateway.yaml
-  - service-vllm-embedding.yaml
-  - service-vllm-server.yaml
-  - networkpolicy-vllm-server.yaml
-  - pvc-huggingface-cache.yaml
->>>>>>> 7ca62fa5
-  - ingress.yaml
-  - hpa-gateway.yaml
-  - servicemonitor-vllm-server.yaml+    - namespace.yaml
+    - configmap-gateway.yaml
+    - configmap-vllm-server.yaml
+    - secret-sentry.yaml
+    - deployment-gateway.yaml
+    - deployment-ingest-worker.yaml
+    - deployment-vllm-embedding.yaml
+    - deployment-vllm-server.yaml
+    - service-gateway.yaml
+    - ingress.yaml
+    - hpa-gateway.yaml
+    - servicemonitor-vllm-server.yaml