"""Indexing pipeline that orchestrates chunking, embedding, and indexing."""

from __future__ import annotations

from collections.abc import Mapping, Sequence
from dataclasses import dataclass

from Medical_KG_rev.services.embedding.service import EmbeddingRequest, EmbeddingWorker
from Medical_KG_rev.services.reranking.pipeline.cache import RerankCacheManager

from .chunking import Chunk, ChunkingOptions, ChunkingService
from .faiss_index import FAISSIndex
from .opensearch_client import OpenSearchClient


@dataclass(slots=True)
class IndexingResult:
    document_id: str
    chunk_ids: Sequence[str]


class IndexingService:
    def __init__(
        self,
        chunking: ChunkingService,
        embedding_worker: EmbeddingWorker,
        opensearch: OpenSearchClient,
        faiss: FAISSIndex | None,
        chunk_index: str = "chunks",
        rerank_cache: RerankCacheManager | None = None,
    ) -> None:
        self.chunking = chunking
        self.embedding_worker = embedding_worker
        self.opensearch = opensearch
        self.faiss = faiss
        self.chunk_index = chunk_index
        self.rerank_cache = rerank_cache

    def index_document(
        self,
        tenant_id: str,
        document_id: str,
        text: str,
        metadata: Mapping[str, object] | None = None,
        chunk_options: ChunkingOptions | None = None,
        incremental: bool = False,
    ) -> IndexingResult:
<<<<<<< HEAD
        chunks = self.chunking.chunk(
            document_id,
            text,
            chunk_options,
            tenant_id=tenant_id,
        )
        if incremental:
            chunks = [chunk for chunk in chunks if chunk.id not in self.faiss.ids]
=======
        chunks = self.chunking.chunk(tenant_id, document_id, text, chunk_options)
        if incremental and self.faiss is not None:
            existing = set(self.faiss.ids)
            chunks = [chunk for chunk in chunks if chunk.chunk_id not in existing]
>>>>>>> e8fef1a9
        if not chunks:
            return IndexingResult(document_id=document_id, chunk_ids=[])
        self._index_chunks(chunks, metadata)
        self._embed_and_index(tenant_id, chunks)
<<<<<<< HEAD
        if self.rerank_cache is not None:
            self.rerank_cache.invalidate(tenant_id, [document_id])
        return IndexingResult(document_id=document_id, chunk_ids=[chunk.id for chunk in chunks])
=======
        return IndexingResult(document_id=document_id, chunk_ids=[chunk.chunk_id for chunk in chunks])
>>>>>>> e8fef1a9

    def _index_chunks(self, chunks: Sequence[Chunk], metadata: Mapping[str, object] | None) -> None:
        documents = []
        for chunk in chunks:
            chunk_meta = getattr(chunk, "meta", None) or getattr(chunk, "metadata", {})
            doc = {
                "id": chunk.chunk_id,
                "text": chunk.body,
                "doc_id": chunk.doc_id,
                "granularity": chunk.granularity,
                "chunker": chunk.chunker,
            }
            doc.update(chunk_meta)
            if metadata:
                doc.update(metadata)
            documents.append(doc)
        self.opensearch.bulk_index(self.chunk_index, documents, id_field="id")

    def _embed_and_index(self, tenant_id: str, chunks: Sequence[Chunk]) -> None:
        if self.faiss is None:
            return
        request = EmbeddingRequest(
            tenant_id=tenant_id,
            chunk_ids=[chunk.chunk_id for chunk in chunks],
            texts=[chunk.body for chunk in chunks],
            normalize=True,
            metadatas=chunk_metadata,
        )
        response = self.embedding_worker.run(request)
        dense_vectors = [
            vector
            for vector in response.vectors
            if vector.kind in {"single_vector", "multi_vector"}
        ]
        chunk_lookup = {chunk.chunk_id: chunk for chunk in chunks}
        for vector in dense_vectors:
            chunk = chunk_lookup.get(vector.id)
            if chunk is None:
                continue
            payload = getattr(vector, "vectors", None)
            if payload:
                base_values = payload[0]
            else:
                base_values = getattr(vector, "values", None)
            if base_values is None:
                continue
            values = [float(value) for value in base_values]
            if len(values) < self.faiss.dimension:
                values = values + [0.0] * (self.faiss.dimension - len(values))
            elif len(values) > self.faiss.dimension:
                values = values[: self.faiss.dimension]
            metadata = dict(chunk.meta)
            metadata.setdefault("text", chunk.body)
            metadata.setdefault("granularity", chunk.granularity)
            metadata.setdefault("chunker", chunk.chunker)
            self.faiss.add(vector.id, values, metadata)

    def refresh(self) -> None:
        """Placeholder for compatibility with production implementation."""
        return None<|MERGE_RESOLUTION|>--- conflicted
+++ resolved
@@ -45,7 +45,6 @@
         chunk_options: ChunkingOptions | None = None,
         incremental: bool = False,
     ) -> IndexingResult:
-<<<<<<< HEAD
         chunks = self.chunking.chunk(
             document_id,
             text,
@@ -54,23 +53,13 @@
         )
         if incremental:
             chunks = [chunk for chunk in chunks if chunk.id not in self.faiss.ids]
-=======
-        chunks = self.chunking.chunk(tenant_id, document_id, text, chunk_options)
-        if incremental and self.faiss is not None:
-            existing = set(self.faiss.ids)
-            chunks = [chunk for chunk in chunks if chunk.chunk_id not in existing]
->>>>>>> e8fef1a9
         if not chunks:
             return IndexingResult(document_id=document_id, chunk_ids=[])
         self._index_chunks(chunks, metadata)
         self._embed_and_index(tenant_id, chunks)
-<<<<<<< HEAD
         if self.rerank_cache is not None:
             self.rerank_cache.invalidate(tenant_id, [document_id])
         return IndexingResult(document_id=document_id, chunk_ids=[chunk.id for chunk in chunks])
-=======
-        return IndexingResult(document_id=document_id, chunk_ids=[chunk.chunk_id for chunk in chunks])
->>>>>>> e8fef1a9
 
     def _index_chunks(self, chunks: Sequence[Chunk], metadata: Mapping[str, object] | None) -> None:
         documents = []
