--- conflicted
+++ resolved
@@ -112,7 +112,6 @@
                 EmbeddingVector.from_record(record, storage_router=storage_router)
             )
 
-<<<<<<< HEAD
 @dataclass(slots=True)
 class _LegacyEmbeddingModel:
     name: str
@@ -189,17 +188,6 @@
         if effective_namespace is None and isinstance(registry_or_namespace, NamespaceManager):
             effective_namespace = registry_or_namespace
         self.namespace_manager = effective_namespace or NamespaceManager()
-=======
-
-    def __init__(
-        self,
-        *,
-        namespace_manager: NamespaceManager | None = None,
-        config_path: str | None = None,
-        vector_store: VectorStoreService | None = None,
-    ) -> None:
-        self.namespace_manager = namespace_manager or NamespaceManager()
->>>>>>> 02b6025d
         self.registry = EmbedderRegistry(namespace_manager=self.namespace_manager)
         register_builtin_embedders(self.registry)
         self.factory = EmbedderFactory(self.registry)
@@ -459,30 +447,6 @@
         )
         return response
 
-<<<<<<< HEAD
-=======
-    def encode_queries(self, request: EmbeddingRequest) -> EmbeddingResponse:
-        configs = self._resolve_configs(request)
-        response = EmbeddingResponse()
-        for config in configs:
-            ensure_available(config.requires_gpu, operation=f"embed-query:{config.name}")
-            embedder = self.factory.get(config)
-            adapter_request = self._adapter_request(
-                request,
-                config,
-                texts=request.texts,
-                ids=request.chunk_ids
-                or [f"query:{index}" for index in range(len(request.texts))],
-                metadata=request.metadatas or [{} for _ in request.texts],
-            )
-            records = embedder.embed_queries(adapter_request)
-            for record in records:
-                dim = self._dimension_from_record(record)
-                self.namespace_manager.validate_record(config.namespace, dim)
-            response.extend_from_records(records, storage_router=self.storage_router)
-        return response
-
->>>>>>> 02b6025d
     def _run_legacy(self, request: EmbeddingRequest) -> EmbeddingResponse:
         models = request.models or self._legacy_registry.list_models()
         response = EmbeddingResponse()
@@ -519,10 +483,6 @@
                     )
         return response
 
-<<<<<<< HEAD
-=======
-
->>>>>>> 02b6025d
 
 class EmbeddingGrpcService:
     """Async gRPC servicer bridging requests into the embedding worker."""
