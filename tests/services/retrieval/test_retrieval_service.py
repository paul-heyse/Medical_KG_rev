--- conflicted
+++ resolved
@@ -35,7 +35,6 @@
     results = service.search("chunks", "headache", rerank=True)
 
     assert any(result.rerank_score is not None for result in results)
-<<<<<<< HEAD
 
 
 def test_granularity_weights_and_metadata():
@@ -98,17 +97,4 @@
     results = service.search("chunks", "window", k=2)
 
     merged = [result for result in results if result.metadata.get("merged_ids")]
-    assert merged
-=======
-    assert all("reranking" in result.metadata for result in results)
-
-
-def test_explain_mode_includes_stage_metrics():
-    opensearch, faiss = _setup_clients()
-    service = RetrievalService(opensearch, faiss)
-
-    results = service.search("chunks", "headache", rerank=True, explain=True)
-
-    assert results[0].metadata.get("pipeline_metrics")
-    assert results[0].metadata.get("timing")
->>>>>>> 62900e3b
+    assert merged