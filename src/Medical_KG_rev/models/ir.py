--- conflicted
+++ resolved
@@ -15,17 +15,10 @@
 from typing import Any
 
 from pydantic import (
-<<<<<<< HEAD
     BaseModel,
     ConfigDict,
     Field,
     HttpUrl,
-=======
-    AnyUrl,
-    BaseModel,
-    ConfigDict,
-    Field,
->>>>>>> 009ad8e3
     field_validator,
     model_validator,
 )
@@ -116,7 +109,6 @@
     created_at: datetime = Field(default_factory=lambda: datetime.now(UTC))
     version: str = Field(default="v1")
     metadata: dict[str, Any] = Field(default_factory=dict)
-<<<<<<< HEAD
     pdf_url: HttpUrl | None = Field(
         default=None,
         description="Canonical URL for downloading the document PDF",
@@ -137,21 +129,6 @@
     pdf_metadata: dict[str, Any] = Field(
         default_factory=dict,
         description="Additional PDF specific metadata captured during ingestion",
-=======
-    pdf_url: AnyUrl | None = Field(default=None, description="Location of the source PDF")
-    pdf_size_bytes: int | None = Field(
-        default=None,
-        ge=0,
-        description="Size of the downloaded PDF in bytes",
-    )
-    pdf_content_type: str | None = Field(
-        default=None,
-        description="Resolved content type of the PDF resource",
-    )
-    pdf_checksum: str | None = Field(
-        default=None,
-        description="Checksum of the downloaded PDF for integrity validation",
->>>>>>> 009ad8e3
     )
 
     @field_validator("sections")
