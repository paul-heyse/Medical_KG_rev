--- conflicted
+++ resolved
@@ -6,17 +6,10 @@
 metadata:
   owner: ingestion-team
   description: PDF ingestion with MinerU gate.
-<<<<<<< HEAD
 phase_order:
   - pre-gate
   - gate
   - post-gate
-=======
-plugins:
-  stages:
-    - callable: "Medical_KG_rev.orchestration.stage_plugins:register_download_stage"
-    - callable: "Medical_KG_rev.orchestration.stage_plugins:register_gate_stage"
->>>>>>> 06b14f5d
 stages:
   - name: ingest
     type: ingest
@@ -27,38 +20,15 @@
     policy: polite-api
     depends_on:
       - ingest
-<<<<<<< HEAD
     phase: pre-gate
-=======
-    config:
-      sources:
-        - kind: openalex
-          attribute: best_pdf_url
-    metadata_overrides:
-      state_key: downloaded_files
-      description: Resolve and persist PDF assets required for downstream OCR.
->>>>>>> 06b14f5d
   - name: gate_pdf_ir_ready
     type: gate
     gate: pdf_ir_ready
     policy: default
     depends_on:
       - download
-<<<<<<< HEAD
     phase: gate
     gate: pdf_ir_ready
-=======
-    config:
-      conditions:
-        - key: ledger.pdf_ir_ready
-          expected: true
-      timeout_seconds: 900
-      poll_interval_seconds: 10
-    metadata_overrides:
-      dependencies:
-        - "@ledger"
-        - download
->>>>>>> 06b14f5d
   - name: chunk
     type: chunk
     policy: gpu-bound
@@ -93,7 +63,6 @@
 gates:
   - name: pdf_ir_ready
     resume_stage: chunk
-<<<<<<< HEAD
     resume_phase: post-gate
     timeout_seconds: 900
     poll_interval_seconds: 10.0
@@ -111,11 +80,4 @@
             value: true
           - field: metadata.pdf_ir_ready
             operator: equals
-            value: true
-=======
-    timeout_seconds: 900
-    poll_interval_seconds: 10.0
-    condition:
-      field: ledger.pdf_ir_ready
-      equals: true
->>>>>>> 06b14f5d
+            value: true