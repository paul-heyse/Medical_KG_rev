--- conflicted
+++ resolved
@@ -20,20 +20,10 @@
 ### 1.1 Legacy Code Inventory (Audit Phase)
 
 - [x] 1.1.1 Identify all files in `src/Medical_KG_rev/orchestration/` to be deleted:
-<<<<<<< HEAD
 - [x] `orchestrator.py` (lines 1-176) - Replace with Dagster jobs
 - [x] `worker.py` (lines 62-110) - Replace with Dagster ops
-<<<<<<< HEAD
-=======
-  - [ ] `orchestrator.py` (lines 1-176) - Replace with Dagster jobs
-  - [ ] `worker.py` (lines 62-110) - Replace with Dagster ops
->>>>>>> main
   - [ ] `pipeline.py` - Replace with YAML topology configs
   - [ ] `profiles.py` - Replace with per-pipeline YAML configs
-=======
-  - [x] `pipeline.py` - Replace with YAML topology configs
-  - [x] `profiles.py` - Replace with per-pipeline YAML configs
->>>>>>> 8f54bb38
 - [x] 1.1.2 Identify all files in `src/Medical_KG_rev/services/` with bespoke stage logic:
   - [ ] `services/retrieval/indexing_service.py` - Replace with HaystackIndexWriter
   - [ ] `services/embedding/service.py` (bespoke retry logic) - Replace with tenacity decorators
@@ -111,12 +101,12 @@
   - [x] `tests/orchestration/test_orchestrator.py` (legacy API tests)
   - [x] `tests/orchestration/test_workers.py` (worker-specific tests)
   - [x] `tests/orchestration/test_integration.py` (references `execute_pipeline`)
-- [x] 1.6.2 Create new Dagster tests:
-  - [x] `tests/orchestration/test_dagster_jobs.py` (auto, PDF two-phase)
+- [ ] 1.6.2 Create new Dagster tests:
+  - [ ] `tests/orchestration/test_dagster_jobs.py` (auto, PDF two-phase)
   - [ ] `tests/orchestration/test_dagster_sensors.py` (pdf_ir_ready_sensor)
   - [ ] `tests/orchestration/test_stage_contracts.py` (Protocol compliance)
 - [ ] 1.6.3 Verify test coverage ≥90% for new orchestration code
-- [x] 1.6.4 Delete all references to `Orchestrator` in test fixtures
+- [ ] 1.6.4 Delete all references to `Orchestrator` in test fixtures
 
 ### 1.7 Documentation Updates (Reflect Deletions)
 
