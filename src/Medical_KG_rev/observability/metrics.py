"""Prometheus metric registration and helpers."""

from __future__ import annotations

import uuid
from collections.abc import Callable
from time import perf_counter

try:  # pragma: no cover - optional dependency
    import torch
except Exception:  # pragma: no cover - torch is optional in CPU-only environments
    torch = None  # type: ignore

from fastapi import FastAPI, Request, Response
from prometheus_client import (  # type: ignore
    CONTENT_TYPE_LATEST,
    Counter,
    Gauge,
    Histogram,
    generate_latest,
)

from Medical_KG_rev.config.settings import AppSettings
from Medical_KG_rev.utils.logging import (
    bind_correlation_id,
    get_correlation_id,
    reset_correlation_id,
)

REQUEST_COUNTER = Counter(
    "api_requests",
    "Total HTTP requests served by the gateway",
    labelnames=("method", "path", "status"),
)
REQUEST_LATENCY = Histogram(
    "api_request_duration_seconds",
    "HTTP request latency distribution",
    labelnames=("method", "path"),
)
JOB_DURATION = Histogram(
    "job_duration_seconds",
    "Duration of ingest/retrieve operations",
    labelnames=("operation",),
)
CHUNKING_LATENCY = Histogram(
    "chunking_latency_seconds",
    "Latency distribution for chunking profiles",
    labelnames=("profile",),
)
CHUNK_SIZE = Histogram(
    "chunk_size_characters",
    "Distribution of chunk sizes by granularity",
    labelnames=("profile", "granularity"),
)
CHUNKING_CIRCUIT_STATE = Gauge(
    "chunking_circuit_breaker_state",
    "Circuit breaker state for chunking pipeline (0=closed, 1=open, 2=half-open)",
)
GPU_UTILISATION = Gauge(
    "gpu_utilization_percent",
    "GPU memory utilisation percentage",
    labelnames=("gpu",),
)
BUSINESS_EVENTS = Counter(
    "business_events",
    "Business event counters (documents ingested, retrievals)",
    labelnames=("event",),
)
<<<<<<< HEAD
=======
ORCHESTRATION_OPERATIONS = Counter(
    "orchestration_operations_total",
    "Total orchestration operations grouped by operation/tenant/status",
    labelnames=("operation", "tenant", "status"),
)
ORCHESTRATION_END_TO_END_DURATION = Histogram(
    "orchestration_end_to_end_duration_seconds",
    "Distribution of end-to-end orchestration latency",
    labelnames=("operation", "pipeline"),
    buckets=(0.05, 0.1, 0.2, 0.5, 1, 2, 5, 10),
)
ORCHESTRATION_STAGE_DURATION = Histogram(
    "orchestration_stage_duration_seconds",
    "Latency distribution per orchestration stage",
    labelnames=("operation", "stage"),
    buckets=(0.001, 0.005, 0.01, 0.05, 0.1, 0.5, 1, 2, 5),
)
ORCHESTRATION_ERRORS = Counter(
    "orchestration_errors_total",
    "Total orchestration errors grouped by operation/stage/type",
    labelnames=("operation", "stage", "error_type"),
)
ORCHESTRATION_QUEUE_DEPTH = Gauge(
    "orchestration_job_queue_depth",
    "Number of queued jobs per orchestration stage",
    labelnames=("stage",),
)
ORCHESTRATION_CIRCUIT_STATE = Gauge(
    "orchestration_circuit_breaker_state",
    "Circuit breaker state for orchestration dependencies",
    labelnames=("service",),
)
ORCHESTRATION_DLQ_EVENTS = Counter(
    "orchestration_dead_letter_total",
    "Total messages routed to orchestration dead letter queue",
    labelnames=("stage", "error_type"),
)
ORCHESTRATION_DLQ_DEPTH = Gauge(
    "orchestration_dead_letter_queue_depth",
    "Depth of the orchestration dead letter queue",
)
>>>>>>> 02b6025d
RERANK_OPERATIONS = Counter(
    "reranking_operations_total",
    "Total reranking invocations",
    labelnames=("reranker", "tenant", "batch_size"),
)
RERANK_DURATION = Histogram(
    "reranking_duration_seconds",
    "Distribution of reranking latencies",
    labelnames=("reranker", "tenant"),
    buckets=(0.01, 0.05, 0.1, 0.2, 0.5, 1.0),
)
RERANK_ERRORS = Counter(
    "reranking_errors_total",
    "Number of reranking failures grouped by type",
    labelnames=("reranker", "error_type"),
)
RERANK_PAIRS = Counter(
    "reranking_pairs_processed_total",
    "Number of query/document pairs scored",
    labelnames=("reranker",),
)
RERANK_CIRCUIT = Gauge(
    "reranking_circuit_breaker_state",
    "Circuit breaker state per reranker (1=open)",
    labelnames=("reranker", "tenant"),
)
RERANK_GPU = Gauge(
    "reranking_gpu_utilization_percent",
    "GPU utilisation while reranking",
    labelnames=("reranker",),
)
<<<<<<< HEAD
PIPELINE_STAGE_DURATION = Histogram(
    "retrieval_pipeline_stage_duration_seconds",
    "Latency per stage of the retrieval pipeline",
    labelnames=("stage",),
    buckets=(0.005, 0.01, 0.02, 0.05, 0.1, 0.5, 1.0),
)
RERANK_CACHE_HIT = Gauge(
    "reranking_cache_hit_rate",
    "Cache hit rate for reranker results",
    labelnames=("reranker",),
)
RERANK_LATENCY_ALERTS = Counter(
    "reranking_latency_alerts_total",
    "Number of reranking operations breaching latency SLOs",
    labelnames=("reranker",),
)
RERANK_GPU_MEMORY_ALERTS = Counter(
    "reranking_gpu_memory_alerts_total",
    "Alerts fired when GPU memory is exhausted during reranking",
    labelnames=("reranker",),
)
=======
>>>>>>> 02b6025d


def _normalise_path(request: Request) -> str:
    route = request.scope.get("route")
    return getattr(route, "path", request.url.path)


def _update_gpu_metrics() -> None:
    if torch is None or not hasattr(torch, "cuda") or not torch.cuda.is_available():  # type: ignore[attr-defined]
        GPU_UTILISATION.labels(gpu="0").set(0.0)
        return

    for index in range(torch.cuda.device_count()):  # type: ignore[attr-defined]
        total = torch.cuda.get_device_properties(index).total_memory  # type: ignore[attr-defined]
        used = torch.cuda.memory_allocated(index)  # type: ignore[attr-defined]
        utilisation = float(used) / float(total) * 100 if total else 0.0
        GPU_UTILISATION.labels(gpu=str(index)).set(utilisation)


def register_metrics(app: FastAPI, settings: AppSettings) -> None:
    if not settings.observability.metrics.enabled:
        return

    path = settings.observability.metrics.path
    correlation_header = settings.observability.logging.correlation_id_header

    @app.middleware("http")
    async def metrics_middleware(request: Request, call_next: Callable):
        if request.url.path == path:
            return await call_next(request)

        current = get_correlation_id()
        provided = request.headers.get(correlation_header) if correlation_header else None
        fallback = getattr(request.state, "correlation_id", None)
        correlation_id = current or provided or fallback or str(uuid.uuid4())
        request.state.correlation_id = correlation_id
        token = None if current else bind_correlation_id(correlation_id)
        timer = perf_counter()

        try:
            response: Response = await call_next(request)
        except Exception:
            duration = perf_counter() - timer
            REQUEST_COUNTER.labels(request.method, _normalise_path(request), "500").inc()
            REQUEST_LATENCY.labels(request.method, _normalise_path(request)).observe(duration)
            if token is not None:
                reset_correlation_id(token)
            raise

        duration = perf_counter() - timer
        path_template = _normalise_path(request)
        REQUEST_COUNTER.labels(request.method, path_template, str(response.status_code)).inc()
        REQUEST_LATENCY.labels(request.method, path_template).observe(duration)
        _update_gpu_metrics()

        if correlation_header:
            response.headers.setdefault(correlation_header, correlation_id)

        if token is not None:
            reset_correlation_id(token)
        return response

    @app.get(path, include_in_schema=False)
    async def metrics_endpoint() -> Response:
        return Response(generate_latest(), media_type=CONTENT_TYPE_LATEST)


def observe_job_duration(operation: str, duration_seconds: float) -> None:
    JOB_DURATION.labels(operation=operation).observe(max(duration_seconds, 0.0))


def record_business_event(event: str, amount: int = 1) -> None:
    BUSINESS_EVENTS.labels(event=event).inc(amount)


def record_reranking_operation(
    reranker: str,
    tenant: str,
    batch_size: int,
    duration_seconds: float,
    pairs: int,
    circuit_state: str,
    gpu_utilisation: float | None = None,
) -> None:
    RERANK_OPERATIONS.labels(reranker, tenant, str(batch_size)).inc()
    RERANK_DURATION.labels(reranker, tenant).observe(max(duration_seconds, 0.0))
    RERANK_PAIRS.labels(reranker).inc(max(pairs, 0))
    RERANK_CIRCUIT.labels(reranker, tenant).set(1.0 if circuit_state == "open" else 0.0)
    if gpu_utilisation is not None:
        RERANK_GPU.labels(reranker).set(max(gpu_utilisation, 0.0))


def record_reranking_error(reranker: str, error_type: str) -> None:
    RERANK_ERRORS.labels(reranker, error_type).inc()


<<<<<<< HEAD
def record_pipeline_stage(stage: str, duration_seconds: float) -> None:
    PIPELINE_STAGE_DURATION.labels(stage).observe(max(duration_seconds, 0.0))


def record_cache_hit_rate(reranker: str, hit_rate: float) -> None:
    RERANK_CACHE_HIT.labels(reranker).set(max(0.0, min(hit_rate, 1.0)))


def record_latency_alert(reranker: str, duration_seconds: float, slo_seconds: float) -> None:
    if duration_seconds > slo_seconds:
        RERANK_LATENCY_ALERTS.labels(reranker).inc()


def record_gpu_memory_alert(reranker: str) -> None:
    RERANK_GPU_MEMORY_ALERTS.labels(reranker).inc()
=======
def record_orchestration_operation(operation: str, tenant: str, status: str) -> None:
    """Increment orchestration operation counter."""

    ORCHESTRATION_OPERATIONS.labels(operation, tenant, status).inc()


def observe_orchestration_duration(operation: str, pipeline: str, duration: float) -> None:
    """Record end-to-end orchestration latency."""

    ORCHESTRATION_END_TO_END_DURATION.labels(operation, pipeline).observe(max(duration, 0.0))


def observe_orchestration_stage(operation: str, stage: str, duration: float) -> None:
    """Record per-stage orchestration latency."""

    ORCHESTRATION_STAGE_DURATION.labels(operation, stage).observe(max(duration, 0.0))


def record_orchestration_error(operation: str, stage: str, error_type: str) -> None:
    """Increment orchestration error counters."""

    ORCHESTRATION_ERRORS.labels(operation, stage, error_type).inc()


def set_orchestration_queue_depth(stage: str, depth: int) -> None:
    """Update queue depth gauge for a stage."""

    ORCHESTRATION_QUEUE_DEPTH.labels(stage).set(max(depth, 0))


def set_orchestration_circuit_state(service: str, state: str) -> None:
    """Set circuit breaker state gauge for a downstream service."""

    value = {"closed": 0, "half_open": 0.5, "open": 1}.get(state, 0)
    ORCHESTRATION_CIRCUIT_STATE.labels(service).set(value)


def record_dead_letter_event(stage: str, error_type: str) -> None:
    """Track when a message is routed to the dead letter queue."""

    ORCHESTRATION_DLQ_EVENTS.labels(stage, error_type).inc()


def set_dead_letter_queue_depth(depth: int) -> None:
    """Update the depth of the orchestration dead letter queue."""

    ORCHESTRATION_DLQ_DEPTH.set(max(depth, 0))
>>>>>>> 02b6025d
<|MERGE_RESOLUTION|>--- conflicted
+++ resolved
@@ -66,50 +66,6 @@
     "Business event counters (documents ingested, retrievals)",
     labelnames=("event",),
 )
-<<<<<<< HEAD
-=======
-ORCHESTRATION_OPERATIONS = Counter(
-    "orchestration_operations_total",
-    "Total orchestration operations grouped by operation/tenant/status",
-    labelnames=("operation", "tenant", "status"),
-)
-ORCHESTRATION_END_TO_END_DURATION = Histogram(
-    "orchestration_end_to_end_duration_seconds",
-    "Distribution of end-to-end orchestration latency",
-    labelnames=("operation", "pipeline"),
-    buckets=(0.05, 0.1, 0.2, 0.5, 1, 2, 5, 10),
-)
-ORCHESTRATION_STAGE_DURATION = Histogram(
-    "orchestration_stage_duration_seconds",
-    "Latency distribution per orchestration stage",
-    labelnames=("operation", "stage"),
-    buckets=(0.001, 0.005, 0.01, 0.05, 0.1, 0.5, 1, 2, 5),
-)
-ORCHESTRATION_ERRORS = Counter(
-    "orchestration_errors_total",
-    "Total orchestration errors grouped by operation/stage/type",
-    labelnames=("operation", "stage", "error_type"),
-)
-ORCHESTRATION_QUEUE_DEPTH = Gauge(
-    "orchestration_job_queue_depth",
-    "Number of queued jobs per orchestration stage",
-    labelnames=("stage",),
-)
-ORCHESTRATION_CIRCUIT_STATE = Gauge(
-    "orchestration_circuit_breaker_state",
-    "Circuit breaker state for orchestration dependencies",
-    labelnames=("service",),
-)
-ORCHESTRATION_DLQ_EVENTS = Counter(
-    "orchestration_dead_letter_total",
-    "Total messages routed to orchestration dead letter queue",
-    labelnames=("stage", "error_type"),
-)
-ORCHESTRATION_DLQ_DEPTH = Gauge(
-    "orchestration_dead_letter_queue_depth",
-    "Depth of the orchestration dead letter queue",
-)
->>>>>>> 02b6025d
 RERANK_OPERATIONS = Counter(
     "reranking_operations_total",
     "Total reranking invocations",
@@ -141,7 +97,6 @@
     "GPU utilisation while reranking",
     labelnames=("reranker",),
 )
-<<<<<<< HEAD
 PIPELINE_STAGE_DURATION = Histogram(
     "retrieval_pipeline_stage_duration_seconds",
     "Latency per stage of the retrieval pipeline",
@@ -163,8 +118,6 @@
     "Alerts fired when GPU memory is exhausted during reranking",
     labelnames=("reranker",),
 )
-=======
->>>>>>> 02b6025d
 
 
 def _normalise_path(request: Request) -> str:
@@ -261,7 +214,6 @@
     RERANK_ERRORS.labels(reranker, error_type).inc()
 
 
-<<<<<<< HEAD
 def record_pipeline_stage(stage: str, duration_seconds: float) -> None:
     PIPELINE_STAGE_DURATION.labels(stage).observe(max(duration_seconds, 0.0))
 
@@ -276,53 +228,4 @@
 
 
 def record_gpu_memory_alert(reranker: str) -> None:
-    RERANK_GPU_MEMORY_ALERTS.labels(reranker).inc()
-=======
-def record_orchestration_operation(operation: str, tenant: str, status: str) -> None:
-    """Increment orchestration operation counter."""
-
-    ORCHESTRATION_OPERATIONS.labels(operation, tenant, status).inc()
-
-
-def observe_orchestration_duration(operation: str, pipeline: str, duration: float) -> None:
-    """Record end-to-end orchestration latency."""
-
-    ORCHESTRATION_END_TO_END_DURATION.labels(operation, pipeline).observe(max(duration, 0.0))
-
-
-def observe_orchestration_stage(operation: str, stage: str, duration: float) -> None:
-    """Record per-stage orchestration latency."""
-
-    ORCHESTRATION_STAGE_DURATION.labels(operation, stage).observe(max(duration, 0.0))
-
-
-def record_orchestration_error(operation: str, stage: str, error_type: str) -> None:
-    """Increment orchestration error counters."""
-
-    ORCHESTRATION_ERRORS.labels(operation, stage, error_type).inc()
-
-
-def set_orchestration_queue_depth(stage: str, depth: int) -> None:
-    """Update queue depth gauge for a stage."""
-
-    ORCHESTRATION_QUEUE_DEPTH.labels(stage).set(max(depth, 0))
-
-
-def set_orchestration_circuit_state(service: str, state: str) -> None:
-    """Set circuit breaker state gauge for a downstream service."""
-
-    value = {"closed": 0, "half_open": 0.5, "open": 1}.get(state, 0)
-    ORCHESTRATION_CIRCUIT_STATE.labels(service).set(value)
-
-
-def record_dead_letter_event(stage: str, error_type: str) -> None:
-    """Track when a message is routed to the dead letter queue."""
-
-    ORCHESTRATION_DLQ_EVENTS.labels(stage, error_type).inc()
-
-
-def set_dead_letter_queue_depth(depth: int) -> None:
-    """Update the depth of the orchestration dead letter queue."""
-
-    ORCHESTRATION_DLQ_DEPTH.set(max(depth, 0))
->>>>>>> 02b6025d
+    RERANK_GPU_MEMORY_ALERTS.labels(reranker).inc()