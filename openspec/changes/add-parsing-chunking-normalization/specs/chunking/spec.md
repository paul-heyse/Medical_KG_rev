--- conflicted
+++ resolved
@@ -65,11 +65,7 @@
 
 ### Requirement: Library-Delegated Chunking Strategies
 
-<<<<<<< HEAD
 The system SHALL delegate chunking to proven open-source libraries (langchain-text-splitters, LlamaIndex, Hugging Face tokenizers, syntok) via thin wrappers, replacing all custom chunking implementations.
-=======
-The system SHALL delegate chunking to proven open-source libraries (langchain-text-splitters, LlamaIndex, HuggingFace models, syntok) via thin wrappers, replacing all custom chunking implementations.
->>>>>>> 2a47847f
 
 **Rationale**: Reduces maintenance burden by 43%, leverages community improvements, ensures industry-standard behavior.
 
@@ -89,29 +85,17 @@
 - **AND** each chunk includes 3 sentences (window_size=3) for coherence
 - **AND** char offsets map to the original document accurately
 
-<<<<<<< HEAD
 #### Scenario: Hugging Face tokenizers for biomedical sentence segmentation
 
 - **GIVEN** a profile with `sentence_splitter: huggingface`
 - **WHEN** a document with biomedical abbreviations ("Fig. 1", "et al.") is chunked
 - **THEN** the system loads the configured Hugging Face tokenizer (`MEDICAL_KG_SENTENCE_MODEL`) for sentence boundaries
-=======
-#### Scenario: HuggingFace for biomedical sentence segmentation
-
-- **GIVEN** a profile with `sentence_splitter: huggingface`
-- **WHEN** a document with biomedical abbreviations ("Fig. 1", "et al.") is chunked
-- **THEN** the system uses HuggingFace transformer models for biomedical-aware sentence boundaries
->>>>>>> 2a47847f
 - **AND** biomedical abbreviations do not trigger false sentence splits
 - **AND** sentence boundaries align with clinical context transitions
 
 #### Scenario: syntok for fast sentence splitting
 
-<<<<<<< HEAD
 - **GIVEN** a profile with `sentence_splitter: syntok`
-=======
-- **GIVEN** a profile with `sentence_splitter: syntok` (10x faster than HuggingFace models)
->>>>>>> 2a47847f
 - **WHEN** a batch of 100 non-biomedical documents is chunked
 - **THEN** the system uses `syntok.segmenter` for sentence boundaries
 - **AND** throughput is ≥100 docs/sec
