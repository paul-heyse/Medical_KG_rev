from __future__ import annotations

import base64
<<<<<<< HEAD
=======
import orjson
>>>>>>> bdd93d7b
import zlib
from typing import Iterable

import pytest
<<<<<<< HEAD
from Medical_KG_rev.orchestration.stages import contracts as state_contracts
=======

pytest.importorskip("pydantic")

from Medical_KG_rev.adapters.plugins.models import AdapterDomain, AdapterRequest
from Medical_KG_rev.chunking.models import Chunk
from Medical_KG_rev.models.ir import Block, BlockType, Document, Section
>>>>>>> bdd93d7b
from Medical_KG_rev.orchestration.stages.contracts import (
    EmbeddingBatch,
    EmbeddingVector,
    DownloadArtifact,
    GateDecision,
    GraphWriteReceipt,
    IndexReceipt,
    PipelineState,
    PipelineStateSnapshot,
    PipelineStateValidationError,
    StageContext,
    StageResultSnapshot,
)

AdapterRequest = state_contracts.AdapterRequest
Chunk = state_contracts.Chunk
Document = state_contracts.Document


def _build_document() -> Document:
    return Document(id="doc-1", source="test", sections=(), metadata={})


def _sample_state(payload: dict[str, object] | None = None) -> PipelineState:
    ctx = StageContext(tenant_id="tenant", correlation_id="corr", pipeline_name="unit")
    request = AdapterRequest(
        tenant_id="tenant",
        correlation_id="corr",
        domain="biomedical",
        parameters={},
    )
    return PipelineState.initialise(context=ctx, adapter_request=request, payload=payload or {})


@pytest.fixture(autouse=True)
def reset_validators() -> Iterable[None]:
    PipelineState.clear_validators()
    yield
    PipelineState.clear_validators()


def test_pipeline_state_stage_flow_serialises() -> None:
    state = _sample_state()
    with pytest.raises(PipelineStateValidationError):
        state.validate_transition("parse")

    payloads = [{"id": "p1"}]
    state.apply_stage_output("ingest", "ingest", payloads)
    assert state.require_payloads() == tuple(payloads)

    artifacts = [
        DownloadArtifact(document_id="doc-1", tenant_id="tenant", uri="s3://bucket/a.pdf")
    ]
    state.apply_stage_output("download", "download", artifacts)
    assert state.require_downloads()[0].uri.endswith("a.pdf")

    gate_decision = GateDecision(name="pdf_gate", ready=True)
    state.apply_stage_output("gate", "pdf_gate", gate_decision)
    assert state.get_gate_decision("pdf_gate").ready is True

    document = _build_document()
    state.apply_stage_output("parse", "parse", document)
    assert state.has_document()
    state.validate_transition("chunk")

    chunk = Chunk(
        chunk_id="c1",
        doc_id=document.id,
        tenant_id="tenant",
        body="chunk text",
        title_path=("Section",),
        section="s1",
        start_char=0,
        end_char=10,
        granularity="paragraph",
        chunker="stub",
        chunker_version="1",
    )
    state.apply_stage_output("chunk", "chunk", [chunk])
    assert state.require_chunks()[0].chunk_id == "c1"

    batch = EmbeddingBatch(
        vectors=(
            EmbeddingVector(id="c1", values=(0.1, 0.2), metadata={"chunk_id": "c1"}),
        ),
        model="stub",
        tenant_id="tenant",
    )
    state.apply_stage_output("embed", "embed", batch)
    assert state.has_embeddings()

    receipt = IndexReceipt(chunks_indexed=1, opensearch_ok=True, faiss_ok=True)
    state.apply_stage_output("index", "index", receipt)
    state.record_stage_metrics("index", stage_type="index", output_count=1)
    assert state.index_receipt == receipt

    state.apply_stage_output("extract", "extract", ([], []))
    state.apply_stage_output(
        "knowledge-graph",
        "kg",
        GraphWriteReceipt(nodes_written=1, edges_written=0, correlation_id="corr", metadata={}),
    )
    state.apply_stage_output(
        "download",
        "download",
        [{"asset_id": "pdf-1", "uri": "s3://bucket/file.pdf"}],
    )
    state.apply_stage_output("gate", "pdf_gate", True)
    assert state.has_pdf_assets()
    assert state.is_pdf_ready is True

    snapshot = state.serialise()
    assert snapshot["payload_count"] == 1
    assert snapshot["chunk_count"] == 1
    assert snapshot["embedding_count"] == 1
    assert snapshot["download_count"] == 1
    assert snapshot["gate_status"]["pdf_gate"] is True
    assert snapshot["stage_results"]["index"]["output_count"] == 1
    assert snapshot["pdf_asset_count"] == 1
    assert snapshot["gate_status"]["pdf_gate"] is True


def test_serialise_caches_until_mutation() -> None:
    state = _sample_state()
    assert state.is_dirty() is True
    first = state.serialise()
    assert first["payload_count"] == 0
    assert state.is_dirty() is False
    second = state.serialise()
    assert second == first
    state.set_payloads([{"id": "p1"}])
    assert state.is_dirty() is True


def test_serialise_json_uses_cache() -> None:
    state = _sample_state()
    snapshot = state.serialise_json()
    assert snapshot
    cached = state.serialise_json()
    assert cached == snapshot


def test_pipeline_state_recover_handles_compressed_payload() -> None:
    state = _sample_state({"foo": "bar"})
    state.apply_stage_output("ingest", "ingest", [{"foo": 1}])
    state.record_stage_metrics("ingest", stage_type="ingest", attempts=1)
    state.apply_stage_output(
        "download",
        "download",
        [{"asset_id": "pdf-1", "uri": "s3://bucket/file.pdf"}],
    )
    state.apply_stage_output("gate", "pdf_gate", False)
    payload = state.serialise()
<<<<<<< HEAD
    encoded = base64.b64encode(zlib.compress(state_contracts.orjson.dumps(payload))).decode("ascii")
=======
    encoded = base64.b64encode(zlib.compress(orjson.dumps(payload))).decode("ascii")
>>>>>>> bdd93d7b

    recovered = PipelineState.recover(
        encoded,
        context=state.context,
        adapter_request=state.adapter_request,
    )
    assert recovered.schema_version == payload["version"]
    assert recovered.metadata == state.metadata
    assert "ingest" in recovered.stage_results
<<<<<<< HEAD
    assert recovered.serialise()["pdf"] == payload["pdf"]
=======
    assert recovered.has_pdf_assets()
    assert recovered.gate_status["pdf_gate"] is False


def test_dependencies_require_completed_stage() -> None:
    state = _sample_state()
    state.stage_results["parse"] = StageResultSnapshot(stage="parse", stage_type="parse")
    with pytest.raises(ValueError):
        state.ensure_dependencies("chunk", ["ingest"])
    state.stage_results["ingest"] = StageResultSnapshot(stage="ingest", stage_type="ingest")
    assert state.dependencies_satisfied(["ingest"]) is True
    state.ensure_dependencies("chunk", ["ingest"])


def test_to_model_generates_valid_payload() -> None:
    state = _sample_state()
    model = state.to_model()
    assert model.context.tenant_id == "tenant"
    assert model.payload_count == 0
>>>>>>> bdd93d7b


def test_diff_reports_changes_between_states() -> None:
    baseline = _sample_state()
    mutated = _sample_state()
    mutated.apply_stage_output("ingest", "ingest", [{"id": 1}])
    mutated.apply_stage_output(
        "chunk",
        "chunk",
        [
            Chunk(
                chunk_id="c1",
                doc_id="d1",
                tenant_id="tenant",
                body="text",
                title_path=("t",),
                section="s",
                start_char=0,
                end_char=1,
                granularity="sentence",
                chunker="stub",
                chunker_version="1",
            )
        ],
    )
    mutated.apply_stage_output(
        "download",
        "download",
        [
            DownloadArtifact(
                document_id="d1",
                tenant_id="tenant",
                uri="s3://bucket/doc.pdf",
            )
        ],
    )

    diff = mutated.diff(baseline)
    assert diff["payload_count"] == (1, 0)
    assert diff["chunk_count"] == (1, 0)
    assert diff["download_count"] == (1, 0)
    assert "gate_status" not in diff

    mutated.record_gate_decision(GateDecision(name="pdf_gate", ready=False))
    diff = mutated.diff(baseline)
    assert diff["gate_status"] == ({"pdf_gate": False}, {})
    assert "pipeline_version" not in diff


def test_pdf_gate_serialises_state() -> None:
    state = _sample_state()
    state.apply_stage_output("pdf-download", "download", {"url": "http://example"})
    assert state.pdf_gate.downloaded is True
    state.apply_stage_output("pdf-ir-gate", "gate", {"status": "ready"})
    assert state.pdf_gate.ir_ready is True
    payload = state.serialise()
    assert payload["pdf_gate"]["downloaded"] is True
    assert payload["pdf_gate"]["ir_ready"] is True


def test_custom_validation_rules_raise_errors() -> None:
    state = _sample_state()

    def _rule(current: PipelineState) -> None:
        if not current.payload:
            raise ValueError("payload missing")

    PipelineState.register_validator(_rule, name="payload-check")
    with pytest.raises(PipelineStateValidationError) as excinfo:
        state.validate()
    assert excinfo.value.rule == "payload-check"


def test_cleanup_stage_releases_outputs() -> None:
    state = _sample_state()
    state.apply_stage_output("ingest", "ingest", [{"id": 1}])
    state.cleanup_stage("ingest")
    assert not state.get_payloads()


def test_snapshot_and_restore_rollback_changes() -> None:
    state = _sample_state()
    state.apply_stage_output("ingest", "ingest", [{"id": "a"}])
    state.apply_stage_output("parse", "parse", _build_document())
    original = state.snapshot()

    state.set_payloads([{"id": "b"}])
    state.metadata["flag"] = True
    assert state.require_payloads()[0]["id"] == "b"

    state.restore(original)
    assert isinstance(original, PipelineStateSnapshot)
    assert state.require_payloads()[0]["id"] == "a"
    assert "flag" not in state.metadata


def test_pdf_gate_dependencies_and_serialisation() -> None:
    state = _sample_state()
    with pytest.raises(PipelineStateValidationError):
        state.validate_transition("pdf-gate")

    state.apply_stage_output("pdf-download", "pdf-download", ["asset-1", "asset-2"])
    state.validate_transition("pdf-gate")

    class _GateDecision:
        allowed = True
        reason = "manual-override"
        ledger_reference = "ledger-123"

    state.apply_stage_output("pdf-gate", "pdf-gate", _GateDecision())
    snapshot = state.serialise()
    assert snapshot["pdf"]["downloads"] == ["asset-1", "asset-2"]
    assert snapshot["pdf"]["gate_open"] is True
    assert snapshot["pdf"]["ledger_reference"] == "ledger-123"


def test_persist_with_retry_invokes_callback_until_success() -> None:
    state = _sample_state()
    attempts: list[int] = []

    def _persist(payload: dict[str, object]) -> None:
        attempts.append(1)
        if len(attempts) < 2:
            raise RuntimeError("transient failure")
        assert "pdf" in payload

    state.persist_with_retry(_persist)
    assert len(attempts) == 2


def test_tenant_scope_enforcement() -> None:
    state = _sample_state()
    state.ensure_tenant_scope("tenant")
    with pytest.raises(PipelineStateValidationError):
        state.ensure_tenant_scope("other")


def test_checkpoint_and_rollback_restore_prior_state() -> None:
    state = _sample_state()
    state.apply_stage_output("ingest", "ingest", [{"id": "one"}])
    state.create_checkpoint("before-parse")
    state.apply_stage_output("parse", "parse", _build_document())
    state.set_payloads([{"id": "two"}])

    state.rollback_to("before-parse")

    payloads = state.require_payloads()
    assert payloads[0]["id"] == "one"
    assert state.document is None

    state.clear_checkpoint("before-parse")
    assert state.get_checkpoint("before-parse") is None


def test_legacy_round_trip_preserves_core_fields() -> None:
    state = _sample_state({"foo": "bar"})
    state.apply_stage_output("ingest", "ingest", [{"id": "legacy"}])
    document = _build_document()
    state.apply_stage_output("parse", "parse", document)
    chunk = Chunk(
        chunk_id="chunk-1",
        doc_id=document.id,
        tenant_id="tenant",
        body="hello",
        title_path=("Section",),
        section="s1",
        start_char=0,
        end_char=5,
        granularity="paragraph",
        chunker="stub",
        chunker_version="1",
    )
    state.apply_stage_output("chunk", "chunk", [chunk])
    batch = EmbeddingBatch(
        vectors=(EmbeddingVector(id="chunk-1", values=(0.1, 0.2), metadata={}),),
        model="stub",
        tenant_id="tenant",
    )
    state.apply_stage_output("embed", "embed", batch)

    legacy = state.to_legacy_dict()
    restored = PipelineState.from_legacy(
        legacy,
        context=StageContext.from_dict(state.context.to_dict()),
        adapter_request=state.adapter_request.model_copy(deep=True),
    )

    assert restored.require_payloads() == state.require_payloads()
    assert restored.document is not None
    assert restored.document.id == document.id
    assert restored.embedding_batch is not None
    assert restored.embedding_batch.model == batch.model
    assert restored.metadata == state.metadata
    assert restored.stage_results.keys() == state.stage_results.keys()


def test_persist_with_retry_retries_on_failure() -> None:
    state = _sample_state({"foo": "bar"})
    attempts = {"count": 0}

    def writer(data: bytes) -> str:
        attempts["count"] += 1
        if attempts["count"] < 2:
            raise RuntimeError("transient failure")
        return "ok"

    result = state.persist_with_retry(writer)
    assert result == "ok"
    assert attempts["count"] == 2


def test_validate_transition_requires_pdf_assets_for_gate() -> None:
    state = _sample_state()
    with pytest.raises(PipelineStateValidationError):
        state.validate_transition("gate")
    state.apply_stage_output("parse", "parse", _build_document())
    state.apply_stage_output(
        "download",
        "download",
        [{"asset_id": "pdf-1", "uri": "s3://bucket/file.pdf"}],
    )
    state.validate_transition("gate")<|MERGE_RESOLUTION|>--- conflicted
+++ resolved
@@ -1,24 +1,18 @@
 from __future__ import annotations
 
 import base64
-<<<<<<< HEAD
-=======
 import orjson
->>>>>>> bdd93d7b
 import zlib
 from typing import Iterable
 
 import pytest
-<<<<<<< HEAD
 from Medical_KG_rev.orchestration.stages import contracts as state_contracts
-=======
 
 pytest.importorskip("pydantic")
 
 from Medical_KG_rev.adapters.plugins.models import AdapterDomain, AdapterRequest
 from Medical_KG_rev.chunking.models import Chunk
 from Medical_KG_rev.models.ir import Block, BlockType, Document, Section
->>>>>>> bdd93d7b
 from Medical_KG_rev.orchestration.stages.contracts import (
     EmbeddingBatch,
     EmbeddingVector,
@@ -172,11 +166,8 @@
     )
     state.apply_stage_output("gate", "pdf_gate", False)
     payload = state.serialise()
-<<<<<<< HEAD
     encoded = base64.b64encode(zlib.compress(state_contracts.orjson.dumps(payload))).decode("ascii")
-=======
     encoded = base64.b64encode(zlib.compress(orjson.dumps(payload))).decode("ascii")
->>>>>>> bdd93d7b
 
     recovered = PipelineState.recover(
         encoded,
@@ -186,9 +177,7 @@
     assert recovered.schema_version == payload["version"]
     assert recovered.metadata == state.metadata
     assert "ingest" in recovered.stage_results
-<<<<<<< HEAD
     assert recovered.serialise()["pdf"] == payload["pdf"]
-=======
     assert recovered.has_pdf_assets()
     assert recovered.gate_status["pdf_gate"] is False
 
@@ -208,7 +197,6 @@
     model = state.to_model()
     assert model.context.tenant_id == "tenant"
     assert model.payload_count == 0
->>>>>>> bdd93d7b
 
 
 def test_diff_reports_changes_between_states() -> None:
