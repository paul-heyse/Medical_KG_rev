"""Indexing pipeline that orchestrates chunking, embedding, and indexing."""

from __future__ import annotations

from collections.abc import Mapping, Sequence
from dataclasses import dataclass

<<<<<<< HEAD
from Medical_KG_rev.services.embedding.service import (
    EmbeddingRequest,
    EmbeddingVector,
    EmbeddingWorker,
)
=======
from Medical_KG_rev.services.embedding.service import EmbeddingRequest, EmbeddingWorker
from Medical_KG_rev.services.reranking.pipeline.cache import RerankCacheManager
>>>>>>> 2fa0560a

from .chunking import Chunk, ChunkingOptions, ChunkingService
from .faiss_index import FAISSIndex
from .opensearch_client import OpenSearchClient


@dataclass(slots=True)
class IndexingResult:
    document_id: str
    chunk_ids: Sequence[str]


class IndexingService:
    def __init__(
        self,
        chunking: ChunkingService,
        embedding_worker: EmbeddingWorker,
        opensearch: OpenSearchClient,
        faiss: FAISSIndex | None,
        chunk_index: str = "chunks",
        rerank_cache: RerankCacheManager | None = None,
    ) -> None:
        self.chunking = chunking
        self.embedding_worker = embedding_worker
        self.opensearch = opensearch
        self.faiss = faiss
        self.chunk_index = chunk_index
        self.rerank_cache = rerank_cache

    def index_document(
        self,
        tenant_id: str,
        document_id: str,
        text: str,
        metadata: Mapping[str, object] | None = None,
        chunk_options: ChunkingOptions | None = None,
        incremental: bool = False,
    ) -> IndexingResult:
        chunks = self.chunking.chunk(
            document_id,
            text,
            chunk_options,
            tenant_id=tenant_id,
        )
        if incremental:
            chunk_ids = [chunk.chunk_id for chunk in chunks]
            existing = self._existing_chunk_ids(chunk_ids)
            chunks = [chunk for chunk in chunks if chunk.chunk_id not in existing]
        if not chunks:
            return IndexingResult(document_id=document_id, chunk_ids=[])
        self._index_chunks(chunks, metadata)
<<<<<<< HEAD
        self._embed_and_index(tenant_id, chunks, metadata)
        return IndexingResult(document_id=document_id, chunk_ids=[chunk.chunk_id for chunk in chunks])
=======
        self._embed_and_index(tenant_id, chunks)
        if self.rerank_cache is not None:
            self.rerank_cache.invalidate(tenant_id, [document_id])
        return IndexingResult(document_id=document_id, chunk_ids=[chunk.id for chunk in chunks])
>>>>>>> 2fa0560a

    def _index_chunks(self, chunks: Sequence[Chunk], metadata: Mapping[str, object] | None) -> None:
        documents = []
        for chunk in chunks:
            chunk_meta = getattr(chunk, "meta", None) or getattr(chunk, "metadata", {})
            doc = {
                "id": chunk.chunk_id,
                "text": chunk.body,
                "doc_id": chunk.doc_id,
                "granularity": chunk.granularity,
                "chunker": chunk.chunker,
            }
            doc.update(chunk_meta)
            if metadata:
                doc.update(metadata)
            documents.append(doc)
        self.opensearch.bulk_index(self.chunk_index, documents, id_field="id")

<<<<<<< HEAD
    def _embed_and_index(
        self,
        tenant_id: str,
        chunks: Sequence[Chunk],
        metadata: Mapping[str, object] | None,
    ) -> None:
=======
    def _embed_and_index(self, tenant_id: str, chunks: Sequence[Chunk]) -> None:
>>>>>>> 2fa0560a
        if self.faiss is None:
            return
        request = EmbeddingRequest(
            tenant_id=tenant_id,
            chunk_ids=[chunk.chunk_id for chunk in chunks],
            texts=[chunk.body for chunk in chunks],
            normalize=True,
            metadatas=chunk_metadata,
        )
        response = self.embedding_worker.run(request)
<<<<<<< HEAD
        dense_vectors = [vector for vector in response.vectors if vector.values]
=======
        dense_vectors = [
            vector
            for vector in response.vectors
            if vector.kind in {"single_vector", "multi_vector"}
        ]
>>>>>>> 2fa0560a
        chunk_lookup = {chunk.chunk_id: chunk for chunk in chunks}
        for vector in dense_vectors:
            chunk = chunk_lookup.get(vector.id)
            if chunk is None:
                continue
<<<<<<< HEAD
            normalized = self._normalize_vector_payload(vector)
            if normalized is None:
                continue
            metadata = self._merge_metadata(chunk, vector, metadata)
            self.faiss.add(vector.id, normalized, metadata)
=======
            payload = getattr(vector, "vectors", None)
            if payload:
                base_values = payload[0]
            else:
                base_values = getattr(vector, "values", None)
            if base_values is None:
                continue
            values = [float(value) for value in base_values]
            if len(values) < self.faiss.dimension:
                values = values + [0.0] * (self.faiss.dimension - len(values))
            elif len(values) > self.faiss.dimension:
                values = values[: self.faiss.dimension]
            metadata = dict(chunk.meta)
            metadata.setdefault("text", chunk.body)
            metadata.setdefault("granularity", chunk.granularity)
            metadata.setdefault("chunker", chunk.chunker)
            self.faiss.add(vector.id, values, metadata)
>>>>>>> 2fa0560a

    def refresh(self) -> None:
        """Placeholder for compatibility with production implementation."""
        return None

    def _existing_chunk_ids(self, chunk_ids: Sequence[str]) -> set[str]:
        if self.faiss is not None:
            known = set(self.faiss.ids)
            return {chunk_id for chunk_id in chunk_ids if chunk_id in known}
        existing: set[str] = set()
        for chunk_id in chunk_ids:
            if self.opensearch.get(self.chunk_index, chunk_id) is not None:
                existing.add(chunk_id)
        return existing

    def _normalize_vector_payload(self, vector: EmbeddingVector) -> list[float] | None:
        values = vector.values
        if values is None or self.faiss is None:
            return None
        floats = [float(value) for value in values]
        if len(floats) < self.faiss.dimension:
            floats.extend([0.0] * (self.faiss.dimension - len(floats)))
        elif len(floats) > self.faiss.dimension:
            floats = floats[: self.faiss.dimension]
        return floats

    def _merge_metadata(
        self,
        chunk: Chunk,
        vector: EmbeddingVector,
        request_metadata: Mapping[str, object] | None,
    ) -> dict[str, object]:
        metadata = dict(chunk.meta)
        metadata.setdefault("text", chunk.body)
        metadata.setdefault("granularity", chunk.granularity)
        metadata.setdefault("chunker", chunk.chunker)
        if request_metadata:
            metadata.update(request_metadata)
        metadata.update(vector.metadata)
        metadata.setdefault("model", vector.model)
        metadata.setdefault("namespace", vector.namespace)
        metadata.setdefault("vector_kind", vector.kind)
        return metadata<|MERGE_RESOLUTION|>--- conflicted
+++ resolved
@@ -5,16 +5,11 @@
 from collections.abc import Mapping, Sequence
 from dataclasses import dataclass
 
-<<<<<<< HEAD
 from Medical_KG_rev.services.embedding.service import (
     EmbeddingRequest,
     EmbeddingVector,
     EmbeddingWorker,
 )
-=======
-from Medical_KG_rev.services.embedding.service import EmbeddingRequest, EmbeddingWorker
-from Medical_KG_rev.services.reranking.pipeline.cache import RerankCacheManager
->>>>>>> 2fa0560a
 
 from .chunking import Chunk, ChunkingOptions, ChunkingService
 from .faiss_index import FAISSIndex
@@ -66,15 +61,8 @@
         if not chunks:
             return IndexingResult(document_id=document_id, chunk_ids=[])
         self._index_chunks(chunks, metadata)
-<<<<<<< HEAD
         self._embed_and_index(tenant_id, chunks, metadata)
         return IndexingResult(document_id=document_id, chunk_ids=[chunk.chunk_id for chunk in chunks])
-=======
-        self._embed_and_index(tenant_id, chunks)
-        if self.rerank_cache is not None:
-            self.rerank_cache.invalidate(tenant_id, [document_id])
-        return IndexingResult(document_id=document_id, chunk_ids=[chunk.id for chunk in chunks])
->>>>>>> 2fa0560a
 
     def _index_chunks(self, chunks: Sequence[Chunk], metadata: Mapping[str, object] | None) -> None:
         documents = []
@@ -93,16 +81,12 @@
             documents.append(doc)
         self.opensearch.bulk_index(self.chunk_index, documents, id_field="id")
 
-<<<<<<< HEAD
     def _embed_and_index(
         self,
         tenant_id: str,
         chunks: Sequence[Chunk],
         metadata: Mapping[str, object] | None,
     ) -> None:
-=======
-    def _embed_and_index(self, tenant_id: str, chunks: Sequence[Chunk]) -> None:
->>>>>>> 2fa0560a
         if self.faiss is None:
             return
         request = EmbeddingRequest(
@@ -113,45 +97,17 @@
             metadatas=chunk_metadata,
         )
         response = self.embedding_worker.run(request)
-<<<<<<< HEAD
         dense_vectors = [vector for vector in response.vectors if vector.values]
-=======
-        dense_vectors = [
-            vector
-            for vector in response.vectors
-            if vector.kind in {"single_vector", "multi_vector"}
-        ]
->>>>>>> 2fa0560a
         chunk_lookup = {chunk.chunk_id: chunk for chunk in chunks}
         for vector in dense_vectors:
             chunk = chunk_lookup.get(vector.id)
             if chunk is None:
                 continue
-<<<<<<< HEAD
             normalized = self._normalize_vector_payload(vector)
             if normalized is None:
                 continue
             metadata = self._merge_metadata(chunk, vector, metadata)
             self.faiss.add(vector.id, normalized, metadata)
-=======
-            payload = getattr(vector, "vectors", None)
-            if payload:
-                base_values = payload[0]
-            else:
-                base_values = getattr(vector, "values", None)
-            if base_values is None:
-                continue
-            values = [float(value) for value in base_values]
-            if len(values) < self.faiss.dimension:
-                values = values + [0.0] * (self.faiss.dimension - len(values))
-            elif len(values) > self.faiss.dimension:
-                values = values[: self.faiss.dimension]
-            metadata = dict(chunk.meta)
-            metadata.setdefault("text", chunk.body)
-            metadata.setdefault("granularity", chunk.granularity)
-            metadata.setdefault("chunker", chunk.chunker)
-            self.faiss.add(vector.id, values, metadata)
->>>>>>> 2fa0560a
 
     def refresh(self) -> None:
         """Placeholder for compatibility with production implementation."""
