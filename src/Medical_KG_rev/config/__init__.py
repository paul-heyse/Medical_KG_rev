--- conflicted
+++ resolved
@@ -13,15 +13,6 @@
     get_settings,
     load_settings,
     migrate_reranking_config,
-<<<<<<< HEAD
-=======
-)
-from .vector_store import (
-    CompressionConfig as VectorCompressionConfig,
-    NamespaceConfigModel as VectorNamespaceConfig,
-    VectorStoreConfig,
-    load_vector_store_config,
->>>>>>> 49c61ba4
 )
 
 __all__ = [
