"""Biomedical adapter implementations for external data sources."""

from __future__ import annotations

from collections.abc import Iterable, Mapping, Sequence
from typing import Any
from urllib.parse import urlparse

import httpx
import structlog
from xml.etree import ElementTree
from xml.etree.ElementTree import Element

import structlog

from Medical_KG_rev.models import Block, BlockType, Document, Section
from Medical_KG_rev.utils.http_client import (
    BackoffStrategy,
    CircuitBreakerConfig,
    HttpClient,
    RateLimitConfig,
    RetryConfig,
)
from Medical_KG_rev.utils.identifiers import build_document_id, normalize_identifier
from Medical_KG_rev.utils.validation import (
    validate_chembl_id,
    validate_doi,
    validate_icd11,
    validate_mesh_id,
    validate_nct_id,
    validate_ndc,
    validate_pmcid,
    validate_rxcui,
    validate_set_id,
)

from Medical_KG_rev.services.pdf import PdfUrlValidator

from .base import AdapterContext, BaseAdapter

logger = structlog.get_logger(__name__)


logger = structlog.get_logger(__name__)


def _require_parameter(context: AdapterContext, key: str) -> str:
    try:
        value = context.parameters[key]
    except KeyError as exc:  # pragma: no cover - defensive branch
        raise ValueError(f"Missing required parameter '{key}'") from exc
    if not isinstance(value, str):
        raise ValueError(f"Parameter '{key}' must be provided as a string")
    return value


def _to_text(value: Any) -> str:
    if value is None:
        return ""
    if isinstance(value, str):
        return value
    return str(value)


def _flatten_abstract(inverted_index: Mapping[str, Sequence[int]]) -> str:
    terms = sorted(((pos, term) for term, positions in inverted_index.items() for pos in positions))
    ordered = [term for _, term in terms]
    return " ".join(ordered)


def _listify(items: Iterable[Any]) -> list[Any]:
    return [item for item in items if item]


def _collect_text(element: Element | None) -> str:
    if element is None:
        return ""
    parts = [segment.strip() for segment in element.itertext() if segment and segment.strip()]
    return " ".join(parts)


def _linear_retry_config(attempts: int, initial: float) -> RetryConfig:
    initial = max(initial, 0.0)
    if initial == 0:
        return RetryConfig(attempts=attempts, backoff_strategy=BackoffStrategy.NONE, jitter=False)
    return RetryConfig(
        attempts=attempts,
        backoff_strategy=BackoffStrategy.LINEAR,
        backoff_initial=initial,
        backoff_max=max(initial * attempts, initial),
        jitter=False,
    )


class ResilientHTTPAdapter(BaseAdapter):
    """Base adapter that wraps :class:`HttpClient` with sensible defaults."""

    def __init__(
        self,
        *,
        name: str,
        base_url: str,
        rate_limit_per_second: float,
        retry: RetryConfig | None = None,
        client: HttpClient | None = None,
    ) -> None:
        super().__init__(name=name)
        self._owns_client = client is None
        if client is None:
            self._client = HttpClient(
                base_url=base_url,
                retry=retry or RetryConfig(),
                rate_limit=RateLimitConfig(rate_per_second=rate_limit_per_second),
                circuit_breaker=CircuitBreakerConfig(),
            )
        else:
            self._client = client

    def _get_json(self, path: str, *, params: Mapping[str, Any] | None = None) -> Mapping[str, Any]:
        response = self._client.request("GET", path, params=params)
        response.raise_for_status()
        return response.json()

    def _get_text(self, path: str, *, params: Mapping[str, Any] | None = None) -> str:
        response = self._client.request("GET", path, params=params)
        response.raise_for_status()
        return response.text

    def write(
        self, documents: Sequence[Document], context: AdapterContext
    ) -> None:  # pragma: no cover - passthrough
        # Persistence is handled by downstream ingestion pipeline; adapters simply return documents.
        return None

    def close(self) -> None:
        if self._owns_client:
            self._client.close()


class ClinicalTrialsAdapter(ResilientHTTPAdapter):
    """Adapter for ClinicalTrials.gov API v2."""

    def __init__(self, client: HttpClient | None = None) -> None:
        super().__init__(
            name="clinicaltrials",
            base_url="https://clinicaltrials.gov/api/v2",
            rate_limit_per_second=3,
            retry=_linear_retry_config(4, 1.0),
            client=client,
        )

    def fetch(self, context: AdapterContext) -> Iterable[Mapping[str, Any]]:
        nct_id = validate_nct_id(_require_parameter(context, "nct_id"))
        payload = self._get_json(f"/studies/{nct_id}", params={"format": "json"})
        study = payload.get("study") or payload
        return [study]

    def parse(
        self, payloads: Iterable[Mapping[str, Any]], context: AdapterContext
    ) -> Sequence[Document]:
        documents: list[Document] = []
        for study in payloads:
            protocol = study.get("protocolSection", {})
            identification = protocol.get("identificationModule", {})
            nct_id = identification.get("nctId")
            if not nct_id:
                raise ValueError("ClinicalTrials payload missing nctId")
            status_module = protocol.get("statusModule", {})
            design_module = protocol.get("designModule", {})
            interventions_module = protocol.get("armsInterventionsModule", {})
            outcomes_module = protocol.get("outcomesModule", {})
            eligibility_module = protocol.get("eligibilityModule", {})
            description_module = protocol.get("descriptionModule", {})

            interventions = [
                f"{item.get('type')}: {item.get('name')}".strip()
                for item in interventions_module.get("interventions", [])
                if item.get("name")
            ]
            outcomes = [item.get("measure") for item in outcomes_module.get("primaryOutcomes", [])]
            metadata: dict[str, Any] = {
                "nct_id": nct_id,
                "brief_title": identification.get("briefTitle"),
                "official_title": identification.get("officialTitle"),
                "overall_status": status_module.get("overallStatus"),
                "study_type": design_module.get("studyType"),
                "phase": design_module.get("phases") or design_module.get("phase"),
                "start_date": status_module.get("startDateStruct", {}).get("date"),
                "completion_date": status_module.get("completionDateStruct", {}).get("date"),
                "interventions": _listify(interventions),
                "outcomes": _listify(outcomes),
                "eligibility": {
                    "criteria": eligibility_module.get("eligibilityCriteria"),
                    "sex": eligibility_module.get("sex"),
                    "minimum_age": eligibility_module.get("minimumAge"),
                    "maximum_age": eligibility_module.get("maximumAge"),
                },
            }

            sections: list[Section] = []
            summary_text = description_module.get("briefSummary")
            if summary_text:
                sections.append(
                    Section(
                        id="summary",
                        title="Brief Summary",
                        blocks=[Block(id="summary-block", text=_to_text(summary_text), spans=[])],
                    )
                )
            detailed_text = description_module.get("detailedDescription")
            if detailed_text:
                sections.append(
                    Section(
                        id="description",
                        title="Detailed Description",
                        blocks=[
                            Block(id="description-block", text=_to_text(detailed_text), spans=[])
                        ],
                    )
                )

            document = Document(
                id=nct_id,
                source="clinicaltrials",
                title=identification.get("briefTitle"),
                sections=sections,
                metadata=metadata,
            )
            documents.append(document)
        return documents


class OpenFDAAdapter(ResilientHTTPAdapter):
    """Base adapter for OpenFDA endpoints."""

    def __init__(self, *, name: str, endpoint: str, client: HttpClient | None = None) -> None:
        super().__init__(
            name=name,
            base_url="https://api.fda.gov",
            rate_limit_per_second=2,
            retry=_linear_retry_config(5, 1.0),
            client=client,
        )
        self._endpoint = endpoint

    def _query(self, params: Mapping[str, Any]) -> Sequence[Mapping[str, Any]]:
        payload = self._get_json(self._endpoint, params=params)
        return payload.get("results", [])


class OpenFDADrugLabelAdapter(OpenFDAAdapter):
    """Adapter for SPL drug labels."""

    def __init__(self, client: HttpClient | None = None) -> None:
        super().__init__(name="openfda-drug-label", endpoint="/drug/label.json", client=client)

    def fetch(self, context: AdapterContext) -> Iterable[Mapping[str, Any]]:
        ndc = context.parameters.get("ndc")
        set_id = context.parameters.get("set_id")
        params: dict[str, Any] = {"limit": 1}
        if ndc:
            params["search"] = f'openfda.package_ndc:"{validate_ndc(str(ndc))}"'
        elif set_id:
            params["search"] = f'set_id:"{validate_set_id(str(set_id))}"'
        else:  # pragma: no cover - defensive branch
            raise ValueError("Either 'ndc' or 'set_id' parameter must be provided")
        return self._query(params)

    def parse(
        self, payloads: Iterable[Mapping[str, Any]], context: AdapterContext
    ) -> Sequence[Document]:
        documents: list[Document] = []
        for payload in payloads:
            openfda = payload.get("openfda", {})
            set_id = payload.get("set_id") or payload.get("id")
            if not set_id:
                raise ValueError("OpenFDA label payload missing set identifier")
            document_id = build_document_id("openfda-label", set_id)
            metadata = {
                "set_id": set_id,
                "brand_name": openfda.get("brand_name", [None])[0],
                "generic_name": openfda.get("generic_name", [None])[0],
                "manufacturer": openfda.get("manufacturer_name", [None])[0],
                "spl_version": payload.get("version"),
                "route": openfda.get("route", []),
            }
            blocks: list[Block] = []
            for key in ("indications_and_usage", "dosage_and_administration", "warnings"):
                text = _to_text(payload.get(key))
                if text:
                    blocks.append(
                        Block(
                            id=f"{key}-block",
                            type=BlockType.PARAGRAPH,
                            text=text,
                            spans=[],
                            metadata={"section": key.replace("_", " ").title()},
                        )
                    )
            section = Section(id="spl", title="Structured Product Label", blocks=blocks)
            documents.append(
                Document(
                    id=document_id,
                    source="openfda-drug-label",
                    title=metadata.get("brand_name") or metadata.get("generic_name"),
                    sections=[section],
                    metadata=metadata,
                )
            )
        return documents


class OpenFDADrugEventAdapter(OpenFDAAdapter):
    """Adapter for adverse event data."""

    def __init__(self, client: HttpClient | None = None) -> None:
        super().__init__(name="openfda-drug-event", endpoint="/drug/event.json", client=client)

    def fetch(self, context: AdapterContext) -> Iterable[Mapping[str, Any]]:
        drug_name = normalize_identifier(_require_parameter(context, "drug"))
        params = {"search": f'patient.drug.medicinalproduct:"{drug_name}"', "limit": 5}
        return self._query(params)

    def parse(
        self, payloads: Iterable[Mapping[str, Any]], context: AdapterContext
    ) -> Sequence[Document]:
        documents: list[Document] = []
        for payload in payloads:
            report_id = payload.get("safetyreportid")
            if not report_id:
                continue
            patient = payload.get("patient", {})
            reactions = [
                reaction.get("reactionmeddrapt") for reaction in patient.get("reaction", [])
            ]
            indications = [drug.get("drugindication") for drug in patient.get("drug", [])]
            metadata = {
                "safety_report_id": report_id,
                "received_date": payload.get("receivedate"),
                "reactions": _listify(reactions),
                "indications": _listify(indications),
            }
            summary_text = "; ".join(_listify(reactions)) or "No reactions reported"
            section = Section(
                id="adverse-events",
                title="Adverse Events",
                blocks=[Block(id="adverse-block", text=summary_text, spans=[])],
            )
            documents.append(
                Document(
                    id=build_document_id("openfda-event", report_id),
                    source="openfda-drug-event",
                    title=f"Adverse event report {report_id}",
                    sections=[section],
                    metadata=metadata,
                )
            )
        return documents


class OpenFDADeviceAdapter(OpenFDAAdapter):
    """Adapter for medical device classifications."""

    def __init__(self, client: HttpClient | None = None) -> None:
        super().__init__(
            name="openfda-device", endpoint="/device/classification.json", client=client
        )

    def fetch(self, context: AdapterContext) -> Iterable[Mapping[str, Any]]:
        device_id = _require_parameter(context, "device_id")
        params = {"search": f'product_code:"{device_id}"', "limit": 1}
        return self._query(params)

    def parse(
        self, payloads: Iterable[Mapping[str, Any]], context: AdapterContext
    ) -> Sequence[Document]:
        documents: list[Document] = []
        for payload in payloads:
            product_code = payload.get("product_code")
            if not product_code:
                continue
            metadata = {
                "product_code": product_code,
                "device_name": payload.get("device_name"),
                "device_class": payload.get("device_class"),
                "medical_specialty": payload.get("medical_specialty_description"),
            }
            description = payload.get("definition")
            block = Block(id="device-description", text=_to_text(description), spans=[])
            section = Section(id="device", title="Device Details", blocks=[block])
            documents.append(
                Document(
                    id=build_document_id("openfda-device", product_code),
                    source="openfda-device",
                    title=metadata.get("device_name"),
                    sections=[section],
                    metadata=metadata,
                )
            )
        return documents


class OpenAlexAdapter(ResilientHTTPAdapter):
    """Adapter for the OpenAlex works API."""

    def __init__(
        self,
        client: HttpClient | None = None,
        *,
        pdf_validator: PdfUrlValidator | None = None,
    ) -> None:
        super().__init__(
            name="openalex",
            base_url="https://api.openalex.org",
            rate_limit_per_second=5,
            retry=_linear_retry_config(4, 0.5),
            client=client,
        )
        self._pdf_validator = pdf_validator or PdfUrlValidator()

    def fetch(self, context: AdapterContext) -> Iterable[Mapping[str, Any]]:
        doi = context.parameters.get("doi")
        work_id = context.parameters.get("openalex_id")
        query = context.parameters.get("query")
        if doi:
            identifier = validate_doi(str(doi))
            payload = self._get_json(f"/works/https://doi.org/{identifier}")
            return [payload]
        if work_id:
            payload = self._get_json(f"/works/{work_id}")
            return [payload]
        if not query:
            raise ValueError("Either 'doi', 'openalex_id', or 'query' parameter must be provided")
        response = self._get_json("/works", params={"search": query, "per-page": 5})
        return response.get("results", [])

    def parse(
        self, payloads: Iterable[Mapping[str, Any]], context: AdapterContext
    ) -> Sequence[Document]:
        documents: list[Document] = []
        for payload in payloads:
            work_id = payload.get("id") or payload.get("openalex_id")
            if not work_id:
                continue
            doi = payload.get("doi") or payload.get("ids", {}).get("doi")
            authors = [
                auth.get("author", {}).get("display_name")
                for auth in payload.get("authorships", [])
            ]
            concepts = [concept.get("display_name") for concept in payload.get("concepts", [])]
            pdf_metadata = self._resolve_pdf_metadata(payload)
            metadata = {
                "openalex_id": work_id,
                "doi": doi,
                "title": payload.get("display_name"),
                "publication_year": payload.get("publication_year"),
                "authorships": _listify(authors),
                "concepts": _listify(concepts),
                "is_open_access": payload.get("open_access", {}).get("is_oa"),
                "cited_by_count": payload.get("cited_by_count"),
            }
<<<<<<< HEAD
            pdf_url = self._extract_pdf_url(payload)
            pdf_size: int | None = None
            pdf_content_type: str | None = None
            pdf_metadata: dict[str, Any] = {}
            if pdf_url:
                try:
                    validation = self._pdf_validator.validate(pdf_url)
                except Exception as exc:
                    logger.warning(
                        "adapters.openalex.pdf_validation_failed",
                        url=pdf_url,
                        openalex_id=work_id,
                        error=str(exc),
                    )
                    validation = None
                if validation:
                    pdf_url = validation.url
                    pdf_size = validation.size
                    pdf_content_type = validation.content_type
                    pdf_metadata = {"headers": validation.headers}
                    if validation.last_modified:
                        pdf_metadata["last_modified"] = validation.last_modified.isoformat()
                    metadata["pdf_url"] = validation.url
            elif payload.get("open_access", {}).get("is_oa"):
                logger.debug(
                    "adapters.openalex.missing_pdf",
                    openalex_id=work_id,
                    reason="no-best-oa-location",
                )
=======
            if pdf_metadata:
                metadata.setdefault("pdf", pdf_metadata)
>>>>>>> 009ad8e3
            abstract = payload.get("abstract_inverted_index")
            abstract_text = (
                _flatten_abstract(abstract)
                if isinstance(abstract, Mapping)
                else payload.get("abstract")
            )
            section = Section(
                id="abstract",
                title="Abstract",
                blocks=[Block(id="abstract-block", text=_to_text(abstract_text), spans=[])],
            )
            pdf_url = metadata.get("pdf", {}).get("url") if metadata.get("pdf") else None
            pdf_size = metadata.get("pdf", {}).get("size_bytes") if metadata.get("pdf") else None
            pdf_content_type = metadata.get("pdf", {}).get("content_type") if metadata.get("pdf") else None
            pdf_checksum = metadata.get("pdf", {}).get("checksum") if metadata.get("pdf") else None
            documents.append(
                Document(
                    id=work_id,
                    source="openalex",
                    title=payload.get("display_name"),
                    sections=[section],
                    metadata=metadata,
                    pdf_url=pdf_url,
<<<<<<< HEAD
                    pdf_size=pdf_size,
                    pdf_content_type=pdf_content_type,
                    pdf_metadata=pdf_metadata,
=======
                    pdf_size_bytes=pdf_size,
                    pdf_content_type=pdf_content_type,
                    pdf_checksum=pdf_checksum,
>>>>>>> 009ad8e3
                )
            )
        return documents

<<<<<<< HEAD
    def _extract_pdf_url(self, payload: Mapping[str, Any]) -> str | None:
        location = payload.get("best_oa_location")
        if isinstance(location, Mapping):
            url = (
                location.get("url_for_pdf")
                or location.get("pdf_url")
                or location.get("url")
            )
            if url:
                return str(url)
        open_access = payload.get("open_access")
        if isinstance(open_access, Mapping):
            oa_locations = open_access.get("oa_locations") or []
            if isinstance(oa_locations, Sequence):
                for entry in oa_locations:
                    if not isinstance(entry, Mapping):
                        continue
                    url = (
                        entry.get("url_for_pdf")
                        or entry.get("pdf_url")
                        or entry.get("url")
                    )
                    if url:
                        return str(url)
        return None
=======
    def _resolve_pdf_metadata(self, payload: Mapping[str, Any]) -> dict[str, Any] | None:
        location = payload.get("best_oa_location") or {}
        if not isinstance(location, Mapping):
            return None
        url = location.get("url_for_pdf") or location.get("pdf_url")
        if not url:
            return None
        parsed = urlparse(str(url))
        if parsed.scheme not in {"http", "https"}:
            logger.debug("adapter.openalex.pdf_url_unsupported", url=url)
            return None
        size = location.get("pdf_size") or location.get("file_size")
        if isinstance(size, str) and size.isdigit():
            size = int(size)
        elif not isinstance(size, int):
            size = None
        content_type = location.get("pdf_content_type")
        checksum = location.get("pdf_checksum")
        headers: dict[str, str] = {}
        try:
            response = self._client.request("HEAD", url, headers={"Accept": "application/pdf"})
            if response.status_code < 400:
                headers = dict(response.headers)
                if size is None:
                    length = response.headers.get("Content-Length")
                    if length and length.isdigit():
                        size = int(length)
                if not content_type:
                    content_type = response.headers.get("Content-Type")
        except httpx.HTTPError as exc:
            logger.debug("adapter.openalex.pdf_head_failed", url=url, error=str(exc))
        metadata = {
            "url": str(url),
            "size_bytes": size,
            "content_type": content_type,
            "checksum": checksum,
            "headers": headers,
        }
        return metadata
>>>>>>> 009ad8e3


class UnpaywallAdapter(ResilientHTTPAdapter):
    """Adapter for Unpaywall open access status."""

    def __init__(
        self, email: str = "oss@medical-kg.local", client: HttpClient | None = None
    ) -> None:
        super().__init__(
            name="unpaywall",
            base_url="https://api.unpaywall.org/v2",
            rate_limit_per_second=5,
            retry=_linear_retry_config(3, 0.5),
            client=client,
        )
        self._email = email

    def fetch(self, context: AdapterContext) -> Iterable[Mapping[str, Any]]:
        doi = validate_doi(_require_parameter(context, "doi"))
        payload = self._get_json(f"/{doi}", params={"email": self._email})
        return [payload]

    def parse(
        self, payloads: Iterable[Mapping[str, Any]], context: AdapterContext
    ) -> Sequence[Document]:
        documents: list[Document] = []
        for payload in payloads:
            doi = payload.get("doi")
            metadata = {
                "doi": doi,
                "is_open_access": payload.get("is_oa"),
                "oa_status": payload.get("oa_status"),
                "journal": payload.get("journal_name"),
                "best_oa_location": payload.get("best_oa_location"),
            }
            location = payload.get("best_oa_location", {})
            text = location.get("url") or "No open access location available"
            section = Section(
                id="unpaywall",
                title="Open Access",
                blocks=[Block(id="oa-block", text=_to_text(text), spans=[])],
            )
            documents.append(
                Document(
                    id=build_document_id("unpaywall", doi or "unknown"),
                    source="unpaywall",
                    title=payload.get("title"),
                    sections=[section],
                    metadata=metadata,
                )
            )
        return documents


class CrossrefAdapter(ResilientHTTPAdapter):
    """Adapter for Crossref citation metadata."""

    def __init__(self, client: HttpClient | None = None) -> None:
        super().__init__(
            name="crossref",
            base_url="https://api.crossref.org",
            rate_limit_per_second=4,
            retry=_linear_retry_config(4, 0.5),
            client=client,
        )

    def fetch(self, context: AdapterContext) -> Iterable[Mapping[str, Any]]:
        doi = validate_doi(_require_parameter(context, "doi"))
        payload = self._get_json(f"/works/{doi}")
        message = payload.get("message", {})
        return [message]

    def parse(
        self, payloads: Iterable[Mapping[str, Any]], context: AdapterContext
    ) -> Sequence[Document]:
        documents: list[Document] = []
        for message in payloads:
            doi = message.get("DOI")
            title_list = message.get("title", [])
            title = title_list[0] if title_list else None
            references = [ref.get("DOI") for ref in message.get("reference", []) if ref.get("DOI")]
            metadata = {
                "doi": doi,
                "publisher": message.get("publisher"),
                "issued": message.get("issued"),
                "reference_count": message.get("reference-count"),
                "references": _listify(references),
                "is_referenced_by_count": message.get("is-referenced-by-count"),
            }
            block = Block(
                id="crossref-block",
                text=_to_text(message.get("abstract")),
                spans=[],
            )
            section = Section(id="metadata", title="Crossref Metadata", blocks=[block])
            documents.append(
                Document(
                    id=build_document_id("crossref", doi or title or "unknown"),
                    source="crossref",
                    title=title,
                    sections=[section],
                    metadata=metadata,
                )
            )
        return documents


class COREAdapter(ResilientHTTPAdapter):
    """Adapter for CORE PDF access."""

    def __init__(self, client: HttpClient | None = None) -> None:
        super().__init__(
            name="core",
            base_url="https://core.ac.uk/api-v3",
            rate_limit_per_second=2,
            retry=_linear_retry_config(3, 0.5),
            client=client,
        )

    def fetch(self, context: AdapterContext) -> Iterable[Mapping[str, Any]]:
        core_id = context.parameters.get("core_id")
        doi = context.parameters.get("doi")
        if core_id:
            payload = self._get_json(f"/works/{core_id}")
        elif doi:
            identifier = validate_doi(str(doi))
            payload = self._get_json("/works/search", params={"doi": identifier})
        else:
            raise ValueError("Either 'core_id' or 'doi' parameter must be provided")
        return [payload]

    def parse(
        self, payloads: Iterable[Mapping[str, Any]], context: AdapterContext
    ) -> Sequence[Document]:
        documents: list[Document] = []
        for payload in payloads:
            raw_entries = payload.get("data")
            if isinstance(raw_entries, list):
                entries = raw_entries
            elif raw_entries:
                entries = [raw_entries]
            else:
                entries = [payload]
            for data in entries:
                work_id = data.get("id") or data.get("coreId")
                if not work_id:
                    continue
                full_text = data.get("fullText") or data.get("fullTextLink")
                block = Block(id="core-text", text=_to_text(full_text), spans=[])
                section = Section(id="core", title="CORE Full Text", blocks=[block])
                documents.append(
                    Document(
                        id=str(work_id),
                        source="core",
                        title=data.get("title"),
                        sections=[section],
                        metadata={
                            "download_url": data.get("downloadUrl"),
                            "doi": data.get("doi"),
                        },
                    )
                )
        return documents


class PMCAdapter(ResilientHTTPAdapter):
    """Adapter for Europe PMC full-text XML retrieval."""

    def __init__(self, client: HttpClient | None = None) -> None:
        super().__init__(
            name="pmc",
            base_url="https://www.ebi.ac.uk/europepmc",
            rate_limit_per_second=3,
            retry=_linear_retry_config(4, 1.0),
            client=client,
        )

    def fetch(self, context: AdapterContext) -> Iterable[str]:
        pmcid = validate_pmcid(_require_parameter(context, "pmcid"))
        xml_text = self._get_text(f"/webservices/rest/{pmcid}/fullTextXML")
        return [xml_text]

    def parse(self, payloads: Iterable[str], context: AdapterContext) -> Sequence[Document]:
        documents: list[Document] = []
        for xml_text in payloads:
            root = ElementTree.fromstring(xml_text)
            pmcid = root.findtext(".//article-id[@pub-id-type='pmcid']")
            title = _collect_text(root.find(".//article-title"))
            abstract_text = _collect_text(root.find(".//abstract"))
            body_paragraphs = [_collect_text(elem) for elem in root.findall(".//body//p")]
            blocks: list[Block] = []
            if abstract_text:
                blocks.append(Block(id="pmc-abstract", text=abstract_text, spans=[]))
            for idx, paragraph in enumerate(body_paragraphs[:5]):
                blocks.append(Block(id=f"pmc-body-{idx}", text=_to_text(paragraph), spans=[]))
            section = Section(id="pmc", title="Europe PMC", blocks=blocks)
            documents.append(
                Document(
                    id=pmcid or build_document_id("pmc", title or "article"),
                    source="pmc",
                    title=title,
                    sections=[section],
                    metadata={"pmcid": pmcid},
                )
            )
        return documents


class RxNormAdapter(ResilientHTTPAdapter):
    """Adapter for RxNorm normalization."""

    def __init__(self, client: HttpClient | None = None) -> None:
        super().__init__(
            name="rxnorm",
            base_url="https://rxnav.nlm.nih.gov",
            rate_limit_per_second=5,
            retry=_linear_retry_config(3, 0.5),
            client=client,
        )

    def fetch(self, context: AdapterContext) -> Iterable[Mapping[str, Any]]:
        drug_name = normalize_identifier(_require_parameter(context, "drug_name"))
        payload = self._get_json("/REST/drugs", params={"name": drug_name})
        return [payload]

    def parse(
        self, payloads: Iterable[Mapping[str, Any]], context: AdapterContext
    ) -> Sequence[Document]:
        documents: list[Document] = []
        for payload in payloads:
            concepts = payload.get("rxnormConceptProperties", [])
            normalized = [concept for concept in concepts if concept.get("rxcui")]
            if not normalized:
                continue
            primary = normalized[0]
            rxcui = validate_rxcui(primary.get("rxcui"))
            block = Block(
                id="rxnorm",
                text=", ".join(
                    sorted({concept.get("name") for concept in normalized if concept.get("name")})
                ),
                spans=[],
            )
            section = Section(id="rxnorm", title="RxNorm Concepts", blocks=[block])
            documents.append(
                Document(
                    id=f"RXCUI:{rxcui}",
                    source="rxnorm",
                    title=primary.get("name"),
                    sections=[section],
                    metadata={
                        "drug_name": context.parameters.get("drug_name"),
                        "concepts": normalized,
                    },
                )
            )
        return documents


class ICD11Adapter(ResilientHTTPAdapter):
    """Adapter for ICD-11 terminology search."""

    def __init__(self, client: HttpClient | None = None) -> None:
        super().__init__(
            name="icd11",
            base_url="https://id.who.int/icd/release/11",
            rate_limit_per_second=3,
            retry=_linear_retry_config(3, 0.5),
            client=client,
        )

    def fetch(self, context: AdapterContext) -> Iterable[Mapping[str, Any]]:
        term = context.parameters.get("code")
        if term:
            code = validate_icd11(str(term))
            payload = self._get_json(f"/{code}")
            return [payload]
        query = _require_parameter(context, "term")
        payload = self._get_json("/search", params={"q": query})
        return payload.get("destinationEntities", [])

    def parse(
        self, payloads: Iterable[Mapping[str, Any]], context: AdapterContext
    ) -> Sequence[Document]:
        documents: list[Document] = []
        for entity in payloads:
            code = entity.get("theCode") or entity.get("code")
            if not code:
                continue
            validate_icd11(code)
            title = entity.get("title")
            display = title.get("@value") if isinstance(title, Mapping) else title
            metadata = {
                "code": code,
                "title": display,
                "uri": entity.get("browserUrl"),
            }
            section = Section(
                id="icd11",
                title="ICD-11",
                blocks=[Block(id="icd11-block", text=_to_text(display), spans=[])],
            )
            documents.append(
                Document(
                    id=f"ICD11:{code}",
                    source="icd11",
                    title=display,
                    sections=[section],
                    metadata=metadata,
                )
            )
        return documents


class MeSHAdapter(ResilientHTTPAdapter):
    """Adapter for MeSH descriptor lookups."""

    def __init__(self, client: HttpClient | None = None) -> None:
        super().__init__(
            name="mesh",
            base_url="https://id.nlm.nih.gov/mesh",
            rate_limit_per_second=5,
            retry=_linear_retry_config(3, 0.5),
            client=client,
        )

    def fetch(self, context: AdapterContext) -> Iterable[Mapping[str, Any]]:
        descriptor_id = context.parameters.get("descriptor_id")
        if descriptor_id:
            mesh_id = validate_mesh_id(str(descriptor_id))
            payload = self._get_json(f"/descriptor/{mesh_id}.json")
            return [payload]
        term = _require_parameter(context, "term")
        payload = self._get_json("/lookup", params={"label": term, "limit": 5})
        return payload.get("result", [])

    def parse(
        self, payloads: Iterable[Mapping[str, Any]], context: AdapterContext
    ) -> Sequence[Document]:
        documents: list[Document] = []
        for descriptor in payloads:
            identifier = descriptor.get("descriptorUI") or descriptor.get("resource")
            if not identifier:
                continue
            if identifier.startswith("http"):
                mesh_id = identifier.rsplit("/", 1)[-1]
            else:
                mesh_id = identifier
            mesh_id = validate_mesh_id(mesh_id)
            name = descriptor.get("descriptorName") or descriptor.get("label")
            if isinstance(name, Mapping):
                name = name.get("@value")
            tree_numbers = descriptor.get("treeNumberList") or descriptor.get("treeNumber") or []
            metadata = {
                "mesh_id": mesh_id,
                "name": name,
                "tree_numbers": tree_numbers,
            }
            section = Section(
                id="mesh",
                title="MeSH Descriptor",
                blocks=[Block(id="mesh-block", text=_to_text(name), spans=[])],
            )
            documents.append(
                Document(
                    id=f"MeSH:{mesh_id}",
                    source="mesh",
                    title=_to_text(name),
                    sections=[section],
                    metadata=metadata,
                )
            )
        return documents


class ChEMBLAdapter(ResilientHTTPAdapter):
    """Adapter for ChEMBL compound data."""

    def __init__(self, client: HttpClient | None = None) -> None:
        super().__init__(
            name="chembl",
            base_url="https://www.ebi.ac.uk/chembl/api/data",
            rate_limit_per_second=3,
            retry=_linear_retry_config(4, 0.5),
            client=client,
        )

    def fetch(self, context: AdapterContext) -> Iterable[Mapping[str, Any]]:
        chembl_id = context.parameters.get("chembl_id")
        smiles = context.parameters.get("smiles")
        if chembl_id:
            identifier = validate_chembl_id(str(chembl_id))
            payload = self._get_json(f"/molecule/{identifier}")
            return [payload]
        if smiles:
            payload = self._get_json(
                "/molecule", params={"molecule_structures__canonical_smiles__iexact": smiles}
            )
            return payload.get("molecules", [])
        raise ValueError("Either 'chembl_id' or 'smiles' parameter must be provided")

    def parse(
        self, payloads: Iterable[Mapping[str, Any]], context: AdapterContext
    ) -> Sequence[Document]:
        documents: list[Document] = []
        for molecule in payloads:
            chembl_id = molecule.get("molecule_chembl_id")
            if not chembl_id:
                continue
            validate_chembl_id(chembl_id)
            properties = molecule.get("molecule_properties", {})
            structures = molecule.get("molecule_structures", {})
            targets = molecule.get("target", molecule.get("targets", []))
            metadata = {
                "chembl_id": chembl_id,
                "pref_name": molecule.get("pref_name"),
                "molecule_type": molecule.get("molecule_type"),
                "molecular_formula": properties.get("full_molformula"),
                "molecular_weight": properties.get("full_mwt"),
                "canonical_smiles": structures.get("canonical_smiles"),
                "targets": targets,
            }
            block = Block(
                id="chembl",
                text=_to_text(structures.get("canonical_smiles")),
                spans=[],
            )
            section = Section(id="chembl", title="ChEMBL", blocks=[block])
            documents.append(
                Document(
                    id=chembl_id,
                    source="chembl",
                    title=molecule.get("pref_name"),
                    sections=[section],
                    metadata=metadata,
                )
            )
        return documents


class SemanticScholarAdapter(ResilientHTTPAdapter):
    """Adapter for Semantic Scholar citation enrichment."""

    def __init__(self, client: HttpClient | None = None) -> None:
        super().__init__(
            name="semantic-scholar",
            base_url="https://api.semanticscholar.org/graph/v1",
            rate_limit_per_second=4,
            retry=_linear_retry_config(4, 0.5),
            client=client,
        )

    def fetch(self, context: AdapterContext) -> Iterable[Mapping[str, Any]]:
        doi = context.parameters.get("doi")
        if doi:
            identifier = f"DOI:{validate_doi(str(doi))}"
        else:
            identifier = _require_parameter(context, "paper_id")
        payload = self._get_json(
            f"/paper/{identifier}",
            params={"fields": "title,externalIds,citationCount,referenceCount,references"},
        )
        return [payload]

    def parse(
        self, payloads: Iterable[Mapping[str, Any]], context: AdapterContext
    ) -> Sequence[Document]:
        documents: list[Document] = []
        for payload in payloads:
            paper_id = payload.get("paperId") or payload.get("paper_id")
            doi = (
                payload.get("externalIds", {}).get("DOI")
                if isinstance(payload.get("externalIds"), Mapping)
                else None
            )
            references = [
                ref.get("title") or ref.get("paperId") for ref in payload.get("references", [])
            ]
            metadata = {
                "paper_id": paper_id,
                "doi": doi,
                "citation_count": payload.get("citationCount"),
                "reference_count": payload.get("referenceCount"),
                "references": _listify(references),
            }
            block = Block(
                id="semantic-scholar",
                text=f"Citations: {payload.get('citationCount', 0)}",  # type: ignore[str-format]
                spans=[],
            )
            section = Section(id="semantic-scholar", title="Semantic Scholar", blocks=[block])
            documents.append(
                Document(
                    id=paper_id or build_document_id("semantic-scholar", doi or "paper"),
                    source="semantic-scholar",
                    title=payload.get("title"),
                    sections=[section],
                    metadata=metadata,
                )
            )
        return documents<|MERGE_RESOLUTION|>--- conflicted
+++ resolved
@@ -459,7 +459,6 @@
                 "is_open_access": payload.get("open_access", {}).get("is_oa"),
                 "cited_by_count": payload.get("cited_by_count"),
             }
-<<<<<<< HEAD
             pdf_url = self._extract_pdf_url(payload)
             pdf_size: int | None = None
             pdf_content_type: str | None = None
@@ -489,10 +488,6 @@
                     openalex_id=work_id,
                     reason="no-best-oa-location",
                 )
-=======
-            if pdf_metadata:
-                metadata.setdefault("pdf", pdf_metadata)
->>>>>>> 009ad8e3
             abstract = payload.get("abstract_inverted_index")
             abstract_text = (
                 _flatten_abstract(abstract)
@@ -516,20 +511,13 @@
                     sections=[section],
                     metadata=metadata,
                     pdf_url=pdf_url,
-<<<<<<< HEAD
                     pdf_size=pdf_size,
                     pdf_content_type=pdf_content_type,
                     pdf_metadata=pdf_metadata,
-=======
-                    pdf_size_bytes=pdf_size,
-                    pdf_content_type=pdf_content_type,
-                    pdf_checksum=pdf_checksum,
->>>>>>> 009ad8e3
-                )
-            )
-        return documents
-
-<<<<<<< HEAD
+                )
+            )
+        return documents
+
     def _extract_pdf_url(self, payload: Mapping[str, Any]) -> str | None:
         location = payload.get("best_oa_location")
         if isinstance(location, Mapping):
@@ -555,47 +543,6 @@
                     if url:
                         return str(url)
         return None
-=======
-    def _resolve_pdf_metadata(self, payload: Mapping[str, Any]) -> dict[str, Any] | None:
-        location = payload.get("best_oa_location") or {}
-        if not isinstance(location, Mapping):
-            return None
-        url = location.get("url_for_pdf") or location.get("pdf_url")
-        if not url:
-            return None
-        parsed = urlparse(str(url))
-        if parsed.scheme not in {"http", "https"}:
-            logger.debug("adapter.openalex.pdf_url_unsupported", url=url)
-            return None
-        size = location.get("pdf_size") or location.get("file_size")
-        if isinstance(size, str) and size.isdigit():
-            size = int(size)
-        elif not isinstance(size, int):
-            size = None
-        content_type = location.get("pdf_content_type")
-        checksum = location.get("pdf_checksum")
-        headers: dict[str, str] = {}
-        try:
-            response = self._client.request("HEAD", url, headers={"Accept": "application/pdf"})
-            if response.status_code < 400:
-                headers = dict(response.headers)
-                if size is None:
-                    length = response.headers.get("Content-Length")
-                    if length and length.isdigit():
-                        size = int(length)
-                if not content_type:
-                    content_type = response.headers.get("Content-Type")
-        except httpx.HTTPError as exc:
-            logger.debug("adapter.openalex.pdf_head_failed", url=url, error=str(exc))
-        metadata = {
-            "url": str(url),
-            "size_bytes": size,
-            "content_type": content_type,
-            "checksum": checksum,
-            "headers": headers,
-        }
-        return metadata
->>>>>>> 009ad8e3
 
 
 class UnpaywallAdapter(ResilientHTTPAdapter):
