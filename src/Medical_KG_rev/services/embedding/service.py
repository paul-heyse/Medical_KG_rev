--- conflicted
+++ resolved
@@ -186,7 +186,6 @@
 
     def __init__(
         self,
-<<<<<<< HEAD
         registry: EmbeddingModelRegistry | None = None,
         *,
         namespace_manager: NamespaceManager | None = None,
@@ -204,40 +203,6 @@
         self.registry = registry.registry
         self.factory = registry.factory
         self.vector_store = vector_store
-=======
-        registry_or_namespace: EmbeddingModelRegistry | NamespaceManager | None = None,
-        *,
-        namespace_manager: NamespaceManager | None = None,
-        config_path: str | None = None,
-    ) -> None:
-        self._legacy_registry: EmbeddingModelRegistry | None = None
-        if isinstance(registry_or_namespace, EmbeddingModelRegistry):
-            self._legacy_registry = registry_or_namespace
-            self.namespace_manager = registry_or_namespace.namespace_manager
-            self.registry = None
-            self.factory = None
-            self.storage_router = StorageRouter()
-            self._config = None
-            self._embedder_configs: list[EmbedderConfig] = []
-            self._configs_by_name: dict[str, EmbedderConfig] = {}
-            self._configs_by_namespace: dict[str, EmbedderConfig] = {}
-            return
-
-        if isinstance(registry_or_namespace, NamespaceManager) and namespace_manager is not None:
-            raise TypeError("namespace_manager should not be provided twice")
-        effective_namespace = namespace_manager
-        if effective_namespace is None and isinstance(registry_or_namespace, NamespaceManager):
-            effective_namespace = registry_or_namespace
-        self.namespace_manager = effective_namespace or NamespaceManager()
-        self.registry = EmbedderRegistry(namespace_manager=self.namespace_manager)
-        register_builtin_embedders(self.registry)
-        self.factory = EmbedderFactory(self.registry)
-        self.storage_router = StorageRouter()
-        self._config = load_embeddings_config(Path(config_path) if config_path else None)
-        self._embedder_configs = self._config.to_embedder_configs()
-        self._configs_by_name = {config.name: config for config in self._embedder_configs}
-        self._configs_by_namespace = {config.namespace: config for config in self._embedder_configs}
->>>>>>> 2ca57e4d
 
     def _resolve_configs(self, request: EmbeddingRequest) -> list[EmbedderConfig]:
         return self.model_registry.resolve(
@@ -245,19 +210,7 @@
             namespaces=request.namespaces,
         )
 
-<<<<<<< HEAD
     def _adapter_request(self, request: EmbeddingRequest, config: EmbedderConfig) -> AdapterEmbeddingRequest:
-=======
-    def _adapter_request(
-        self,
-        request: EmbeddingRequest,
-        config: EmbedderConfig,
-        *,
-        texts: Sequence[str],
-        ids: Sequence[str],
-        metadata: Sequence[Mapping[str, object]],
-    ) -> AdapterEmbeddingRequest:
->>>>>>> 2ca57e4d
         return AdapterEmbeddingRequest(
             tenant_id=request.tenant_id,
             namespace=config.namespace,
