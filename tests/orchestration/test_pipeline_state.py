from __future__ import annotations

import base64
import orjson
import zlib
from typing import Iterable

import pytest
from Medical_KG_rev.orchestration.stages import contracts as state_contracts

pytest.importorskip("pydantic")

from Medical_KG_rev.adapters.plugins.models import AdapterDomain, AdapterRequest
from Medical_KG_rev.chunking.models import Chunk
from Medical_KG_rev.models.ir import Block, BlockType, Document, Section
from Medical_KG_rev.orchestration.stages.contracts import (
    EmbeddingBatch,
    EmbeddingVector,
    DownloadArtifact,
    GateDecision,
    GraphWriteReceipt,
    IndexReceipt,
    PipelineState,
    PipelineStateSnapshot,
    PipelineStateValidationError,
    StageContext,
    StageResultSnapshot,
)

AdapterRequest = state_contracts.AdapterRequest
Chunk = state_contracts.Chunk
Document = state_contracts.Document


def _build_document() -> Document:
    return Document(id="doc-1", source="test", sections=(), metadata={})


def _sample_state(payload: dict[str, object] | None = None) -> PipelineState:
    ctx = StageContext(tenant_id="tenant", correlation_id="corr", pipeline_name="unit")
    request = AdapterRequest(
        tenant_id="tenant",
        correlation_id="corr",
        domain="biomedical",
        parameters={},
    )
    return PipelineState.initialise(context=ctx, adapter_request=request, payload=payload or {})


@pytest.fixture(autouse=True)
def reset_validators() -> Iterable[None]:
    PipelineState.clear_validators()
    yield
    PipelineState.clear_validators()


def test_pipeline_state_stage_flow_serialises() -> None:
    state = _sample_state()
    with pytest.raises(PipelineStateValidationError):
        state.validate_transition("parse")

    payloads = [{"id": "p1"}]
    state.apply_stage_output("ingest", "ingest", payloads)
    assert state.require_payloads() == tuple(payloads)

    artifacts = [
        DownloadArtifact(document_id="doc-1", tenant_id="tenant", uri="s3://bucket/a.pdf")
    ]
    state.apply_stage_output("download", "download", artifacts)
    assert state.require_downloads()[0].uri.endswith("a.pdf")

    gate_decision = GateDecision(name="pdf_gate", ready=True)
    state.apply_stage_output("gate", "pdf_gate", gate_decision)
    assert state.get_gate_decision("pdf_gate").ready is True

    document = _build_document()
    state.apply_stage_output("parse", "parse", document)
    assert state.has_document()
    state.validate_transition("chunk")

    chunk = Chunk(
        chunk_id="c1",
        doc_id=document.id,
        tenant_id="tenant",
        body="chunk text",
        title_path=("Section",),
        section="s1",
        start_char=0,
        end_char=10,
        granularity="paragraph",
        chunker="stub",
        chunker_version="1",
    )
    state.apply_stage_output("chunk", "chunk", [chunk])
    assert state.require_chunks()[0].chunk_id == "c1"

    batch = EmbeddingBatch(
        vectors=(
            EmbeddingVector(id="c1", values=(0.1, 0.2), metadata={"chunk_id": "c1"}),
        ),
        model="stub",
        tenant_id="tenant",
    )
    state.apply_stage_output("embed", "embed", batch)
    assert state.has_embeddings()

    receipt = IndexReceipt(chunks_indexed=1, opensearch_ok=True, faiss_ok=True)
    state.apply_stage_output("index", "index", receipt)
    state.record_stage_metrics("index", stage_type="index", output_count=1)
    assert state.index_receipt == receipt

    state.apply_stage_output("extract", "extract", ([], []))
    state.apply_stage_output(
        "knowledge-graph",
        "kg",
        GraphWriteReceipt(nodes_written=1, edges_written=0, correlation_id="corr", metadata={}),
    )
    state.apply_stage_output(
        "download",
        "download",
        [{"asset_id": "pdf-1", "uri": "s3://bucket/file.pdf"}],
    )
    state.apply_stage_output("gate", "pdf_gate", True)
    assert state.has_pdf_assets()
    assert state.is_pdf_ready is True

    snapshot = state.serialise()
    assert snapshot["payload_count"] == 1
    assert snapshot["chunk_count"] == 1
    assert snapshot["embedding_count"] == 1
    assert snapshot["download_count"] == 1
    assert snapshot["gate_status"]["pdf_gate"] is True
    assert snapshot["stage_results"]["index"]["output_count"] == 1
    assert snapshot["pdf_asset_count"] == 1
    assert snapshot["gate_status"]["pdf_gate"] is True


def test_serialise_caches_until_mutation() -> None:
    state = _sample_state()
    assert state.is_dirty() is True
    first = state.serialise()
    assert first["payload_count"] == 0
    assert state.is_dirty() is False
    second = state.serialise()
    assert second == first
    state.set_payloads([{"id": "p1"}])
    assert state.is_dirty() is True


def test_serialise_json_uses_cache() -> None:
    state = _sample_state()
    snapshot = state.serialise_json()
    assert snapshot
    cached = state.serialise_json()
    assert cached == snapshot


def test_pipeline_state_recover_handles_compressed_payload() -> None:
    state = _sample_state({"foo": "bar"})
    state.apply_stage_output("ingest", "ingest", [{"foo": 1}])
    state.record_stage_metrics("ingest", stage_type="ingest", attempts=1)
    state.apply_stage_output(
        "download",
        "download",
        [{"asset_id": "pdf-1", "uri": "s3://bucket/file.pdf"}],
    )
    state.apply_stage_output("gate", "pdf_gate", False)
    payload = state.serialise()
<<<<<<< HEAD
=======
    encoded = base64.b64encode(zlib.compress(state_contracts.orjson.dumps(payload))).decode("ascii")
>>>>>>> 58ebfa29
    encoded = base64.b64encode(zlib.compress(orjson.dumps(payload))).decode("ascii")

    recovered = PipelineState.recover(
        encoded,
        context=state.context,
        adapter_request=state.adapter_request,
    )
    assert recovered.schema_version == payload["version"]
    assert recovered.metadata == state.metadata
    assert "ingest" in recovered.stage_results
    assert recovered.has_pdf_assets()
    assert recovered.gate_status["pdf_gate"] is False
<<<<<<< HEAD
=======
    assert recovered.serialise()["pdf"] == payload["pdf"]
    assert recovered.has_pdf_assets()
    assert recovered.gate_status["pdf_gate"] is False


def test_dependencies_require_completed_stage() -> None:
    state = _sample_state()
    state.stage_results["parse"] = StageResultSnapshot(stage="parse", stage_type="parse")
    with pytest.raises(ValueError):
        state.ensure_dependencies("chunk", ["ingest"])
    state.stage_results["ingest"] = StageResultSnapshot(stage="ingest", stage_type="ingest")
    assert state.dependencies_satisfied(["ingest"]) is True
    state.ensure_dependencies("chunk", ["ingest"])


def test_to_model_generates_valid_payload() -> None:
    state = _sample_state()
    model = state.to_model()
    assert model.context.tenant_id == "tenant"
    assert model.payload_count == 0
>>>>>>> 58ebfa29


def test_diff_reports_changes_between_states() -> None:
    baseline = _sample_state()
    mutated = _sample_state()
    mutated.apply_stage_output("ingest", "ingest", [{"id": 1}])
    mutated.apply_stage_output(
        "chunk",
        "chunk",
        [
            Chunk(
                chunk_id="c1",
                doc_id="d1",
                tenant_id="tenant",
                body="text",
                title_path=("t",),
                section="s",
                start_char=0,
                end_char=1,
                granularity="sentence",
                chunker="stub",
                chunker_version="1",
            )
        ],
    )
    mutated.apply_stage_output(
        "download",
        "download",
        [
            DownloadArtifact(
                document_id="d1",
                tenant_id="tenant",
                uri="s3://bucket/doc.pdf",
            )
        ],
    )

    diff = mutated.diff(baseline)
    assert diff["payload_count"] == (1, 0)
    assert diff["chunk_count"] == (1, 0)
    assert diff["download_count"] == (1, 0)
    assert "gate_status" not in diff

    mutated.record_gate_decision(GateDecision(name="pdf_gate", ready=False))
    diff = mutated.diff(baseline)
    assert diff["gate_status"] == ({"pdf_gate": False}, {})
    assert "pipeline_version" not in diff


def test_pdf_gate_serialises_state() -> None:
    state = _sample_state()
    state.apply_stage_output("pdf-download", "download", {"url": "http://example"})
    assert state.pdf_gate.downloaded is True
    state.apply_stage_output("pdf-ir-gate", "gate", {"status": "ready"})
    assert state.pdf_gate.ir_ready is True
    payload = state.serialise()
    assert payload["pdf_gate"]["downloaded"] is True
    assert payload["pdf_gate"]["ir_ready"] is True


def test_custom_validation_rules_raise_errors() -> None:
    state = _sample_state()

    def _rule(current: PipelineState) -> None:
        if not current.payload:
            raise ValueError("payload missing")

    PipelineState.register_validator(_rule, name="payload-check")
    with pytest.raises(PipelineStateValidationError) as excinfo:
        state.validate()
    assert excinfo.value.rule == "payload-check"


def test_cleanup_stage_releases_outputs() -> None:
    state = _sample_state()
    state.apply_stage_output("ingest", "ingest", [{"id": 1}])
    state.cleanup_stage("ingest")
    assert not state.get_payloads()


def test_snapshot_and_restore_rollback_changes() -> None:
    state = _sample_state()
    state.apply_stage_output("ingest", "ingest", [{"id": "a"}])
    state.apply_stage_output("parse", "parse", _build_document())
    original = state.snapshot()

    state.set_payloads([{"id": "b"}])
    state.metadata["flag"] = True
    assert state.require_payloads()[0]["id"] == "b"

    state.restore(original)
    assert isinstance(original, PipelineStateSnapshot)
    assert state.require_payloads()[0]["id"] == "a"
    assert "flag" not in state.metadata


def test_pdf_gate_dependencies_and_serialisation() -> None:
    state = _sample_state()
    with pytest.raises(PipelineStateValidationError):
        state.validate_transition("pdf-gate")

    state.apply_stage_output("pdf-download", "pdf-download", ["asset-1", "asset-2"])
    state.validate_transition("pdf-gate")

    class _GateDecision:
        allowed = True
        reason = "manual-override"
        ledger_reference = "ledger-123"

    state.apply_stage_output("pdf-gate", "pdf-gate", _GateDecision())
    snapshot = state.serialise()
    assert snapshot["pdf"]["downloads"] == ["asset-1", "asset-2"]
    assert snapshot["pdf"]["gate_open"] is True
    assert snapshot["pdf"]["ledger_reference"] == "ledger-123"


def test_persist_with_retry_invokes_callback_until_success() -> None:
    state = _sample_state()
    attempts: list[int] = []

    def _persist(payload: dict[str, object]) -> None:
        attempts.append(1)
        if len(attempts) < 2:
            raise RuntimeError("transient failure")
        assert "pdf" in payload

    state.persist_with_retry(_persist)
    assert len(attempts) == 2


def test_tenant_scope_enforcement() -> None:
    state = _sample_state()
    state.ensure_tenant_scope("tenant")
    with pytest.raises(PipelineStateValidationError):
        state.ensure_tenant_scope("other")


def test_checkpoint_and_rollback_restore_prior_state() -> None:
    state = _sample_state()
    state.apply_stage_output("ingest", "ingest", [{"id": "one"}])
    state.create_checkpoint("before-parse")
    state.apply_stage_output("parse", "parse", _build_document())
    state.set_payloads([{"id": "two"}])

    state.rollback_to("before-parse")

    payloads = state.require_payloads()
    assert payloads[0]["id"] == "one"
    assert state.document is None

    state.clear_checkpoint("before-parse")
    assert state.get_checkpoint("before-parse") is None


def test_legacy_round_trip_preserves_core_fields() -> None:
    state = _sample_state({"foo": "bar"})
    state.apply_stage_output("ingest", "ingest", [{"id": "legacy"}])
    document = _build_document()
    state.apply_stage_output("parse", "parse", document)
    chunk = Chunk(
        chunk_id="chunk-1",
        doc_id=document.id,
        tenant_id="tenant",
        body="hello",
        title_path=("Section",),
        section="s1",
        start_char=0,
        end_char=5,
        granularity="paragraph",
        chunker="stub",
        chunker_version="1",
    )
    state.apply_stage_output("chunk", "chunk", [chunk])
    batch = EmbeddingBatch(
        vectors=(EmbeddingVector(id="chunk-1", values=(0.1, 0.2), metadata={}),),
        model="stub",
        tenant_id="tenant",
    )
    state.apply_stage_output("embed", "embed", batch)

    legacy = state.to_legacy_dict()
    restored = PipelineState.from_legacy(
        legacy,
        context=StageContext.from_dict(state.context.to_dict()),
        adapter_request=state.adapter_request.model_copy(deep=True),
    )

    assert restored.require_payloads() == state.require_payloads()
    assert restored.document is not None
    assert restored.document.id == document.id
    assert restored.embedding_batch is not None
    assert restored.embedding_batch.model == batch.model
    assert restored.metadata == state.metadata
    assert restored.stage_results.keys() == state.stage_results.keys()


def test_persist_with_retry_retries_on_failure() -> None:
    state = _sample_state({"foo": "bar"})
    attempts = {"count": 0}

    def writer(data: bytes) -> str:
        attempts["count"] += 1
        if attempts["count"] < 2:
            raise RuntimeError("transient failure")
        return "ok"

    result = state.persist_with_retry(writer)
    assert result == "ok"
    assert attempts["count"] == 2


def test_validate_transition_requires_pdf_assets_for_gate() -> None:
    state = _sample_state()
    with pytest.raises(PipelineStateValidationError):
        state.validate_transition("gate")
    state.apply_stage_output("parse", "parse", _build_document())
    state.apply_stage_output(
        "download",
        "download",
        [{"asset_id": "pdf-1", "uri": "s3://bucket/file.pdf"}],
    )
    state.validate_transition("gate")<|MERGE_RESOLUTION|>--- conflicted
+++ resolved
@@ -166,10 +166,7 @@
     )
     state.apply_stage_output("gate", "pdf_gate", False)
     payload = state.serialise()
-<<<<<<< HEAD
-=======
     encoded = base64.b64encode(zlib.compress(state_contracts.orjson.dumps(payload))).decode("ascii")
->>>>>>> 58ebfa29
     encoded = base64.b64encode(zlib.compress(orjson.dumps(payload))).decode("ascii")
 
     recovered = PipelineState.recover(
@@ -182,8 +179,6 @@
     assert "ingest" in recovered.stage_results
     assert recovered.has_pdf_assets()
     assert recovered.gate_status["pdf_gate"] is False
-<<<<<<< HEAD
-=======
     assert recovered.serialise()["pdf"] == payload["pdf"]
     assert recovered.has_pdf_assets()
     assert recovered.gate_status["pdf_gate"] is False
@@ -204,7 +199,6 @@
     model = state.to_model()
     assert model.context.tenant_id == "tenant"
     assert model.payload_count == 0
->>>>>>> 58ebfa29
 
 
 def test_diff_reports_changes_between_states() -> None:
