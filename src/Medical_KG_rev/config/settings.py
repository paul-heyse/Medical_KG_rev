"""Configuration system for the foundation layer."""

from __future__ import annotations

import json
import os
from collections.abc import Mapping, Sequence
from enum import Enum
from functools import lru_cache
from pathlib import Path
from typing import Any, Literal

from pydantic import AnyHttpUrl, BaseModel, Field, SecretStr, ValidationError, model_validator
from pydantic_settings import BaseSettings, SettingsConfigDict

from .docling_config import DoclingVLMConfig
<<<<<<< HEAD
=======
from .retrieval_config import BM25Config, FusionConfig, Qwen3Config, RetrievalConfig, SPLADEConfig
>>>>>>> 4849f5d4

class Environment(str, Enum):
    """Deployment environments supported by the platform."""

    DEV = "dev"
    STAGING = "staging"
    PROD = "prod"


class TelemetrySettings(BaseModel):
    """Configuration block for OpenTelemetry export."""

    exporter: str = Field(default="console", description="Target exporter type")
    endpoint: str | None = Field(default=None, description="Exporter endpoint")
    sample_ratio: float = Field(default=0.1, ge=0.0, le=1.0)


class LoggingSettings(BaseModel):
    """Structured logging configuration."""

    level: str = Field(default="INFO", description="Log level for application output")
    correlation_id_header: str = Field(
        default="X-Correlation-ID", description="Header used for trace correlation"
    )
    scrub_fields: Sequence[str] = Field(
        default_factory=lambda: ["password", "token", "secret", "authorization"],
        description="Fields that should be redacted in logs",
    )


class MetricsSettings(BaseModel):
    """Prometheus metrics configuration."""

    enabled: bool = True
    path: str = Field(default="/metrics", description="HTTP path for Prometheus metrics")


class SentrySettings(BaseModel):
    """Sentry error tracking configuration."""

    dsn: str | None = Field(default=None, description="Sentry DSN for reporting errors")
    traces_sample_rate: float = Field(default=0.1, ge=0.0, le=1.0)
    send_default_pii: bool = False
    environment: str | None = Field(default=None, description="Override environment tag")


class ObservabilitySettings(BaseModel):
    """Aggregate observability configuration."""

    logging: LoggingSettings = Field(default_factory=LoggingSettings)
    metrics: MetricsSettings = Field(default_factory=MetricsSettings)
    sentry: SentrySettings = Field(default_factory=SentrySettings)


class ObjectStorageSettings(BaseModel):
    """S3/MinIO object storage configuration."""

    bucket: str = Field(default="medical-kg-pdf", description="Target bucket for stored PDFs")
    key_prefix: str = Field(default="pdf", description="Base key prefix for stored artefacts")
    endpoint_url: AnyHttpUrl | None = Field(
        default="http://minio:9000",
        description="Custom endpoint URL (set to MinIO or S3-compatible service)",
    )
    region: str | None = Field(default=None, description="AWS region (leave blank for MinIO/dev)")
    access_key_id: SecretStr | None = Field(default=None, description="S3 access key ID")
    secret_access_key: SecretStr | None = Field(default=None, description="S3 secret access key")
    session_token: SecretStr | None = Field(default=None, description="Temporary session token")
    use_tls: bool = Field(default=False, description="Whether to require TLS for the endpoint")
    checksum_algorithm: Literal["sha256", "md5"] = Field(
        default="sha256", description="Checksum algorithm used for stored PDFs"
    )
    signed_url_ttl_seconds: int = Field(
        default=3600,
        ge=60,
        description="TTL for presigned URLs handed to downstream systems",
    )


class ConnectorPdfSettings(BaseModel):
    """Shared configuration for PDF-capable connectors."""

    contact_email: str = Field(
        default="oss@medical-kg.local",
        description="Contact email supplied for polite pool compliance",
    )
    user_agent: str | None = Field(
        default=None,
        description="Custom user agent string used for outbound requests",
    )
    requests_per_second: float = Field(
        default=3.0,
        gt=0,
        description="Target requests-per-second budget enforced per connector",
    )
    burst: int = Field(
        default=3,
        ge=1,
        description="Burst size for short spikes above the steady RPS budget",
    )
    timeout_seconds: float = Field(
        default=30.0,
        gt=0,
        description="HTTP client timeout applied to download requests",
    )
    max_file_size_mb: float = Field(
        default=100.0,
        gt=0,
        description="Maximum PDF size accepted from the connector in megabytes",
    )
    retry_attempts: int = Field(
        default=3,
        ge=0,
        description="Number of retry attempts for failed downloads",
    )
    retry_backoff_seconds: float = Field(
        default=1.0,
        ge=0.0,
        description="Base backoff delay between retries",
    )
    max_redirects: int = Field(
        default=5,
        ge=0,
        description="Maximum number of redirects followed during downloads",
    )

    def polite_headers(self) -> dict[str, str]:
        """Return polite pool headers used by HTTP clients."""
        headers: dict[str, str] = {}
        if self.contact_email:
            headers.setdefault("From", self.contact_email)
        if self.user_agent:
            headers.setdefault("User-Agent", self.user_agent)
        return headers

    @property
    def max_file_size_bytes(self) -> int:
        """Expose the configured maximum PDF size in bytes."""
        return int(self.max_file_size_mb * 1024 * 1024)


class RedisCacheSettings(BaseModel):
    """Redis cache configuration for PDF metadata."""

    url: str = Field(
        default="redis://redis:6379/0",
        description="Redis connection URL (supports redis+tls scheme)",
    )
    password: SecretStr | None = Field(default=None, description="Redis password (if required)")
    use_tls: bool = Field(default=False, description="Enable TLS for Redis connections")
    key_prefix: str = Field(default="medical_kg:pdf", description="Key prefix for cached entries")
    max_connections: int = Field(default=128, ge=1, description="Redis connection pool limit")
    tls_cert_path: str | None = Field(
        default=None,
        description="Path to CA bundle when TLS is enabled (optional for dev)",
    )
    default_ttl_seconds: int = Field(
        default=24 * 60 * 60,
        ge=60,
        description="Default TTL for cached PDF metadata (in seconds)",
    )


class OpenAlexSettings(BaseModel):
    """Configuration for the OpenAlex adapter."""

    max_results: int = Field(
        default=5,
        ge=1,
        le=200,
        description="Maximum number of OpenAlex results to fetch per request",
    )
    pdf: ConnectorPdfSettings = Field(
        default_factory=lambda: ConnectorPdfSettings(
            contact_email="paul@heyse.io",
            requests_per_second=5.0,
            burst=5,
            timeout_seconds=30.0,
        )
    )

    @model_validator(mode="before")
    @classmethod
    def _migrate_legacy_fields(cls, values: Mapping[str, Any]) -> Mapping[str, Any]:
        if not isinstance(values, Mapping):
            return values
        payload = dict(values)
        pdf_payload = dict(payload.get("pdf") or {})
        for key in ("contact_email", "user_agent", "requests_per_second", "timeout_seconds"):
            if key in payload and key not in pdf_payload:
                pdf_payload[key] = payload.pop(key)
        if pdf_payload:
            payload["pdf"] = pdf_payload
        return payload

    @property
    def contact_email(self) -> str:
        return self.pdf.contact_email

    @property
    def user_agent(self) -> str | None:
        return self.pdf.user_agent

    @property
    def requests_per_second(self) -> float:
        return self.pdf.requests_per_second

    @property
    def timeout_seconds(self) -> float:
        return self.pdf.timeout_seconds

    def polite_headers(self) -> dict[str, str]:
        """Expose polite headers for HTTP clients."""
        return self.pdf.polite_headers()


class UnpaywallSettings(BaseModel):
    """Configuration block for the Unpaywall adapter."""

    pdf: ConnectorPdfSettings = Field(
        default_factory=lambda: ConnectorPdfSettings(
            contact_email="oss@medical-kg.local",
            requests_per_second=5.0,
            burst=5,
            timeout_seconds=20.0,
        )
    )

    @model_validator(mode="before")
    @classmethod
    def _migrate_legacy_fields(cls, values: Mapping[str, Any]) -> Mapping[str, Any]:
        if not isinstance(values, Mapping):
            return values
        payload = dict(values)
        pdf_payload = dict(payload.get("pdf") or {})
        if "email" in payload and "contact_email" not in pdf_payload:
            pdf_payload["contact_email"] = payload.pop("email")
        if pdf_payload:
            payload["pdf"] = pdf_payload
        return payload

    @property
    def email(self) -> str:
        return self.pdf.contact_email

    def polite_headers(self) -> dict[str, str]:
        return self.pdf.polite_headers()


class CrossrefSettings(BaseModel):
    """Configuration block for the Crossref adapter."""

    pdf: ConnectorPdfSettings = Field(default_factory=ConnectorPdfSettings)

    def polite_headers(self) -> dict[str, str]:
        return self.pdf.polite_headers()


class PMCSettings(BaseModel):
    """Configuration for the PMC adapter."""

    pdf: ConnectorPdfSettings = Field(default_factory=ConnectorPdfSettings)

    def polite_headers(self) -> dict[str, str]:
        return self.pdf.polite_headers()


class DoclingVLMSettings(BaseModel):
    """Pydantic wrapper exposing Docling VLM configuration via settings."""

    model_path: Path = Field(default=Path("/models/gemma3-12b"))
    model_name: str = Field(default="google/gemma-3-12b-it")
    batch_size: int = Field(default=8, ge=1)
    timeout_seconds: int = Field(default=300, ge=1)
    retry_attempts: int = Field(default=3, ge=0)
    gpu_memory_fraction: float = Field(default=0.95, gt=0.0, le=1.0)
    max_model_len: int = Field(default=4096, ge=1)
    device: str = Field(default="cuda")
    warmup_prompts: int = Field(default=1, ge=0)
    required_total_memory_mb: int = Field(default=24 * 1024, ge=1)

    def as_config(self) -> DoclingVLMConfig:
        return DoclingVLMConfig(
            model_path=self.model_path,
            model_name=self.model_name,
            batch_size=self.batch_size,
            timeout_seconds=self.timeout_seconds,
            retry_attempts=self.retry_attempts,
            gpu_memory_fraction=self.gpu_memory_fraction,
            max_model_len=self.max_model_len,
            device=self.device,
            warmup_prompts=self.warmup_prompts,
            required_total_memory_mb=self.required_total_memory_mb,
        )


<<<<<<< HEAD
=======
class BM25Settings(BaseModel):
    """Structured BM25 retrieval configuration."""

    index_path: Path = Field(default=Path("indexes/bm25"))
    field_boosts: dict[str, float] = Field(
        default_factory=lambda: {
            "title": 3.5,
            "section_headers": 2.5,
            "paragraph": 1.0,
            "caption": 1.5,
            "table_text": 1.2,
            "footnote": 0.5,
            "refs_text": 0.1,
        }
    )
    analyzer: str = Field(default="medical_standard")
    synonyms_path: Path | None = Field(default=None)
    enable_synonyms: bool = Field(default=True)
    query_timeout_ms: int = Field(default=250, ge=1)
    cache_ttl_seconds: int = Field(default=300, ge=0)

    @model_validator(mode="after")
    def _validate_boosts(self) -> BM25Settings:
        if not self.field_boosts:
            raise ValueError("field_boosts cannot be empty")
        for name, boost in self.field_boosts.items():
            if boost <= 0:
                raise ValueError(f"field boost for '{name}' must be positive")
        return self

    def as_config(self) -> BM25Config:
        return BM25Config(
            index_path=self.index_path,
            field_boosts=dict(self.field_boosts),
            analyzer=self.analyzer,
            synonyms_path=self.synonyms_path,
            enable_synonyms=self.enable_synonyms,
            query_timeout_ms=self.query_timeout_ms,
            cache_ttl_seconds=self.cache_ttl_seconds,
        )


class SPLADESettings(BaseModel):
    """SPLADE sparse retrieval configuration."""

    index_path: Path = Field(default=Path("indexes/splade_v3"))
    model_name: str = Field(default="naver/splade-v3")
    tokenizer_name: str = Field(default="naver/splade-v3")
    max_tokens: int = Field(default=512, ge=1, le=512)
    sparsity_threshold: float = Field(default=0.01, ge=0.0, le=1.0)
    max_terms: int = Field(default=4096, ge=1)
    quantization_bits: int = Field(default=8)
    batch_size: int = Field(default=16, ge=1)
    cache_ttl_seconds: int = Field(default=300, ge=0)
    query_timeout_ms: int = Field(default=400, ge=1)

    @model_validator(mode="after")
    def _validate_quantisation(self) -> SPLADESettings:
        if self.quantization_bits not in {4, 8, 16}:
            raise ValueError("quantization_bits must be one of {4, 8, 16}")
        if self.tokenizer_name != self.model_name:
            raise ValueError("tokenizer_name must match model_name for alignment")
        return self

    def as_config(self) -> SPLADEConfig:
        return SPLADEConfig(
            index_path=self.index_path,
            model_name=self.model_name,
            tokenizer_name=self.tokenizer_name,
            max_tokens=self.max_tokens,
            sparsity_threshold=self.sparsity_threshold,
            max_terms=self.max_terms,
            quantization_bits=self.quantization_bits,
            batch_size=self.batch_size,
            cache_ttl_seconds=self.cache_ttl_seconds,
            query_timeout_ms=self.query_timeout_ms,
        )


class Qwen3Settings(BaseModel):
    """Qwen3 dense embedding retrieval configuration."""

    index_path: Path = Field(default=Path("vectors/qwen3.faiss"))
    model_name: str = Field(default="Qwen/Qwen2.5-7B-Instruct")
    tokenizer_name: str = Field(default="Qwen/Qwen2.5-7B-Instruct")
    embedding_dimension: int = Field(default=4096, ge=1)
    batch_size: int = Field(default=32, ge=1)
    backend: Literal["faiss", "qdrant"] = Field(default="faiss")
    ann_search_k: int = Field(default=100, ge=1)
    normalize_embeddings: bool = Field(default=True)
    cache_ttl_seconds: int = Field(default=300, ge=0)
    query_timeout_ms: int = Field(default=400, ge=1)

    @model_validator(mode="after")
    def _validate_alignment(self) -> Qwen3Settings:
        if self.tokenizer_name != self.model_name:
            raise ValueError("tokenizer_name must match model_name for alignment")
        return self

    def as_config(self) -> Qwen3Config:
        return Qwen3Config(
            index_path=self.index_path,
            model_name=self.model_name,
            tokenizer_name=self.tokenizer_name,
            embedding_dimension=self.embedding_dimension,
            batch_size=self.batch_size,
            backend=self.backend,
            ann_search_k=self.ann_search_k,
            normalize_embeddings=self.normalize_embeddings,
            cache_ttl_seconds=self.cache_ttl_seconds,
            query_timeout_ms=self.query_timeout_ms,
        )


class RetrievalFusionSettings(BaseModel):
    """Fusion configuration for joining component results."""

    strategy: Literal["rrf", "weighted_rrf", "priority"] = Field(default="rrf")
    rrf_k: int = Field(default=60, ge=1)
    weights: dict[str, float] = Field(default_factory=dict)
    cache_ttl_seconds: int = Field(default=300, ge=0)
    query_timeout_ms: int = Field(default=500, ge=1)

    @model_validator(mode="after")
    def _validate_weights(self) -> RetrievalFusionSettings:
        for component, weight in self.weights.items():
            if weight < 0:
                raise ValueError(f"weight for '{component}' cannot be negative")
        return self

    def as_config(self) -> FusionConfig:
        return FusionConfig(
            strategy=self.strategy,
            rrf_k=self.rrf_k,
            weights=dict(self.weights),
            cache_ttl_seconds=self.cache_ttl_seconds,
            query_timeout_ms=self.query_timeout_ms,
        )


class RetrievalSettings(BaseModel):
    """Top-level hybrid retrieval configuration exposed via settings."""

    default_backend: Literal["bm25", "splade", "qwen3", "hybrid"] = Field(default="hybrid")
    bm25: BM25Settings = Field(default_factory=BM25Settings)
    splade: SPLADESettings = Field(default_factory=SPLADESettings)
    qwen3: Qwen3Settings = Field(default_factory=Qwen3Settings)
    fusion: RetrievalFusionSettings = Field(default_factory=RetrievalFusionSettings)

    def as_config(self) -> RetrievalConfig:
        return RetrievalConfig(
            default_backend=self.default_backend,
            bm25=self.bm25.as_config(),
            splade=self.splade.as_config(),
            qwen3=self.qwen3.as_config(),
            fusion=self.fusion.as_config(),
        )


>>>>>>> 4849f5d4
class MineruCircuitBreakerSettings(BaseModel):
    """Circuit breaker thresholds for the MinerU vLLM client."""

    enabled: bool = True
    failure_threshold: int = Field(default=5, ge=1)
    recovery_timeout_seconds: float = Field(default=60.0, ge=5.0)
    success_threshold: int = Field(default=2, ge=1)


class MineruHttpClientSettings(BaseModel):
    """HTTP client configuration for MinerU → vLLM communication."""

    connection_pool_size: int = Field(default=10, ge=1)
    keepalive_connections: int = Field(default=5, ge=1)
    timeout_seconds: float = Field(default=300.0, ge=30.0)
    retry_attempts: int = Field(default=3, ge=0)
    retry_backoff_multiplier: float = Field(default=1.0, ge=0.1)
    circuit_breaker: MineruCircuitBreakerSettings = Field(
        default_factory=MineruCircuitBreakerSettings
    )


class MineruVllmServerSettings(BaseModel):
    """Configuration for the dedicated vLLM server."""

    enabled: bool = True
    base_url: AnyHttpUrl = Field(default="http://vllm-server:8000")
    model: str = Field(default="Qwen/Qwen2.5-VL-7B-Instruct")
    health_check_interval_seconds: int = Field(default=30, ge=5)
    connection_timeout_seconds: float = Field(default=300.0, ge=30.0)


class MineruWorkerSettings(BaseModel):
    """CPU-oriented MinerU worker configuration."""

    count: int = Field(default=8, ge=1)
    backend: Literal["vlm-http-client"] = "vlm-http-client"
    cpu_per_worker: int = Field(default=2, ge=1)
    memory_per_worker_gb: int = Field(default=4, ge=1)
    batch_size: int = Field(default=4, ge=1)
    timeout_seconds: int = Field(default=300, ge=30)


class MineruSettings(BaseModel):
    """Top-level MinerU split-container configuration."""

    deployment_mode: Literal["split-container"] = "split-container"
    cli_command: str = Field(default="mineru", description="Path to MinerU CLI")
    expected_version: str = Field(default=">=2.5.4")
    vllm_server: MineruVllmServerSettings = Field(default_factory=MineruVllmServerSettings)
    workers: MineruWorkerSettings = Field(default_factory=MineruWorkerSettings)
    http_client: MineruHttpClientSettings = Field(default_factory=MineruHttpClientSettings)

    def cli_timeout_seconds(self) -> int:
        """Expose worker timeout for CLI invocations."""
        return self.workers.timeout_seconds


class VaultSettings(BaseModel):
    """Settings for the optional HashiCorp Vault integration."""

    enabled: bool = False
    address: str | None = None
    token: str | None = None
    namespace: str | None = None


class FeatureFlagSettings(BaseModel):
    """Dynamic feature flag configuration."""

    pdf_processing_backend: Literal["mineru", "docling_vlm"] = "mineru"
<<<<<<< HEAD
=======
    docling_rollout_percentage: int = Field(default=0, ge=0, le=100)
    retrieval_backend: Literal["bm25", "splade", "qwen3", "hybrid"] = "hybrid"
    retrieval_rollout_percentage: int = Field(default=100, ge=0, le=100)
>>>>>>> 4849f5d4
    flags: dict[str, bool] = Field(default_factory=dict)

    def selected_pdf_backend(self) -> str:
        return self.pdf_processing_backend

    def selected_retrieval_backend(self) -> str:
        return self.retrieval_backend

    def is_enabled(self, name: str) -> bool:
        lowered = name.lower()
<<<<<<< HEAD
        if lowered == "pdf_processing_backend:docling_vlm":
            return self.pdf_processing_backend == "docling_vlm"
=======
        if lowered.startswith("pdf_processing_backend:"):
            backend = lowered.split(":", 1)[1]
            return backend == self.pdf_processing_backend
        if lowered.startswith("retrieval_backend:"):
            backend = lowered.split(":", 1)[1]
            return backend == self.retrieval_backend
>>>>>>> 4849f5d4
        return self.flags.get(lowered, False)


class OAuthProvider(str, Enum):
    """Supported OAuth providers for configuration hints."""

    KEYCLOAK = "keycloak"
    AUTH0 = "auth0"
    CUSTOM = "custom"


class OAuthClientSettings(BaseModel):
    """OAuth 2.0 client credentials configuration."""

    provider: OAuthProvider = OAuthProvider.KEYCLOAK
    issuer: str = Field(..., description="Expected issuer claim")
    audience: str = Field(..., description="Expected audience claim")
    token_url: str = Field(..., description="OAuth token endpoint")
    jwks_url: str = Field(..., description="JWKS endpoint for signature validation")
    client_id: str = Field(..., description="Service client identifier")
    client_secret: SecretStr = Field(..., description="Service client secret")
    scopes: Sequence[str] = Field(
        default_factory=lambda: ["ingest:write", "kg:read"]
    )  # default scopes

    @model_validator(mode="before")
    @classmethod
    def _coerce_scopes(cls, values: dict[str, Any]) -> dict[str, Any]:
        scopes = values.get("scopes")
        if isinstance(scopes, str):
            candidate = scopes.strip()
            if candidate.startswith("[") or candidate.startswith("{"):
                try:
                    parsed = json.loads(candidate)
                except json.JSONDecodeError:
                    parsed = None
                else:
                    if isinstance(parsed, list):
                        values["scopes"] = [str(item) for item in parsed]
                        return values
            values["scopes"] = [
                item.strip() for item in scopes.replace(",", " ").split() if item.strip()
            ]
        elif isinstance(scopes, dict):
            values["scopes"] = [str(item) for item in scopes.values()]
        elif isinstance(scopes, Sequence):
            flattened: list[str] = []
            for item in scopes:
                if isinstance(item, str):
                    try:
                        parsed = json.loads(item)
                        if isinstance(parsed, list):
                            flattened.extend(str(entry) for entry in parsed)
                            continue
                    except json.JSONDecodeError:
                        pass
                    flattened.append(item)
                else:
                    flattened.append(str(item))
            values["scopes"] = flattened
        return values


class RateLimitSettings(BaseModel):
    """Token bucket configuration for API rate limiting."""

    requests_per_minute: int = Field(default=60, ge=1, description="Default per-subject RPM")
    burst: int = Field(default=10, ge=1, description="Token bucket burst capacity")
    endpoint_overrides: dict[str, int] = Field(
        default_factory=dict, description="Endpoint specific RPM overrides"
    )


class EndpointCachePolicy(BaseModel):
    """Cache policy per endpoint for ETag middleware."""

    ttl: int = Field(default=60, ge=0)
    scope: Literal["public", "private", "no-store"] = "private"
    vary: Sequence[str] = Field(default_factory=lambda: ["Accept"])
    etag: bool = True
    last_modified: bool = True

    @model_validator(mode="before")
    @classmethod
    def _coerce_vary(cls, values: dict[str, Any]) -> dict[str, Any]:
        vary = values.get("vary")
        if isinstance(vary, str):
            values["vary"] = [
                item.strip() for item in vary.replace(",", " ").split() if item.strip()
            ]
        return values


class CachingSettings(BaseModel):
    """Configuration for HTTP caching policies."""

    default: EndpointCachePolicy = Field(default_factory=EndpointCachePolicy)
    endpoints: dict[str, EndpointCachePolicy] = Field(default_factory=dict)

    def policy_for(self, path: str) -> EndpointCachePolicy:
        return self.endpoints.get(path, self.default)


class APIKeyRecord(BaseModel):
    """Metadata associated with an API key stored in configuration or Vault."""

    hashed_secret: str = Field(..., description="Hashed API key")
    tenant_id: str = Field(..., description="Tenant the key is scoped to")
    scopes: Sequence[str] = Field(default_factory=list)
    rotated_at: str | None = Field(default=None, description="ISO timestamp of last rotation")

    @model_validator(mode="before")
    @classmethod
    def _coerce_scopes(cls, values: dict[str, Any]) -> dict[str, Any]:
        scopes = values.get("scopes")
        if isinstance(scopes, str):
            candidate = scopes.strip()
            if candidate.startswith("[") or candidate.startswith("{"):
                try:
                    parsed = json.loads(candidate)
                except json.JSONDecodeError:
                    parsed = None
                else:
                    if isinstance(parsed, list):
                        values["scopes"] = [str(item) for item in parsed]
                        return values
            values["scopes"] = [
                item.strip() for item in scopes.replace(",", " ").split() if item.strip()
            ]
        elif isinstance(scopes, dict):
            values["scopes"] = [str(item) for item in scopes.values()]
        return values


class APIKeySettings(BaseModel):
    """API key management configuration."""

    enabled: bool = True
    hashing_algorithm: str = Field(default="sha256")
    secret_store_path: str | None = Field(
        default="security/api-keys",
        description="Path used with secret resolver when enabled",
    )
    keys: dict[str, APIKeyRecord] = Field(default_factory=dict)


class SecurityHeaderSettings(BaseModel):
    """HTTP security header configuration."""

    hsts_max_age: int = Field(default=63072000, description="HSTS max-age in seconds")
    content_security_policy: str = Field(
        default="default-src 'self'",
        description="CSP applied to responses",
    )
    frame_options: str = Field(default="DENY")


class CORSSecuritySettings(BaseModel):
    """CORS configuration consumed by the FastAPI application."""

    allow_origins: Sequence[str] = Field(default_factory=lambda: ["https://localhost"])
    allow_methods: Sequence[str] = Field(default_factory=lambda: ["GET", "POST", "PUT", "DELETE"])
    allow_headers: Sequence[str] = Field(
        default_factory=lambda: ["Authorization", "Content-Type", "X-API-Key"]
    )

    @model_validator(mode="before")
    @classmethod
    def _normalise_sequences(cls, values: dict[str, Any]) -> dict[str, Any]:
        for field in ("allow_origins", "allow_methods", "allow_headers"):
            current = values.get(field)
            if isinstance(current, str):
                values[field] = [
                    item.strip() for item in current.replace(",", " ").split() if item.strip()
                ]
            elif isinstance(current, dict):
                values[field] = [str(item) for item in current.values()]
        return values


class SecuritySettings(BaseModel):
    """Aggregate security configuration."""

    oauth: OAuthClientSettings
    rate_limit: RateLimitSettings = Field(default_factory=RateLimitSettings)
    api_keys: APIKeySettings = Field(default_factory=APIKeySettings)
    headers: SecurityHeaderSettings = Field(default_factory=SecurityHeaderSettings)
    cors: CORSSecuritySettings = Field(default_factory=CORSSecuritySettings)
    enforce_https: bool = True

    @model_validator(mode="after")
    def validate_cors(self) -> SecuritySettings:
        if not self.cors.allow_origins:
            raise ValueError("At least one CORS origin must be configured")
        return self


class RerankerModelSettings(BaseModel):
    """Configuration block describing the active reranker implementation."""

    reranker_id: str = Field(default="cross_encoder:bge")
    model: str = Field(default="BAAI/bge-reranker-v2-m3")
    batch_size: int = Field(default=32, ge=1, le=256)
    device: str = Field(default="cpu")
    precision: Literal["fp32", "fp16", "int8"] = "fp16"
    onnx_optimize: bool = False
    quantization: Literal["int8", "fp16"] | None = None
    requires_gpu: bool = False

    @model_validator(mode="after")
    def validate_model_availability(self) -> RerankerModelSettings:
        from Medical_KG_rev.services.reranking.errors import UnknownRerankerError
        from Medical_KG_rev.services.reranking.factory import RerankerFactory

        factory = RerankerFactory()
        if self.reranker_id not in factory.available:
            raise ValueError(
                f"Reranker '{self.reranker_id}' is not registered. Available: {factory.available}"
            )
        try:
            reranker = factory.resolve(self.reranker_id)
        except UnknownRerankerError as exc:  # pragma: no cover - defensive
            raise ValueError(str(exc)) from exc
        if self.requires_gpu:
            try:
                import torch

                if not torch.cuda.is_available():  # type: ignore[attr-defined]
                    raise ValueError("GPU is required for the configured reranker but unavailable")
            except Exception as exc:  # pragma: no cover - torch optional
                raise ValueError(
                    "GPU is required for the configured reranker but unavailable"
                ) from exc
            if not getattr(reranker, "requires_gpu", False):
                raise ValueError(f"Reranker '{self.reranker_id}' does not support GPU execution")
        return self


class FusionAlgorithmSettings(BaseModel):
    """Fusion algorithm configuration."""

    strategy: Literal["rrf", "weighted", "learned"] = "rrf"
    rrf_k: int = Field(default=60, ge=1, le=1000)
    weights: dict[str, float] = Field(default_factory=dict)
    normalization: Literal["min_max", "z_score", "softmax"] = "min_max"
    deduplicate: bool = True
    aggregation: Literal["max", "mean", "sum"] = "max"

    @model_validator(mode="after")
    def validate_weights(self) -> FusionAlgorithmSettings:
        if self.strategy in {"weighted", "learned"}:
            if not self.weights:
                raise ValueError("Fusion weights are required for weighted strategies")
            total = sum(float(value) for value in self.weights.values())
            if total <= 0:
                raise ValueError("Fusion weights must sum to a positive value")
        return self


class PipelineStageSettings(BaseModel):
    """Two-stage pipeline sizing configuration."""

    retrieve_candidates: int = Field(default=1000, ge=10, le=5000)
    rerank_candidates: int = Field(default=100, ge=1, le=1000)
    return_top_k: int = Field(default=10, ge=1, le=200)


class RerankingSettings(BaseModel):
    """Top level reranking configuration exposed in settings."""

    enabled: bool = True
    cache_ttl: int = Field(default=3600, ge=0)
    circuit_breaker_failures: int = Field(default=5, ge=1, le=50)
    circuit_breaker_reset: float = Field(default=30.0, ge=1.0, le=600.0)
    model: RerankerModelSettings = Field(default_factory=RerankerModelSettings)
    fusion: FusionAlgorithmSettings = Field(default_factory=FusionAlgorithmSettings)
    pipeline: PipelineStageSettings = Field(default_factory=PipelineStageSettings)


class EmbeddingPolicyRuntimeSettings(BaseModel):
    """Namespace policy runtime configuration exposed via settings."""

    cache_ttl_seconds: float = Field(default=60.0, ge=0.0)
    max_cache_entries: int = Field(default=512, ge=1)
    dry_run: bool = False


class EmbeddingPersisterRuntimeSettings(BaseModel):
    """Persistence backend selection and tuning parameters."""

    backend: Literal["vector_store", "database", "dry_run", "hybrid"] = "vector_store"
    cache_limit: int = Field(default=256, ge=0)
    hybrid_backends: dict[str, Literal["vector_store", "database", "dry_run"]] = Field(
        default_factory=dict
    )


class EmbeddingRuntimeSettings(BaseModel):
    """Aggregated embedding runtime configuration."""

    policy: EmbeddingPolicyRuntimeSettings = Field(default_factory=EmbeddingPolicyRuntimeSettings)
    persister: EmbeddingPersisterRuntimeSettings = Field(
        default_factory=EmbeddingPersisterRuntimeSettings
    )


class ObjectStorageSettings(BaseModel):
    """S3/MinIO object storage configuration."""

    bucket: str = Field(default="medical-kg-pdf", description="S3 bucket name for PDF storage")
    region: str = Field(default="us-east-1", description="AWS region for S3 operations")
    endpoint_url: str | None = Field(default=None, description="Custom S3 endpoint (e.g., MinIO)")
    access_key_id: str | None = Field(default=None, description="AWS access key ID")
    secret_access_key: SecretStr | None = Field(default=None, description="AWS secret access key")
    session_token: SecretStr | None = Field(default=None, description="AWS session token")
    use_tls: bool = Field(default=True, description="Use TLS for S3 connections")
    tls_cert_path: str | None = Field(default=None, description="Path to TLS certificate")
    max_file_size: int = Field(
        default=100 * 1024 * 1024, description="Maximum file size in bytes (100MB)"
    )
    key_prefix: str = Field(default="pdf", description="Key prefix for stored objects")


class RedisCacheSettings(BaseModel):
    """Redis cache configuration."""

    url: str = Field(default="redis://redis:6379/0", description="Redis connection URL")
    password: SecretStr | None = Field(default=None, description="Redis password")
    use_tls: bool = Field(default=False, description="Use TLS for Redis connections")
    tls_cert_path: str | None = Field(default=None, description="Path to TLS certificate")
    db_index: int = Field(default=0, ge=0, le=15, description="Redis database index")
    key_prefix: str = Field(default="medical-kg", description="Key prefix for cache entries")
    default_ttl: int = Field(default=3600, ge=0, description="Default TTL in seconds")
    max_connections: int = Field(default=10, ge=1, description="Maximum connection pool size")


def migrate_reranking_config(payload: Mapping[str, Any]) -> RerankingSettings:
    """Convert legacy reranking configuration dictionaries into the new schema."""
    migrated: dict[str, Any] = dict(payload)
    legacy_model = migrated.pop("model_name", None)
    if legacy_model and "model" not in migrated:
        migrated["model"] = {"model": legacy_model}
    fusion_strategy = migrated.pop("fusion_strategy", None)
    if fusion_strategy and "fusion" not in migrated:
        migrated["fusion"] = {"strategy": fusion_strategy}
    cache_ttl = migrated.pop("cacheTtl", None)
    if cache_ttl is not None and "cache_ttl" not in migrated:
        migrated["cache_ttl"] = cache_ttl
    return RerankingSettings(**migrated)


class AppSettings(BaseSettings):
    """Top-level application settings."""

    environment: Environment = Environment.DEV
    debug: bool = False
    service_name: str = "medical-kg"
    telemetry: TelemetrySettings = Field(default_factory=TelemetrySettings)
    observability: ObservabilitySettings = Field(default_factory=ObservabilitySettings)
    mineru: MineruSettings = Field(default_factory=MineruSettings)
    docling_vlm: DoclingVLMSettings = Field(default_factory=DoclingVLMSettings)
<<<<<<< HEAD
=======
    retrieval: RetrievalSettings = Field(default_factory=RetrievalSettings)
>>>>>>> 4849f5d4
    vault: VaultSettings = Field(default_factory=VaultSettings)
    feature_flags: FeatureFlagSettings = Field(default_factory=FeatureFlagSettings)
    object_storage: ObjectStorageSettings = Field(default_factory=ObjectStorageSettings)
    redis_cache: RedisCacheSettings = Field(default_factory=RedisCacheSettings)
    openalex: OpenAlexSettings = Field(default_factory=OpenAlexSettings)
    unpaywall: UnpaywallSettings = Field(default_factory=UnpaywallSettings)
    crossref: CrossrefSettings = Field(default_factory=CrossrefSettings)
    pmc: PMCSettings = Field(default_factory=PMCSettings)
    domains_config_path: Path | None = Field(default=None)
    security: SecuritySettings = Field(
        default_factory=lambda: SecuritySettings(
            oauth=OAuthClientSettings(
                issuer="https://idp.local/realms/medical",  # sensible defaults for dev
                audience="medical-kg",
                token_url="https://idp.local/realms/medical/protocol/openid-connect/token",
                jwks_url="https://idp.local/realms/medical/protocol/openid-connect/certs",
                client_id="medical-gateway",
                client_secret=SecretStr("dev-secret"),
            )
        )
    )
    reranking: RerankingSettings = Field(default_factory=RerankingSettings)
    caching: CachingSettings = Field(
        default_factory=lambda: CachingSettings(
            default=EndpointCachePolicy(ttl=30, scope="private"),
            endpoints={
                "/v1/retrieve": EndpointCachePolicy(
                    ttl=300, scope="private", vary=["Accept", "Content-Type"]
                ),
                "/v1/search": EndpointCachePolicy(
                    ttl=300, scope="private", vary=["Accept", "Content-Type"]
                ),
                "/v1/jobs": EndpointCachePolicy(ttl=30, scope="private"),
                "/v1/jobs/{job_id}": EndpointCachePolicy(ttl=15, scope="private"),
            },
        )
    )
    embedding: EmbeddingRuntimeSettings = Field(default_factory=EmbeddingRuntimeSettings)
    object_storage: ObjectStorageSettings = Field(default_factory=ObjectStorageSettings)
    redis_cache: RedisCacheSettings = Field(default_factory=RedisCacheSettings)

    model_config = SettingsConfigDict(env_prefix="MK_", env_nested_delimiter="__")


ENVIRONMENT_DEFAULTS: Mapping[Environment, dict[str, Any]] = {
    Environment.DEV: {
        "debug": True,
        "telemetry": {"exporter": "console"},
        "security": {"enforce_https": False},
        "object_storage": {
            "endpoint_url": "http://minio:9000",
            "bucket": "medical-kg-pdf",
            "use_tls": False,
        },
        "redis_cache": {
            "url": "redis://redis:6379/0",
            "use_tls": False,
        },
    },
    Environment.STAGING: {
        "telemetry": {"exporter": "otlp", "sample_ratio": 0.25},
        "object_storage": {"use_tls": True},
        "redis_cache": {"use_tls": True},
    },
    Environment.PROD: {
        "telemetry": {"exporter": "otlp", "sample_ratio": 0.05},
        "object_storage": {"use_tls": True},
        "redis_cache": {"use_tls": True},
    },
}


class SecretResolver:
    """Simple secret resolution utility with Vault integration."""

    def __init__(self, settings: AppSettings) -> None:
        self._settings = settings
        self._client = None
        if settings.vault.enabled and settings.vault.address:
            try:
                import hvac  # type: ignore

                self._client = hvac.Client(
                    url=settings.vault.address,
                    token=settings.vault.token,
                    namespace=settings.vault.namespace,
                )
            except Exception as exc:  # pragma: no cover - defensive logging
                raise RuntimeError("Failed to initialise Vault client") from exc

    def get_secret(self, path: str) -> dict[str, Any]:
        """Resolve secret either from Vault or environment."""
        if self._client is not None:
            response = self._client.secrets.kv.v2.read_secret_version(path=path)
            return response["data"]["data"]
        env_key = path.upper().replace("/", "_")
        raw = os.getenv(env_key)
        if raw is None:
            raise KeyError(f"Secret '{path}' not found in environment")
        try:
            return json.loads(raw)
        except json.JSONDecodeError:
            return {"value": raw}


def _deep_update(target: dict[str, Any], updates: Mapping[str, Any]) -> dict[str, Any]:
    for key, value in updates.items():
        current = target.get(key)
        if isinstance(current, dict) and isinstance(value, Mapping):
            target[key] = _deep_update(dict(current), value)
        else:
            target[key] = value
    return target


def load_settings(environment: str | None = None) -> AppSettings:
    """Load application settings with environment specific defaults applied."""
    env_value = (environment or os.getenv("MK_ENV", "dev")).lower()
    env = Environment(env_value)
    defaults = ENVIRONMENT_DEFAULTS.get(env, {})
    try:
        base_settings = AppSettings()
    except ValidationError as err:
        raise RuntimeError(f"Invalid configuration: {err}") from err
    merged = base_settings.model_dump()
    merged = _deep_update(merged, defaults)
    merged["environment"] = env
    return AppSettings.model_validate(merged)


@lru_cache(maxsize=1)
def get_settings() -> AppSettings:
    """Cached accessor used by production code."""
    return load_settings()<|MERGE_RESOLUTION|>--- conflicted
+++ resolved
@@ -14,10 +14,7 @@
 from pydantic_settings import BaseSettings, SettingsConfigDict
 
 from .docling_config import DoclingVLMConfig
-<<<<<<< HEAD
-=======
 from .retrieval_config import BM25Config, FusionConfig, Qwen3Config, RetrievalConfig, SPLADEConfig
->>>>>>> 4849f5d4
 
 class Environment(str, Enum):
     """Deployment environments supported by the platform."""
@@ -313,8 +310,6 @@
         )
 
 
-<<<<<<< HEAD
-=======
 class BM25Settings(BaseModel):
     """Structured BM25 retrieval configuration."""
 
@@ -474,7 +469,6 @@
         )
 
 
->>>>>>> 4849f5d4
 class MineruCircuitBreakerSettings(BaseModel):
     """Circuit breaker thresholds for the MinerU vLLM client."""
 
@@ -546,12 +540,9 @@
     """Dynamic feature flag configuration."""
 
     pdf_processing_backend: Literal["mineru", "docling_vlm"] = "mineru"
-<<<<<<< HEAD
-=======
     docling_rollout_percentage: int = Field(default=0, ge=0, le=100)
     retrieval_backend: Literal["bm25", "splade", "qwen3", "hybrid"] = "hybrid"
     retrieval_rollout_percentage: int = Field(default=100, ge=0, le=100)
->>>>>>> 4849f5d4
     flags: dict[str, bool] = Field(default_factory=dict)
 
     def selected_pdf_backend(self) -> str:
@@ -562,17 +553,8 @@
 
     def is_enabled(self, name: str) -> bool:
         lowered = name.lower()
-<<<<<<< HEAD
         if lowered == "pdf_processing_backend:docling_vlm":
             return self.pdf_processing_backend == "docling_vlm"
-=======
-        if lowered.startswith("pdf_processing_backend:"):
-            backend = lowered.split(":", 1)[1]
-            return backend == self.pdf_processing_backend
-        if lowered.startswith("retrieval_backend:"):
-            backend = lowered.split(":", 1)[1]
-            return backend == self.retrieval_backend
->>>>>>> 4849f5d4
         return self.flags.get(lowered, False)
 
 
@@ -934,10 +916,7 @@
     observability: ObservabilitySettings = Field(default_factory=ObservabilitySettings)
     mineru: MineruSettings = Field(default_factory=MineruSettings)
     docling_vlm: DoclingVLMSettings = Field(default_factory=DoclingVLMSettings)
-<<<<<<< HEAD
-=======
     retrieval: RetrievalSettings = Field(default_factory=RetrievalSettings)
->>>>>>> 4849f5d4
     vault: VaultSettings = Field(default_factory=VaultSettings)
     feature_flags: FeatureFlagSettings = Field(default_factory=FeatureFlagSettings)
     object_storage: ObjectStorageSettings = Field(default_factory=ObjectStorageSettings)
