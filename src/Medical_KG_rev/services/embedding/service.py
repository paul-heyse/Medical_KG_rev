"""Universal embedding service coordinating multiple adapters."""

from __future__ import annotations

"""Embedding worker service coordinating adapter execution and persistence."""

from __future__ import annotations

import time
from dataclasses import dataclass, field
<<<<<<< HEAD
from typing import Sequence
=======
from pathlib import Path
from types import SimpleNamespace
from typing import Iterator, Mapping, Sequence
>>>>>>> 2fa0560a

import structlog

from Medical_KG_rev.embeddings.ports import (
    EmbedderConfig,
    EmbeddingRecord,
    EmbeddingRequest as AdapterEmbeddingRequest,
)
from Medical_KG_rev.embeddings.namespace import NamespaceManager
from Medical_KG_rev.embeddings.utils.gpu import ensure_available
<<<<<<< HEAD
from Medical_KG_rev.services.vector_store.models import VectorRecord
from Medical_KG_rev.services.vector_store.service import VectorStoreService
from Medical_KG_rev.auth.context import SecurityContext
=======
from Medical_KG_rev.services.vector_store.service import VectorStoreService
>>>>>>> 2fa0560a

from .registry import EmbeddingModelRegistry

logger = structlog.get_logger(__name__)


@dataclass(slots=True)
class EmbeddingRequest:
    tenant_id: str
    chunk_ids: Sequence[str]
    texts: Sequence[str]
    normalize: bool = False
    batch_size: int = 8
    models: Sequence[str] | None = None
    namespaces: Sequence[str] | None = None
    correlation_id: str | None = None
    metadatas: Sequence[Mapping[str, object]] | None = None
    actor: str | None = None


@dataclass(slots=True)
class EmbeddingVector:
    id: str
    model: str
    namespace: str
    kind: str
    vectors: list[list[float]] | None
    terms: dict[str, float] | None
    neural_fields: dict[str, object] | None = None
    dimension: int = 0
    model_version: str | None = None
    metadata: dict[str, object] = field(default_factory=dict)
    record: EmbeddingRecord | None = None

    @classmethod
    def from_record(
        cls,
        record: EmbeddingRecord,
        *,
        storage_router: StorageRouter | None = None,
    ) -> "EmbeddingVector":
        if record.dim is not None:
            dimension = record.dim
        elif record.vectors:
            dimension = len(record.vectors[0])
        elif record.terms:
            dimension = len(record.terms)
        else:
            dimension = 0
        metadata = dict(record.metadata)
        if storage_router is not None:
            try:
                target = storage_router.route(record.kind).name
            except KeyError:  # pragma: no cover - defensive guard
                target = "unmapped"
            metadata.setdefault("storage_target", target)
        metadata.setdefault("model_version", record.model_version)
        return cls(
            id=record.id,
            model=record.model_id,
            namespace=record.namespace,
            kind=record.kind,
            vectors=record.vectors,
            terms=record.terms,
            neural_fields=record.neural_fields,
            dimension=dimension,
            model_version=record.model_version,
            metadata=metadata,
            record=record,
        )


@dataclass(slots=True)
class _VectorBuilder:
    """Helper that converts adapter records into response vectors."""

    storage_router: StorageRouter

    def build(self, record: EmbeddingRecord) -> EmbeddingVector:
        return EmbeddingVector.from_record(record, storage_router=self.storage_router)


@dataclass(slots=True)
class EmbeddingResponse:
    vectors: list[EmbeddingVector] = field(default_factory=list)

    @property
    def values(self) -> list[float] | None:
        """Compatibility accessor returning the primary dense payload."""

        if self.vectors:
            # Return a copy so downstream normalization does not mutate
            # the stored payload which may be re-used by other adapters.
            return list(self.vectors[0])
        return None


@dataclass(slots=True)
class EmbeddingResponse:
    vectors: list[EmbeddingVector] = field(default_factory=list)


@dataclass(slots=True)
class _LegacyEmbeddingModel:
    name: str
    dimension: int
    kind: str

    def embed(self, chunk_id: str, text: str) -> dict[str, object]:
        tokens = text.split()
        if self.kind == "dense":
            base = float(len(tokens) or 1)
            values = [round((base + index) % 7, 4) for index in range(self.dimension)]
            return {"id": chunk_id, "values": values}
        weights = {
            f"{tokens[index % max(1, len(tokens))]}_{index}": round(1.0 - (index * 0.1), 4)
            for index in range(min(self.dimension, max(1, len(tokens))))
        }
        return {"id": chunk_id, "terms": weights}


class EmbeddingModelRegistry:
    """Compatibility shim for legacy embedding registry usage in tests."""

    def __init__(self, gpu_manager: object | None = None) -> None:  # noqa: ARG002 - parity
        self.namespace_manager = NamespaceManager()
        self._models: dict[str, _LegacyEmbeddingModel] = {
            "splade": _LegacyEmbeddingModel(name="splade", dimension=64, kind="sparse"),
            "bge": _LegacyEmbeddingModel(name="bge", dimension=128, kind="dense"),
        }
        self._aliases = {
            "splade": "splade",
            "sparse": "splade",
            "bge": "bge",
            "bge-small": "bge",
            "dense": "bge",
        }

    def list_models(self) -> list[str]:
        return list(self._models)

    def get(self, name: str) -> _LegacyEmbeddingModel:
        key = self._aliases.get(name, name)
        try:
            return self._models[key]
        except KeyError as exc:  # pragma: no cover - defensive
            raise KeyError(f"Unknown embedding model '{name}'") from exc


class EmbeddingWorker:
    """Coordinates config-driven embedding generation and validation."""

    def __init__(
        self,
<<<<<<< HEAD
        registry: EmbeddingModelRegistry | None = None,
        *,
        namespace_manager: NamespaceManager | None = None,
        config_path: str | None = None,
        vector_store: VectorStoreService | None = None,
    ) -> None:
        if registry is None:
            registry = EmbeddingModelRegistry(
                namespace_manager=namespace_manager,
                config_path=config_path,
            )
        self.model_registry = registry
        self.namespace_manager = registry.namespace_manager
        self.storage_router = registry.storage_router
        self.registry = registry.registry
        self.factory = registry.factory
        self.vector_store = vector_store

    def _resolve_configs(self, request: EmbeddingRequest) -> list[EmbedderConfig]:
        return self.model_registry.resolve(
            models=request.models,
            namespaces=request.namespaces,
        )
=======
        registry_or_namespace: EmbeddingModelRegistry | NamespaceManager | None = None,
        *,
        namespace_manager: NamespaceManager | None = None,
        config_path: str | None = None,
        storage_router: StorageRouter | None = None,
        vector_store: VectorStoreService | None = None,
    ) -> None:
        self._legacy_registry: object | None = None
        if registry is not None:
            self.namespace_manager = registry.namespace_manager
            self.registry = registry.registry
            self.factory = registry.factory
            self._config = registry._config
            self._embedder_configs = registry.configs()
        else:
            self.namespace_manager = namespace_manager or NamespaceManager()
            self.registry = EmbedderRegistry(namespace_manager=self.namespace_manager)
            register_builtin_embedders(self.registry)
            self.factory = EmbedderFactory(self.registry)
            self._config = load_embeddings_config(Path(config_path) if config_path else None)
            self._embedder_configs = self._config.to_embedder_configs()
        self.storage_router = storage_router or StorageRouter()
        self._vector_builder = _VectorBuilder(self.storage_router)
        self.vector_store = vector_store
        self._configs_by_name = {config.name: config for config in self._embedder_configs}
        self._configs_by_namespace = {config.namespace: config for config in self._embedder_configs}
        self._active_namespaces = self._derive_active_namespaces()

    # ------------------------------------------------------------------
    @property
    def active_namespaces(self) -> list[str]:
        return list(self._active_namespaces)

    # ------------------------------------------------------------------
    def _derive_active_namespaces(self) -> list[str]:
        configured = list(getattr(self._config, "active_namespaces", []) or [])
        if configured:
            return configured
        return [config.namespace for config in self._embedder_configs]

    @property
    def namespace_weights(self) -> dict[str, float]:
        return {config.namespace: 1.0 for config in self._embedder_configs}

    def _resolve_configs(self, request: EmbeddingRequest) -> list[EmbedderConfig]:
        if request.namespaces:
            configs = [self._configs_by_namespace[ns] for ns in request.namespaces if ns in self._configs_by_namespace]
            if configs:
                return configs
        if request.models:
            configs = [self._configs_by_name[name] for name in request.models if name in self._configs_by_name]
            if configs:
                return configs
        active = [self._configs_by_namespace[ns] for ns in self._active_namespaces if ns in self._configs_by_namespace]
        if active:
            return active
        return list(self._embedder_configs)
>>>>>>> 2fa0560a

    def _adapter_request(
        self,
        request: EmbeddingRequest,
        config: EmbedderConfig,
        *,
        texts: Sequence[str],
        ids: Sequence[str],
        metadata: Sequence[Mapping[str, object]],
    ) -> AdapterEmbeddingRequest:
        return AdapterEmbeddingRequest(
            tenant_id=request.tenant_id,
            namespace=config.namespace,
            texts=list(texts),
            ids=list(ids),
            correlation_id=request.correlation_id,
            metadata=[dict(item) for item in metadata],
        )

    def _dimension_from_record(self, record: EmbeddingRecord) -> int:
        if record.dim:
            return record.dim
        if record.vectors:
            return len(record.vectors[0])
        if record.terms:
            return len(record.terms)
        return 0

    def _batch_iterator(
        self, request: EmbeddingRequest, batch_size: int
    ) -> Iterator[tuple[list[str], list[str], list[dict[str, object]]]]:
        texts = list(request.texts)
        ids = list(request.chunk_ids or [])
        if len(ids) < len(texts):
            ids.extend(f"{request.tenant_id}:{index}" for index in range(len(ids), len(texts)))
        else:
            ids = ids[: len(texts)]
        metadata_list = [
            dict(item) for item in list(request.metadatas or [])[: len(texts)]
        ]
        while len(metadata_list) < len(texts):
            metadata_list.append({})
        for start in range(0, len(texts), batch_size):
            yield (
                texts[start : start + batch_size],
                ids[start : start + batch_size],
                metadata_list[start : start + batch_size],
            )

    def run(self, request: EmbeddingRequest) -> EmbeddingResponse:
        if self._legacy_registry is not None:
            return self._run_legacy(request)
        configs = self._resolve_configs(request)
        response = EmbeddingResponse()
        logger.info(
            "embedding.pipeline.start",
            tenant_id=request.tenant_id,
            actor=request.actor,
            chunks=len(request.texts),
            models=[config.name for config in configs],
        )
        for config in configs:
            ensure_available(config.requires_gpu, operation=f"embed:{config.name}")
            try:
                embedder = self.model_registry.get(config)
            except KeyError:
                embedder = self.factory.get(config)
            adapter_request = self._adapter_request(request, config)
            records = embedder.embed_documents(adapter_request)
            if not records:
                logger.warning(
                    "embedding.pipeline.no_output",
                    namespace=config.namespace,
                    model=config.name,
                )
                continue
            first = records[0]
            dimension = self._dimension_from_record(first)
            if dimension:
                self.namespace_manager.introspect_dimension(config.namespace, dimension)
            vector_records: list[VectorRecord] = []
            for record in records:
                dim = self._dimension_from_record(record)
                self.namespace_manager.validate_record(config.namespace, dim)
<<<<<<< HEAD
                metadata = {
                    **record.metadata,
                    "storage_target": self.storage_router.route(record.kind).name,
                }
                response.vectors.append(
                    EmbeddingVector(
                        id=record.id,
                        model=record.model_id,
                        namespace=record.namespace,
                        kind=record.kind,
                        vectors=record.vectors,
                        terms=record.terms,
                        dimension=dim,
                        metadata=metadata,
                    )
                )
                if self.vector_store and record.vectors:
                    named_vectors: dict[str, list[float]] | None = None
                    if len(record.vectors) > 1:
                        named_vectors = {
                            f"segment_{idx}": list(vector)
                            for idx, vector in enumerate(record.vectors[1:], start=1)
                        }
                    vector_records.append(
                        VectorRecord(
                            vector_id=record.id,
                            values=list(record.vectors[0]),
                            metadata=metadata,
                            named_vectors=named_vectors,
                        )
                    )
            if self.vector_store and vector_records:
                context = SecurityContext(
                    subject="embedding-worker",
                    tenant_id=request.tenant_id,
                    scopes={"index:write"},
                )
                self.vector_store.upsert(
                    context=context,
                    namespace=config.namespace,
                    records=vector_records,
                )
=======
                self.storage_router.persist(record)
                response.vectors.append(self._vector_builder.build(record))
>>>>>>> 2fa0560a
            logger.info(
                "embedding.pipeline.completed",
                namespace=config.namespace,
                model=config.name,
                actor=request.actor,
                total=len(records),
                duration_ms=(time.perf_counter() - start) * 1000,
            )
        logger.info(
            "embedding.pipeline.finish",
            total=len(response.vectors),
            actor=request.actor,
            tenant_id=request.tenant_id,
        )
        return response

    def encode_queries(self, request: EmbeddingRequest) -> EmbeddingResponse:
        configs = self._resolve_configs(request)
        response = EmbeddingResponse()
        for config in configs:
            ensure_available(config.requires_gpu, operation=f"embed-query:{config.name}")
            embedder = self.factory.get(config)
            adapter_request = self._adapter_request(
                request,
                config,
                texts=request.texts,
                ids=request.chunk_ids
                or [f"query:{index}" for index in range(len(request.texts))],
                metadata=request.metadatas or [{} for _ in request.texts],
            )
            records = embedder.embed_queries(adapter_request)
            for record in records:
                dim = self._dimension_from_record(record)
                self.namespace_manager.validate_record(config.namespace, dim)
                response.vectors.append(self._vector_builder.build(record))
        return response

    def _run_legacy(self, request: EmbeddingRequest) -> EmbeddingResponse:
        models = request.models or self._legacy_registry.list_models()
        response = EmbeddingResponse()
        for model_name in models:
            model = self._legacy_registry.get(model_name)
            for chunk_id, text in zip(request.chunk_ids, request.texts, strict=False):
                result = model.embed(chunk_id, text)
                metadata = {"source": "legacy"}
                if model.kind == "dense":
                    response.vectors.append(
                        EmbeddingVector(
                            id=result["id"],
                            model=model.name,
                            namespace=model.name,
                            kind="dense",
                            vectors=[result["values"]],
                            terms=None,
                            dimension=model.dimension,
                            metadata=metadata,
                        )
                    )
                else:
                    response.vectors.append(
                        EmbeddingVector(
                            id=result["id"],
                            model=model.name,
                            namespace=model.name,
                            kind="sparse",
                            vectors=None,
                            terms=result["terms"],
                            dimension=model.dimension,
                            metadata=metadata,
                        )
                    )
        return response



class EmbeddingGrpcService:
    """Async gRPC servicer bridging requests into the embedding worker."""

    def __init__(self, worker: EmbeddingWorker) -> None:
        self.worker = worker

    async def EmbedChunks(self, request, context):  # type: ignore[override]
        embed_request = EmbeddingRequest(
            tenant_id=request.tenant_id,
            chunk_ids=list(request.chunk_ids),
            texts=list(request.texts),
            normalize=request.normalize,
            batch_size=request.batch_size or 8,
            models=list(request.models) or None,
            namespaces=list(request.namespaces) or None,
            correlation_id=getattr(request, "correlation_id", None),
        )
        response = self.worker.run(embed_request)
        from Medical_KG_rev.proto.gen import embedding_pb2  # type: ignore import-error

        reply = embedding_pb2.EmbedChunksResponse()
        for vector in response.vectors:
            message = reply.vectors.add()
            message.chunk_id = vector.id
            message.model = vector.model
            message.kind = vector.kind
            message.namespace = vector.namespace
            message.dimension = vector.dimension
            if vector.vectors:
                for item in vector.vectors:
                    payload = message.vectors.add()
                    payload.values.extend(item)
            if vector.terms:
                message.terms.update(vector.terms)
            message.metadata.update({key: str(value) for key, value in vector.metadata.items()})
        return reply<|MERGE_RESOLUTION|>--- conflicted
+++ resolved
@@ -8,13 +8,7 @@
 
 import time
 from dataclasses import dataclass, field
-<<<<<<< HEAD
 from typing import Sequence
-=======
-from pathlib import Path
-from types import SimpleNamespace
-from typing import Iterator, Mapping, Sequence
->>>>>>> 2fa0560a
 
 import structlog
 
@@ -25,13 +19,9 @@
 )
 from Medical_KG_rev.embeddings.namespace import NamespaceManager
 from Medical_KG_rev.embeddings.utils.gpu import ensure_available
-<<<<<<< HEAD
 from Medical_KG_rev.services.vector_store.models import VectorRecord
 from Medical_KG_rev.services.vector_store.service import VectorStoreService
 from Medical_KG_rev.auth.context import SecurityContext
-=======
-from Medical_KG_rev.services.vector_store.service import VectorStoreService
->>>>>>> 2fa0560a
 
 from .registry import EmbeddingModelRegistry
 
@@ -186,7 +176,6 @@
 
     def __init__(
         self,
-<<<<<<< HEAD
         registry: EmbeddingModelRegistry | None = None,
         *,
         namespace_manager: NamespaceManager | None = None,
@@ -210,65 +199,6 @@
             models=request.models,
             namespaces=request.namespaces,
         )
-=======
-        registry_or_namespace: EmbeddingModelRegistry | NamespaceManager | None = None,
-        *,
-        namespace_manager: NamespaceManager | None = None,
-        config_path: str | None = None,
-        storage_router: StorageRouter | None = None,
-        vector_store: VectorStoreService | None = None,
-    ) -> None:
-        self._legacy_registry: object | None = None
-        if registry is not None:
-            self.namespace_manager = registry.namespace_manager
-            self.registry = registry.registry
-            self.factory = registry.factory
-            self._config = registry._config
-            self._embedder_configs = registry.configs()
-        else:
-            self.namespace_manager = namespace_manager or NamespaceManager()
-            self.registry = EmbedderRegistry(namespace_manager=self.namespace_manager)
-            register_builtin_embedders(self.registry)
-            self.factory = EmbedderFactory(self.registry)
-            self._config = load_embeddings_config(Path(config_path) if config_path else None)
-            self._embedder_configs = self._config.to_embedder_configs()
-        self.storage_router = storage_router or StorageRouter()
-        self._vector_builder = _VectorBuilder(self.storage_router)
-        self.vector_store = vector_store
-        self._configs_by_name = {config.name: config for config in self._embedder_configs}
-        self._configs_by_namespace = {config.namespace: config for config in self._embedder_configs}
-        self._active_namespaces = self._derive_active_namespaces()
-
-    # ------------------------------------------------------------------
-    @property
-    def active_namespaces(self) -> list[str]:
-        return list(self._active_namespaces)
-
-    # ------------------------------------------------------------------
-    def _derive_active_namespaces(self) -> list[str]:
-        configured = list(getattr(self._config, "active_namespaces", []) or [])
-        if configured:
-            return configured
-        return [config.namespace for config in self._embedder_configs]
-
-    @property
-    def namespace_weights(self) -> dict[str, float]:
-        return {config.namespace: 1.0 for config in self._embedder_configs}
-
-    def _resolve_configs(self, request: EmbeddingRequest) -> list[EmbedderConfig]:
-        if request.namespaces:
-            configs = [self._configs_by_namespace[ns] for ns in request.namespaces if ns in self._configs_by_namespace]
-            if configs:
-                return configs
-        if request.models:
-            configs = [self._configs_by_name[name] for name in request.models if name in self._configs_by_name]
-            if configs:
-                return configs
-        active = [self._configs_by_namespace[ns] for ns in self._active_namespaces if ns in self._configs_by_namespace]
-        if active:
-            return active
-        return list(self._embedder_configs)
->>>>>>> 2fa0560a
 
     def _adapter_request(
         self,
@@ -353,7 +283,6 @@
             for record in records:
                 dim = self._dimension_from_record(record)
                 self.namespace_manager.validate_record(config.namespace, dim)
-<<<<<<< HEAD
                 metadata = {
                     **record.metadata,
                     "storage_target": self.storage_router.route(record.kind).name,
@@ -396,10 +325,6 @@
                     namespace=config.namespace,
                     records=vector_records,
                 )
-=======
-                self.storage_router.persist(record)
-                response.vectors.append(self._vector_builder.build(record))
->>>>>>> 2fa0560a
             logger.info(
                 "embedding.pipeline.completed",
                 namespace=config.namespace,
