--- conflicted
+++ resolved
@@ -81,7 +81,6 @@
 
 ### 1.4 Atomic Deletion (Commit Strategy)
 
-<<<<<<< HEAD
 - [x] 1.4.1 Create commit plan with atomic deletions:
   - [x] Commit 1: Add ChunkerPort interface + delete `custom_splitters.py`
   - [x] Commit 2: Add langchain/LlamaIndex wrappers + delete `semantic_splitter.py`, `sliding_window.py`
@@ -93,19 +92,6 @@
   - [x] Commit 8: Delete legacy tests, add new ChunkerPort tests
 - [x] 1.4.2 Run full test suite after each commit
 - [x] 1.4.3 Document deleted code statistics in commit messages
-=======
-- [ ] 1.4.1 Create commit plan with atomic deletions:
-  - [ ] Commit 1: Add ChunkerPort interface + delete `custom_splitters.py`
-  - [ ] Commit 2: Add langchain/LlamaIndex wrappers + delete `semantic_splitter.py`, `sliding_window.py`
-  - [ ] Commit 3: Add HuggingFace/syntok wrappers + delete `sentence_splitters.py`
-  - [ ] Commit 4: Add unstructured wrapper + delete `xml_parser.py`
-  - [ ] Commit 5: Harden MinerU gate + delete `pdf_parser.py`
-  - [ ] Commit 6: Add profile system + delete adapter `.split_document()` methods
-  - [ ] Commit 7: Update all imports
-  - [ ] Commit 8: Delete legacy tests, add new ChunkerPort tests
-- [ ] 1.4.2 Run full test suite after each commit
-- [ ] 1.4.3 Document deleted code statistics in commit messages
->>>>>>> 2a47847f
 
 ### 1.5 Import Cleanup (Post-Delete)
 
@@ -115,13 +101,8 @@
 - [x] 1.5.2 Update adapter imports:
   - [x] Remove: `from ..services.chunking.custom_splitters import ...`
   - [x] Add: `from ..services.chunking.port import chunk_document`
-<<<<<<< HEAD
 - [x] 1.5.3 Run `ruff check --select F401` to find unused imports
 - [x] 1.5.4 Run `mypy src/` to verify no type errors *(fails in this environment due to missing optional dependencies; see run log)*
-=======
-- [ ] 1.5.3 Run `ruff check --select F401` to find unused imports
-- [ ] 1.5.4 Run `mypy src/` to verify no type errors
->>>>>>> 2a47847f
 
 ### 1.6 Test Migration (Delete and Replace)
 
@@ -167,22 +148,14 @@
 
 - [x] 2.1 Add **langchain-text-splitters>=0.2.0** to requirements.txt
 - [x] 2.2 Add **llama-index-core>=0.10.0** for node parsers
-<<<<<<< HEAD
 - [x] 2.3 Document Hugging Face tokenizer requirement for sentence segmentation
-=======
-- [x] 2.3 Add **scispacy>=0.5.4** + **en-core-sci-sm** model
->>>>>>> 2a47847f
 - [x] 2.4 Add **syntok>=1.4.4** for fast sentence splitting
 - [x] 2.5 Add **unstructured[local-inference]>=0.12.0** for XML/HTML
 - [x] 2.6 Add **tiktoken>=0.6.0** and **transformers>=4.38.0** for tokenization
 - [x] 2.7 Pin exact versions in requirements.txt (no `^` or `~`)
 - [ ] 2.8 Test dependency installation in clean venv
-<<<<<<< HEAD
   - [x] Added `scripts/install_chunking_dependencies.sh` to automate venv creation and package installs with Python 3.11 guidance.
 - [ ] 2.9 Download Hugging Face tokenizer referenced by `MEDICAL_KG_SENTENCE_MODEL`
-=======
-- [ ] 2.9 Download biomedical sentence model if needed (HuggingFace will auto-download)
->>>>>>> 2a47847f
 - [ ] 2.10 Verify all libraries import without errors
   - [x] Added `scripts/check_chunking_dependencies.py` CLI to validate imports during deployment checks.
 
@@ -382,17 +355,10 @@
 - [x] 5.2.4 Map LlamaIndex nodes to `Chunk` dataclass
 - [x] 5.2.5 Write unit tests for coherence preservation
 
-<<<<<<< HEAD
 ### 5.3 Hugging Face Sentence Segmentation Wrapper
 
 - [x] 5.3.1 Create `src/Medical_KG_rev/services/chunking/wrappers/huggingface_segmenter.py`
 - [x] 5.3.2 Implement `HuggingFaceSentenceSegmenter`:
-=======
-### 5.3 HuggingFace Sentence Segmentation Wrapper
-
-- [x] 5.3.1 Create `src/Medical_KG_rev/services/chunking/wrappers/scispacy_segmenter.py`
-- [x] 5.3.2 Implement `SciSpaCySentenceSegmenter`:
->>>>>>> 2a47847f
 
   ```python
   from transformers import AutoTokenizer
@@ -420,11 +386,7 @@
 
 - [x] 5.4.3 Handle messy punctuation
 - [x] 5.4.4 Preserve char offsets
-<<<<<<< HEAD
 - [ ] 5.4.5 Benchmark throughput vs Hugging Face tokenizer-based splitter
-=======
-- [ ] 5.4.5 Benchmark throughput vs scispaCy (should be 5-10x faster)
->>>>>>> 2a47847f
 
 ### 5.5 Tokenizer Wrappers (HF / tiktoken)
 
@@ -630,11 +592,7 @@
 
 - [ ] 10.1.1 ChunkerPort protocol compliance (5 tests)
 - [ ] 10.1.2 Each profile (IMRaD, Registry, SPL, Guideline) (12 tests)
-<<<<<<< HEAD
 - [ ] 10.1.3 Each library wrapper (LangChain, LlamaIndex, Hugging Face, syntok, unstructured) (15 tests)
-=======
-- [ ] 10.1.3 Each library wrapper (LangChain, LlamaIndex, HuggingFace, syntok, unstructured) (15 tests)
->>>>>>> 2a47847f
 - [ ] 10.1.4 Filter chain system (8 tests)
 - [ ] 10.1.5 MinerU gate logic (6 tests)
 - [ ] 10.1.6 Chunk schema validation (4 tests)
@@ -824,15 +782,9 @@
 ## 13. Performance Optimization
 
 - [ ] 11.1 Batch sentence segmentation (process 10 documents at once)
-<<<<<<< HEAD
 - [ ] 11.2 Cache Hugging Face tokenizer loading (singleton pattern)
 - [ ] 11.3 Parallelize chunking for independent documents (asyncio)
 - [ ] 11.4 Benchmark: Hugging Face vs syntok throughput (choose per profile)
-=======
-- [ ] 11.2 Cache HuggingFace model loading (singleton pattern)
-- [ ] 11.3 Parallelize chunking for independent documents (asyncio)
-- [ ] 11.4 Benchmark: HuggingFace vs syntok throughput (choose per profile)
->>>>>>> 2a47847f
 - [ ] 11.5 Validate: Chunking throughput ≥100 docs/sec for non-PDF sources
 
 ---
