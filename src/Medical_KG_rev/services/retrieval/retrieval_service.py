"""Multi-strategy retrieval service combining sparse and dense search."""

from __future__ import annotations

from __future__ import annotations

from collections import OrderedDict
from collections.abc import Callable, Iterable, Mapping, Sequence
from dataclasses import dataclass
from typing import Any

import structlog

from Medical_KG_rev.auth.context import SecurityContext
from Medical_KG_rev.services.embedding.service import (
    EmbeddingRequest as QueryEmbeddingRequest,
    EmbeddingVector,
    EmbeddingWorker,
)
from Medical_KG_rev.services.vector_store.errors import VectorStoreError
from Medical_KG_rev.services.vector_store.models import VectorQuery
from Medical_KG_rev.services.vector_store.service import VectorStoreService

from .faiss_index import FAISSIndex
from .opensearch_client import OpenSearchClient
from .reranker import CrossEncoderReranker
from .router import RetrievalRouter, RetrievalStrategy, RouterMatch, RoutingRequest


logger = structlog.get_logger(__name__)


@dataclass(slots=True)
class RetrievalResult:
    id: str
    text: str
    retrieval_score: float
    rerank_score: float | None
    highlights: Sequence[Mapping[str, object]]
    metadata: Mapping[str, object]
    granularity: str


class RetrievalService:
    def __init__(
        self,
        opensearch: OpenSearchClient,
        faiss: FAISSIndex | None = None,
        reranker: CrossEncoderReranker | None = None,
        *,
        vector_store: VectorStoreService | None = None,
        vector_namespace: str = "default",
        context_factory: Callable[[], SecurityContext] | None = None,
<<<<<<< HEAD
        router: RetrievalRouter | None = None,
=======
        granularity_weights: Mapping[str, float] | None = None,
>>>>>>> 30e2c53a
    ) -> None:
        self.opensearch = opensearch
        self.faiss = faiss
        self.reranker = reranker or CrossEncoderReranker()
        self.vector_store = vector_store
        self.vector_namespace = vector_namespace
        self._context_factory = context_factory
<<<<<<< HEAD
        self.router = router or RetrievalRouter()
=======
        self._granularity_weights = {
            "document": 0.6,
            "section": 1.0,
            "paragraph": 1.2,
            "window": 0.9,
            "table": 0.8,
        }
        if granularity_weights:
            self._granularity_weights.update(granularity_weights)
>>>>>>> 30e2c53a

    def search(
        self,
        index: str,
        query: str,
        filters: Mapping[str, object] | None = None,
        k: int = 10,
        rerank: bool = False,
        *,
        context: SecurityContext | None = None,
    ) -> list[RetrievalResult]:
        security_context = context or (
            self._context_factory()
            if self._context_factory
            else SecurityContext(subject="system", tenant_id="system", scopes={"*"})
        )
        request = RoutingRequest(
            query=query,
            top_k=k,
            filters=filters or {},
            namespace=self.vector_namespace,
            context=security_context,
        )
<<<<<<< HEAD
        strategies = self._build_strategies(index, security_context)
        fused_matches = self.router.execute(request, strategies)
        fused = [
            RetrievalResult(
                id=match.id,
                text=str(match.metadata.get("text", "")),
                retrieval_score=match.score,
                rerank_score=None,
                highlights=list(match.metadata.get("highlights", [])),
                metadata={key: value for key, value in match.metadata.items() if key != "highlights"},
            )
            for match in fused_matches
        ]
=======
        splade_results = self.opensearch.search(
            index, query, strategy="splade", filters=filters, size=k
        )
        dense_results = self._dense_search(query, k, security_context)
        fused = self._fuse_results([bm25_results, splade_results, dense_results])
        if filters and "granularity" in filters:
            allowed = filters["granularity"]
            if isinstance(allowed, str):
                allowed_set = {allowed}
            elif isinstance(allowed, Sequence):
                allowed_set = {str(value) for value in allowed}
            else:
                allowed_set = {str(allowed)}
            fused = [result for result in fused if result.granularity in allowed_set]
        fused = self._merge_neighbors(fused)
>>>>>>> 30e2c53a
        if rerank:
            fused = self._apply_rerank(query, fused)
        fused.sort(key=lambda item: item.rerank_score or item.retrieval_score, reverse=True)
        return fused

    def _dense_strategy(
        self, query: str, k: int, context: SecurityContext
<<<<<<< HEAD
    ) -> list[RouterMatch]:
        pseudo_query = [float(hash(token) % 100) for token in query.split()]
        results: list[RouterMatch] = []
        if self.vector_store is not None:
            namespace = self.vector_namespace
            try:
                dimension = self.vector_store.registry.get(
                    tenant_id=context.tenant_id, namespace=namespace
                ).params.dimension
                if len(pseudo_query) < dimension:
                    pseudo_query.extend([0.0] * (dimension - len(pseudo_query)))
                elif len(pseudo_query) > dimension:
                    pseudo_query = pseudo_query[:dimension]
                matches = self.vector_store.query(
                    context=context,
                    namespace=namespace,
                    query=VectorQuery(values=pseudo_query, top_k=k),
                )
            except VectorStoreError as exc:
                logger.warning(
                    "retrieval.vector_search.failed",
                    namespace=namespace,
                    error=str(exc),
                )
                return []
            except Exception as exc:  # pragma: no cover - defensive logging
                logger.warning(
                    "retrieval.vector_search.failed",
                    namespace=namespace,
                    error=str(exc),
                )
                return []
            for match in matches:
                metadata = dict(match.metadata)
                metadata.setdefault("namespace", namespace)
                results.append(
                    RouterMatch(
                        id=match.vector_id,
                        score=float(match.score),
                        metadata=metadata,
                        source="vector",
                    )
                )
            return results
=======
    ) -> list[Mapping[str, object]]:
        if self.vector_store is not None and self.embedding_worker is not None:
            return self._vector_store_search(query, k, context)
>>>>>>> 30e2c53a
        if not self.faiss or not self.faiss.ids:
            return []
        if len(pseudo_query) < self.faiss.dimension:
            pseudo_query.extend([0.0] * (self.faiss.dimension - len(pseudo_query)))
        elif len(pseudo_query) > self.faiss.dimension:
            pseudo_query = pseudo_query[: self.faiss.dimension]
        hits = self.faiss.search(pseudo_query, k=k)
        for chunk_id, score, metadata in hits:
            meta = {"text": metadata.get("text", ""), **metadata}
            results.append(
                RouterMatch(
                    id=chunk_id,
                    score=float(score),
                    metadata=meta,
                    source="faiss",
                )
            )
        return results

<<<<<<< HEAD
    def _build_strategies(
        self, index: str, context: SecurityContext
    ) -> list[RetrievalStrategy]:
        def bm25_handler(request: RoutingRequest) -> list[RouterMatch]:
            hits = self.opensearch.search(
                index, request.query, strategy="bm25", filters=request.filters, size=request.top_k
            )
            return [self._opensearch_to_match(hit, "bm25") for hit in hits]

        def splade_handler(request: RoutingRequest) -> list[RouterMatch]:
            hits = self.opensearch.search(
                index, request.query, strategy="splade", filters=request.filters, size=request.top_k
=======
    def _vector_store_search(
        self, query: str, k: int, context: SecurityContext
    ) -> list[Mapping[str, object]]:
        cached = self._query_cache_get(query)
        if cached is not None:
            return cached
        embeddings = self._encode_query(query, context)
        namespace = self.vector_namespace
        try:
            results: list[Mapping[str, object]] = []
            for embedding in embeddings:
                if not embedding.vectors:
                    continue
                dimension = self.vector_store.registry.get(
                    tenant_id=context.tenant_id, namespace=embedding.namespace
                ).params.dimension
                values = list(embedding.vectors[0])
                if len(values) < dimension:
                    values.extend([0.0] * (dimension - len(values)))
                elif len(values) > dimension:
                    values = values[:dimension]
                matches = self.vector_store.query(
                    context=context,
                    namespace=embedding.namespace,
                    query=VectorQuery(values=values, top_k=k),
                )
                results.extend(
                    {
                        "_id": match.vector_id,
                        "_score": match.score * self.namespace_weights.get(embedding.namespace, 1.0),
                        "_source": {"text": str(match.metadata.get("text", "")), **match.metadata},
                        "highlight": [],
                    }
                    for match in matches
                )
        except VectorStoreError as exc:
            logger.warning(
                "retrieval.vector_search.failed",
                namespace=namespace,
                error=str(exc),
            )
            return []
        except Exception as exc:  # pragma: no cover - defensive logging
            logger.warning(
                "retrieval.vector_search.failed",
                namespace=namespace,
                error=str(exc),
            )
            return []
        if results:
            self._query_cache_set(query, results)
        return results

    def _fuse_results(
        self, result_sets: Sequence[Sequence[Mapping[str, object]]]
    ) -> list[RetrievalResult]:
        aggregated: dict[str, dict[str, object]] = {}
        for results in result_sets:
            for rank, result in enumerate(results, start=1):
                chunk_id = result["_id"]
                data = aggregated.setdefault(
                    chunk_id,
                    {
                        "text": result["_source"].get("text", ""),
                        "metadata": result["_source"],
                        "highlights": list(result.get("highlight", [])),
                        "rrf": 0.0,
                    },
                )
                weight = self._granularity_weights.get(
                    str(result["_source"].get("granularity", "paragraph")),
                    1.0,
                )
                data["rrf"] += weight * (1.0 / (50 + rank))
        fused: list[RetrievalResult] = []
        for chunk_id, payload in aggregated.items():
            metadata = dict(payload["metadata"])
            granularity = str(metadata.get("granularity", "paragraph"))
            fused.append(
                RetrievalResult(
                    id=chunk_id,
                    text=str(payload["text"]),
                    retrieval_score=float(payload["rrf"]),
                    rerank_score=None,
                    highlights=list(payload["highlights"]),
                    metadata=metadata,
                    granularity=granularity,
                )
>>>>>>> 30e2c53a
            )
            return [self._opensearch_to_match(hit, "splade") for hit in hits]

        def dense_handler(request: RoutingRequest) -> list[RouterMatch]:
            return self._dense_strategy(request.query, request.top_k, context)

        strategies = [
            RetrievalStrategy(name="bm25", handler=bm25_handler),
            RetrievalStrategy(name="splade", handler=splade_handler),
            RetrievalStrategy(name="dense", handler=dense_handler, fusion="linear", weight=2.0),
        ]
        return strategies

    def _opensearch_to_match(self, hit: Mapping[str, object], source: str) -> RouterMatch:
        metadata = dict(hit.get("_source", {}))
        metadata.setdefault("highlights", hit.get("highlight", []))
        metadata.setdefault("text", metadata.get("text", ""))
        return RouterMatch(
            id=str(hit.get("_id")),
            score=float(hit.get("_score", 0.0)),
            metadata=metadata,
            source=source,
        )

    def _merge_neighbors(self, results: Iterable[RetrievalResult]) -> list[RetrievalResult]:
        merged: list[RetrievalResult] = []
        buffer: dict[tuple[str, str], RetrievalResult] = {}
        for result in results:
            if result.granularity != "window":
                merged.append(result)
                continue
            doc_key, chunker, index = self._parse_chunk_id(result.id)
            key = (doc_key, chunker)
            existing = buffer.get(key)
            if existing is None:
                buffer[key] = result
                continue
            prev_doc, prev_chunker, prev_index = self._parse_chunk_id(existing.id)
            if prev_doc == doc_key and prev_chunker == chunker and index == prev_index + 1:
                combined_text = existing.text + "\n" + result.text
                combined_score = max(existing.retrieval_score, result.retrieval_score)
                metadata = dict(existing.metadata)
                metadata.setdefault("merged_ids", [existing.id])
                metadata["merged_ids"].append(result.id)
                metadata["text"] = combined_text
                merged_result = RetrievalResult(
                    id=result.id,
                    text=combined_text,
                    retrieval_score=combined_score,
                    rerank_score=None,
                    highlights=existing.highlights,
                    metadata=metadata,
                    granularity=result.granularity,
                )
                buffer[key] = merged_result
            else:
                merged.append(existing)
                buffer[key] = result
        merged.extend(buffer.values())
        return merged

    def _parse_chunk_id(self, chunk_id: str) -> tuple[str, str, int]:
        parts = chunk_id.split(":")
        if len(parts) < 4:
            return chunk_id, "unknown", 0
        try:
            return parts[0], parts[1], int(parts[-1])
        except ValueError:
            return parts[0], parts[1], 0

    def _apply_rerank(
        self, query: str, results: Iterable[RetrievalResult]
    ) -> list[RetrievalResult]:
        materialised = list(results)
        candidates = [
            {"id": result.id, "text": result.text, **result.metadata} for result in materialised
        ]
        scored, _metrics = self.reranker.rerank(query, candidates)
        score_map = {item.get("id"): item.get("rerank_score", 0.0) for item in scored}
        reranked: list[RetrievalResult] = []
        for result in materialised:
            reranked.append(
                RetrievalResult(
                    id=result.id,
                    text=result.text,
                    retrieval_score=result.retrieval_score,
                    rerank_score=score_map.get(result.id),
                    highlights=result.highlights,
                    metadata=result.metadata,
                    granularity=result.granularity,
                )
            )
        return reranked

    def _encode_query(self, query: str, context: SecurityContext) -> Sequence[EmbeddingVector]:
        if not self.embedding_worker:
            return []
        namespaces = self.active_namespaces or [self.vector_namespace]
        request = QueryEmbeddingRequest(
            tenant_id=context.tenant_id,
            chunk_ids=[f"query:{index}" for index in range(len(namespaces))],
            texts=[query] * len(namespaces),
            namespaces=namespaces,
            batch_size=1,
        )
        response = self.embedding_worker.encode_queries(request)
        return response.vectors

    def _query_cache_get(self, query: str) -> list[Mapping[str, object]] | None:
        key = (query, tuple(sorted(self.active_namespaces)))
        if key in self._query_cache:
            value = self._query_cache.pop(key)
            self._query_cache[key] = value
            return value
        return None

    def _query_cache_set(self, query: str, results: list[Mapping[str, object]]) -> None:
        key = (query, tuple(sorted(self.active_namespaces)))
        self._query_cache[key] = results
        if len(self._query_cache) > self._cache_size:
            self._query_cache.popitem(last=False)<|MERGE_RESOLUTION|>--- conflicted
+++ resolved
@@ -51,11 +51,7 @@
         vector_store: VectorStoreService | None = None,
         vector_namespace: str = "default",
         context_factory: Callable[[], SecurityContext] | None = None,
-<<<<<<< HEAD
         router: RetrievalRouter | None = None,
-=======
-        granularity_weights: Mapping[str, float] | None = None,
->>>>>>> 30e2c53a
     ) -> None:
         self.opensearch = opensearch
         self.faiss = faiss
@@ -63,19 +59,7 @@
         self.vector_store = vector_store
         self.vector_namespace = vector_namespace
         self._context_factory = context_factory
-<<<<<<< HEAD
         self.router = router or RetrievalRouter()
-=======
-        self._granularity_weights = {
-            "document": 0.6,
-            "section": 1.0,
-            "paragraph": 1.2,
-            "window": 0.9,
-            "table": 0.8,
-        }
-        if granularity_weights:
-            self._granularity_weights.update(granularity_weights)
->>>>>>> 30e2c53a
 
     def search(
         self,
@@ -99,7 +83,6 @@
             namespace=self.vector_namespace,
             context=security_context,
         )
-<<<<<<< HEAD
         strategies = self._build_strategies(index, security_context)
         fused_matches = self.router.execute(request, strategies)
         fused = [
@@ -113,23 +96,6 @@
             )
             for match in fused_matches
         ]
-=======
-        splade_results = self.opensearch.search(
-            index, query, strategy="splade", filters=filters, size=k
-        )
-        dense_results = self._dense_search(query, k, security_context)
-        fused = self._fuse_results([bm25_results, splade_results, dense_results])
-        if filters and "granularity" in filters:
-            allowed = filters["granularity"]
-            if isinstance(allowed, str):
-                allowed_set = {allowed}
-            elif isinstance(allowed, Sequence):
-                allowed_set = {str(value) for value in allowed}
-            else:
-                allowed_set = {str(allowed)}
-            fused = [result for result in fused if result.granularity in allowed_set]
-        fused = self._merge_neighbors(fused)
->>>>>>> 30e2c53a
         if rerank:
             fused = self._apply_rerank(query, fused)
         fused.sort(key=lambda item: item.rerank_score or item.retrieval_score, reverse=True)
@@ -137,7 +103,6 @@
 
     def _dense_strategy(
         self, query: str, k: int, context: SecurityContext
-<<<<<<< HEAD
     ) -> list[RouterMatch]:
         pseudo_query = [float(hash(token) % 100) for token in query.split()]
         results: list[RouterMatch] = []
@@ -182,11 +147,6 @@
                     )
                 )
             return results
-=======
-    ) -> list[Mapping[str, object]]:
-        if self.vector_store is not None and self.embedding_worker is not None:
-            return self._vector_store_search(query, k, context)
->>>>>>> 30e2c53a
         if not self.faiss or not self.faiss.ids:
             return []
         if len(pseudo_query) < self.faiss.dimension:
@@ -206,7 +166,6 @@
             )
         return results
 
-<<<<<<< HEAD
     def _build_strategies(
         self, index: str, context: SecurityContext
     ) -> list[RetrievalStrategy]:
@@ -219,96 +178,6 @@
         def splade_handler(request: RoutingRequest) -> list[RouterMatch]:
             hits = self.opensearch.search(
                 index, request.query, strategy="splade", filters=request.filters, size=request.top_k
-=======
-    def _vector_store_search(
-        self, query: str, k: int, context: SecurityContext
-    ) -> list[Mapping[str, object]]:
-        cached = self._query_cache_get(query)
-        if cached is not None:
-            return cached
-        embeddings = self._encode_query(query, context)
-        namespace = self.vector_namespace
-        try:
-            results: list[Mapping[str, object]] = []
-            for embedding in embeddings:
-                if not embedding.vectors:
-                    continue
-                dimension = self.vector_store.registry.get(
-                    tenant_id=context.tenant_id, namespace=embedding.namespace
-                ).params.dimension
-                values = list(embedding.vectors[0])
-                if len(values) < dimension:
-                    values.extend([0.0] * (dimension - len(values)))
-                elif len(values) > dimension:
-                    values = values[:dimension]
-                matches = self.vector_store.query(
-                    context=context,
-                    namespace=embedding.namespace,
-                    query=VectorQuery(values=values, top_k=k),
-                )
-                results.extend(
-                    {
-                        "_id": match.vector_id,
-                        "_score": match.score * self.namespace_weights.get(embedding.namespace, 1.0),
-                        "_source": {"text": str(match.metadata.get("text", "")), **match.metadata},
-                        "highlight": [],
-                    }
-                    for match in matches
-                )
-        except VectorStoreError as exc:
-            logger.warning(
-                "retrieval.vector_search.failed",
-                namespace=namespace,
-                error=str(exc),
-            )
-            return []
-        except Exception as exc:  # pragma: no cover - defensive logging
-            logger.warning(
-                "retrieval.vector_search.failed",
-                namespace=namespace,
-                error=str(exc),
-            )
-            return []
-        if results:
-            self._query_cache_set(query, results)
-        return results
-
-    def _fuse_results(
-        self, result_sets: Sequence[Sequence[Mapping[str, object]]]
-    ) -> list[RetrievalResult]:
-        aggregated: dict[str, dict[str, object]] = {}
-        for results in result_sets:
-            for rank, result in enumerate(results, start=1):
-                chunk_id = result["_id"]
-                data = aggregated.setdefault(
-                    chunk_id,
-                    {
-                        "text": result["_source"].get("text", ""),
-                        "metadata": result["_source"],
-                        "highlights": list(result.get("highlight", [])),
-                        "rrf": 0.0,
-                    },
-                )
-                weight = self._granularity_weights.get(
-                    str(result["_source"].get("granularity", "paragraph")),
-                    1.0,
-                )
-                data["rrf"] += weight * (1.0 / (50 + rank))
-        fused: list[RetrievalResult] = []
-        for chunk_id, payload in aggregated.items():
-            metadata = dict(payload["metadata"])
-            granularity = str(metadata.get("granularity", "paragraph"))
-            fused.append(
-                RetrievalResult(
-                    id=chunk_id,
-                    text=str(payload["text"]),
-                    retrieval_score=float(payload["rrf"]),
-                    rerank_score=None,
-                    highlights=list(payload["highlights"]),
-                    metadata=metadata,
-                    granularity=granularity,
-                )
->>>>>>> 30e2c53a
             )
             return [self._opensearch_to_match(hit, "splade") for hit in hits]
 
