--- conflicted
+++ resolved
@@ -2,7 +2,6 @@
 kind: Kustomization
 
 resources:
-<<<<<<< HEAD
     - namespace.yaml
     - configmap-gateway.yaml
     - configmap-vllm-server.yaml
@@ -15,21 +14,18 @@
     - ingress.yaml
     - hpa-gateway.yaml
     - servicemonitor-vllm-server.yaml
-=======
+
+#to resolve by creating separate files, accidental collision it appears#
   - namespace.yaml
   - configmap-gateway.yaml
   - secret-sentry.yaml
   - deployment-gateway.yaml
   - deployment-ingest-worker.yaml
-<<<<<<< HEAD
   - deployment-vllm-qwen3.yaml
-=======
   - deployment-vllm-embedding.yaml
   - deployment-vllm-server.yaml
   - deployment-mineru-workers.yaml
->>>>>>> 294f63f6
   - service-gateway.yaml
   - service-vllm-qwen3.yaml
   - ingress.yaml
-  - hpa-gateway.yaml
->>>>>>> refs/remotes/origin/codex/implement-add-embeddings-representation-proposal-ae4adw+  - hpa-gateway.yaml