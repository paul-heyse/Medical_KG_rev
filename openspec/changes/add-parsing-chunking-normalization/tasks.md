# Implementation Tasks: Clinical-Aware Parsing, Chunking & Normalization

## CRITICAL: Hard Cutover Strategy

**No Legacy Compatibility** - Complete replacement, not migration:

- ❌ No feature flags or compatibility shims
- ❌ No gradual rollout or dual-path testing
- ✅ Delete legacy chunkers/parsers in same commits as new implementations
- ✅ Single feature branch with full replacement
- ✅ Rollback = revert entire branch (not toggle back to legacy)

---

## 1. Legacy Code Decommissioning Plan

### 1.1 Legacy Code Inventory (Audit Phase)

- [x] 1.1.1 Identify all files in `src/Medical_KG_rev/services/chunking/` to delete:
<<<<<<< HEAD
  - [x] `custom_splitters.py` (8 custom chunkers, 420 lines) - Replace with ChunkerPort + library wrappers
  - [x] `semantic_splitter.py` (75 lines) - Replace with LlamaIndex node parsers
  - [x] `sliding_window.py` (62 lines) - Replace with langchain RecursiveCharacterTextSplitter
  - [x] `section_aware_splitter.py` (110 lines) - Replace with profile-based chunking
- [x] 1.1.2 Identify all files in `src/Medical_KG_rev/services/parsing/` to delete:
  - [x] `pdf_parser.py` (bespoke PDF logic, 180 lines) - MinerU is the only PDF path
  - [x] `xml_parser.py` (custom XML parsing, 95 lines) - Replace with unstructured
  - [x] `sentence_splitters.py` (3 implementations, 140 lines) - Replace with scispaCy/syntok
- [x] 1.1.3 Identify adapter methods to delete:
  - [x] Search for `def split_document\|\.chunk\(` in adapters/ (15 occurrences)
  - [x] All adapter-specific chunking logic → delegate to ChunkerPort
=======
  - [ ] `custom_splitters.py` (8 custom chunkers, 420 lines) - Replace with ChunkerPort + library wrappers
  - [ ] `semantic_splitter.py` (75 lines) - Replace with LlamaIndex node parsers
  - [ ] `sliding_window.py` (62 lines) - Replace with langchain RecursiveCharacterTextSplitter
  - [ ] `section_aware_splitter.py` (110 lines) - Replace with profile-based chunking
- [x] 1.1.2 Identify all files in `src/Medical_KG_rev/services/parsing/` to delete:
  - [ ] `pdf_parser.py` (bespoke PDF logic, 180 lines) - MinerU is the only PDF path
  - [ ] `xml_parser.py` (custom XML parsing, 95 lines) - Replace with unstructured
  - [ ] `sentence_splitters.py` (3 implementations, 140 lines) - Replace with scispaCy/syntok
- [x] 1.1.3 Identify adapter methods to delete:
  - [ ] Search for `def split_document\|\.chunk\(` in adapters/ (15 occurrences)
  - [ ] All adapter-specific chunking logic → delegate to ChunkerPort
>>>>>>> d2075012
- [x] 1.1.4 Create deletion checklist: `LEGACY_DECOMMISSION_CHECKLIST.md`

### 1.2 Dependency Analysis (Pre-Delete Validation)

- [x] 1.2.1 Find all imports of custom chunkers:

  ```bash
  grep -r "from.*custom_splitters import\|SemanticSplitter\|SlidingWindow" src/
  ```

- [x] 1.2.2 Find all imports of custom parsers:

  ```bash
  grep -r "from.*pdf_parser import\|from.*xml_parser import" src/
  ```

- [x] 1.2.3 Find all `.split_document()` calls:

  ```bash
  grep -r "\.split_document\(\|\.chunk\(" src/Medical_KG_rev/adapters/
  ```

- [x] 1.2.4 Document all dependencies in `LEGACY_DEPENDENCIES.md` with replacement plan

### 1.3 Delegation to Open-Source Libraries (Validation)

<<<<<<< HEAD
- [x] 1.3.1 **Chunking**: Verify delegation to langchain-text-splitters + LlamaIndex
  - [x] Audit: Which custom splitters are semantic vs recursive vs sliding window?
  - [x] Decision: Map to `RecursiveCharacterTextSplitter` (default) or `SentenceWindowNodeParser` (coherence-sensitive)
  - [x] Delete: All 8 custom chunker implementations
  - [x] Verify: Chunk quality (offsets, section labels) preserved
- [x] 1.3.2 **Sentence Segmentation**: Verify delegation to scispaCy/syntok
  - [x] Audit: Where are custom sentence splitters used?
  - [x] Decision: scispaCy for biomedical-aware splitting, syntok for speed
  - [x] Delete: All 3 custom sentence splitter implementations
  - [x] Verify: Sentence boundaries match expected behavior
- [x] 1.3.3 **Tokenization**: Verify delegation to transformers/tiktoken
  - [x] Audit: Where are custom tokenizers used?
  - [x] Decision: Use `transformers.AutoTokenizer` for Qwen3 alignment
  - [x] Delete: All custom tokenizer logic
  - [x] Verify: Token budgets honored before embedding
- [x] 1.3.4 **XML Parsing**: Verify delegation to unstructured
  - [x] Audit: What XML parsing logic exists?
  - [x] Decision: Replace with `unstructured.partition_xml`
  - [x] Delete: Custom XML parsing implementations
  - [x] Verify: JATS XML, SPL XML parsed correctly
- [x] 1.3.5 **PDF Parsing**: Verify MinerU-only path (no Docling in prod)
  - [x] Audit: Where is Docling used?
  - [x] Decision: Keep Docling for non-OCR contexts (HTML/text), not PDFs
  - [x] Verify: MinerU is the **only** PDF path, with explicit GPU gate
=======
- [ ] 1.3.1 **Chunking**: Verify delegation to langchain-text-splitters + LlamaIndex
  - [ ] Audit: Which custom splitters are semantic vs recursive vs sliding window?
  - [ ] Decision: Map to `RecursiveCharacterTextSplitter` (default) or `SentenceWindowNodeParser` (coherence-sensitive)
  - [ ] Delete: All 8 custom chunker implementations
  - [ ] Verify: Chunk quality (offsets, section labels) preserved
- [ ] 1.3.2 **Sentence Segmentation**: Verify delegation to HuggingFace/syntok
  - [ ] Audit: Where are custom sentence splitters used?
  - [ ] Decision: HuggingFace biomedical models for domain-aware splitting, syntok for speed
  - [ ] Delete: All 3 custom sentence splitter implementations
  - [ ] Verify: Sentence boundaries match expected behavior
- [ ] 1.3.3 **Tokenization**: Verify delegation to transformers/tiktoken
  - [ ] Audit: Where are custom tokenizers used?
  - [ ] Decision: Use `transformers.AutoTokenizer` for Qwen3 alignment
  - [ ] Delete: All custom tokenizer logic
  - [ ] Verify: Token budgets honored before embedding
- [ ] 1.3.4 **XML Parsing**: Verify delegation to unstructured
  - [ ] Audit: What XML parsing logic exists?
  - [ ] Decision: Replace with `unstructured.partition_xml`
  - [ ] Delete: Custom XML parsing implementations
  - [ ] Verify: JATS XML, SPL XML parsed correctly
- [ ] 1.3.5 **PDF Parsing**: Verify MinerU-only path (no Docling in prod)
  - [ ] Audit: Where is Docling used?
  - [ ] Decision: Keep Docling for non-OCR contexts (HTML/text), not PDFs
  - [ ] Verify: MinerU is the **only** PDF path, with explicit GPU gate
>>>>>>> d2075012

### 1.4 Atomic Deletion (Commit Strategy)

- [ ] 1.4.1 Create commit plan with atomic deletions:
  - [ ] Commit 1: Add ChunkerPort interface + delete `custom_splitters.py`
  - [ ] Commit 2: Add langchain/LlamaIndex wrappers + delete `semantic_splitter.py`, `sliding_window.py`
  - [ ] Commit 3: Add HuggingFace/syntok wrappers + delete `sentence_splitters.py`
  - [ ] Commit 4: Add unstructured wrapper + delete `xml_parser.py`
  - [ ] Commit 5: Harden MinerU gate + delete `pdf_parser.py`
  - [ ] Commit 6: Add profile system + delete adapter `.split_document()` methods
  - [ ] Commit 7: Update all imports
  - [ ] Commit 8: Delete legacy tests, add new ChunkerPort tests
- [ ] 1.4.2 Run full test suite after each commit
- [ ] 1.4.3 Document deleted code statistics in commit messages

### 1.5 Import Cleanup (Post-Delete)

- [x] 1.5.1 Update `src/Medical_KG_rev/services/chunking/__init__.py`:
  - [x] Remove: `from .custom_splitters import SemanticSplitter, SlidingWindow, ...`
  - [x] Add: `from .port import ChunkerPort, chunk_document`
- [x] 1.5.2 Update adapter imports:
  - [x] Remove: `from ..services.chunking.custom_splitters import ...`
  - [x] Add: `from ..services.chunking.port import chunk_document`
- [ ] 1.5.3 Run `ruff check --select F401` to find unused imports
- [ ] 1.5.4 Run `mypy src/` to verify no type errors

### 1.6 Test Migration (Delete and Replace)

- [x] 1.6.1 Delete legacy chunking tests:
  - [x] `tests/chunking/test_custom_splitters.py` (8 chunker tests)
  - [x] `tests/chunking/test_semantic_splitter.py`
  - [x] `tests/chunking/test_sliding_window.py`
<<<<<<< HEAD
- [x] 1.6.2 Create new ChunkerPort tests:
  - [x] `tests/chunking/test_chunker_port.py` (interface compliance)
  - [x] `tests/chunking/test_profiles.py` (IMRaD, Registry, SPL, Guideline)
  - [x] `tests/chunking/test_library_wrappers.py` (langchain, LlamaIndex, scispaCy)
=======
- [ ] 1.6.2 Create new ChunkerPort tests:
  - [ ] `tests/chunking/test_chunker_port.py` (interface compliance)
  - [ ] `tests/chunking/test_profiles.py` (IMRaD, Registry, SPL, Guideline)
  - [ ] `tests/chunking/test_library_wrappers.py` (langchain, LlamaIndex, HuggingFace)
>>>>>>> d2075012
- [ ] 1.6.3 Verify test coverage ≥90% for new chunking code
- [x] 1.6.4 Delete all references to custom chunkers in test fixtures

### 1.7 Documentation Updates

- [ ] 1.7.1 Update `COMPREHENSIVE_CODEBASE_DOCUMENTATION.md`:
  - [ ] Remove: Section on "Custom Chunking Strategies"
  - [ ] Add: Section on "ChunkerPort Interface & Profiles"
  - [ ] Add: Table of profile configurations (IMRaD, Registry, SPL, Guideline)
- [ ] 1.7.2 Update `docs/guides/chunking.md`:
  - [ ] Remove: Legacy examples with custom chunkers
  - [ ] Add: Profile-based chunking examples
  - [ ] Add: Library delegation guide (langchain, LlamaIndex, HuggingFace)
- [ ] 1.7.3 Create `DELETED_CODE.md` for chunking/parsing

### 1.8 Codebase Size Validation

- [ ] 1.8.1 Measure codebase before changes:

  ```bash
  cloc src/Medical_KG_rev/services/chunking/ src/Medical_KG_rev/services/parsing/
  ```

- [ ] 1.8.2 Measure after changes
- [ ] 1.8.3 Validate codebase shrinkage:
  - [ ] Assert: ≥40% reduction in chunking/parsing code
  - [ ] Document: `CODEBASE_REDUCTION_REPORT.md`

---

## 2. Foundation & Dependencies

- [x] 2.1 Add **langchain-text-splitters>=0.2.0** to requirements.txt
- [x] 2.2 Add **llama-index-core>=0.10.0** for node parsers
- [x] 2.3 Add **scispacy>=0.5.4** + **en-core-sci-sm** model
- [x] 2.4 Add **syntok>=1.4.4** for fast sentence splitting
- [x] 2.5 Add **unstructured[local-inference]>=0.12.0** for XML/HTML
- [x] 2.6 Add **tiktoken>=0.6.0** and **transformers>=4.38.0** for tokenization
- [x] 2.7 Pin exact versions in requirements.txt (no `^` or `~`)
- [ ] 2.8 Test dependency installation in clean venv
<<<<<<< HEAD
  - [x] Added `scripts/install_chunking_dependencies.sh` to automate venv creation and package installs with Python 3.11 guidance.
- [ ] 2.9 Download scispaCy model: `python -m spacy download en_core_sci_sm`
=======
- [ ] 2.9 Download biomedical sentence model if needed (HuggingFace will auto-download)
>>>>>>> d2075012
- [ ] 2.10 Verify all libraries import without errors
  - [x] Added `scripts/check_chunking_dependencies.py` CLI to validate imports during deployment checks.

---

## 3. ChunkerPort Interface & Runtime Registry

- [x] 3.1 Define `ChunkerPort` Protocol in `src/Medical_KG_rev/services/chunking/port.py`:

  ```python
  class ChunkerPort(Protocol):
      def chunk(self, document: Document, profile: str) -> list[Chunk]: ...
  ```

- [x] 3.2 Define `Chunk` dataclass with required fields:
  - [x] `chunk_id: str`
  - [x] `doc_id: str`
  - [x] `text: str`
  - [x] `char_offsets: tuple[int, int]`
  - [x] `section_label: str` (e.g., "Methods", "LOINC:34089-3")
  - [x] `intent_hint: str` (e.g., "eligibility", "outcome", "ae", "dose")
  - [x] `page_bbox: dict | None` (for PDFs)
  - [x] `metadata: dict[str, Any]`
- [x] 3.3 Implement chunker registry:
  - [x] `register_chunker(name: str, implementation: Type[ChunkerPort])`
  - [x] `get_chunker(name: str) -> ChunkerPort`
- [x] 3.4 Add validation: raise if profile not registered
- [x] 3.5 Write unit tests for ChunkerPort protocol compliance

---

## 4. Profile-Based Chunking System

### 4.1 Profile Data Model

- [x] 4.1.1 Create `Profile` Pydantic model in `src/Medical_KG_rev/services/chunking/profiles/models.py`:

  ```python
  class Profile(BaseModel):
      name: str
      domain: str  # "literature", "registry", "label", "guideline"
      target_tokens: int = 512
      overlap_tokens: int = 50
      respect_boundaries: list[str]  # ["heading", "table", "section"]
      sentence_splitter: str = "syntok"  # or "huggingface"
      preserve_tables_as_html: bool = True
      filters: list[str] = ["drop_boilerplate", "exclude_references"]
  ```

- [x] 4.1.2 Load profiles from YAML: `config/chunking/profiles/*.yaml`
- [x] 4.1.3 Validate profiles on startup (Pydantic validation)

### 4.2 IMRaD Profile (PMC JATS)

- [x] 4.2.1 Create `config/chunking/profiles/pmc-imrad.yaml`:

  ```yaml
  name: pmc-imrad
  domain: literature
  target_tokens: 450
  overlap_tokens: 50
  respect_boundaries:
    - heading  # Never split across IMRaD sections
    - figure_caption
    - table
  sentence_splitter: huggingface  # Biomedical-aware
  preserve_tables_as_html: true
  filters:
    - drop_boilerplate
    - exclude_references
    - deduplicate_page_furniture
  ```

- [x] 4.2.2 Implement IMRaD chunker using LangChain `RecursiveCharacterTextSplitter`
- [ ] 4.2.3 Test on 10 PMC articles, verify heading alignment
- [ ] 4.2.4 Validate section labels: "Abstract", "Introduction", "Methods", "Results", "Discussion"

### 4.3 Registry Profile (CT.gov)

- [x] 4.3.1 Create `config/chunking/profiles/ctgov-registry.yaml`:

  ```yaml
  name: ctgov-registry
  domain: registry
  target_tokens: 300
  overlap_tokens: 0  # No overlap for atomic units
  respect_boundaries:
    - eligibility_criteria
    - outcome_measure
    - adverse_event_table
    - results_section
  sentence_splitter: syntok  # Fast, sufficient for structured data
  preserve_tables_as_html: true
  filters:
    - drop_boilerplate
  ```

- [x] 4.3.2 Implement registry chunker with atomic units:
  - [x] Eligibility criteria as single chunk
  - [x] Each outcome measure as separate chunk
  - [x] Adverse event tables as atomic chunks (preserve effect pairs)
- [ ] 4.3.3 Test on 10 CT.gov studies
- [x] 4.3.4 Validate intent hints: "eligibility", "outcome", "ae", "results"

### 4.4 SPL Profile (DailyMed)

- [x] 4.4.1 Create `config/chunking/profiles/spl-label.yaml`:

  ```yaml
  name: spl-label
  domain: label
  target_tokens: 400
  overlap_tokens: 30
  respect_boundaries:
    - loinc_section  # LOINC-coded sections
    - table
  sentence_splitter: huggingface
  preserve_tables_as_html: true
  filters:
    - drop_boilerplate
    - exclude_references
  ```

- [x] 4.4.2 Implement SPL chunker with LOINC section awareness:
  - [x] Parse LOINC codes from SPL XML
  - [x] Chunk by section: "Indications", "Dosage", "Warnings", "Adverse Reactions"
- [ ] 4.4.3 Test on 10 SPL labels
- [x] 4.4.4 Validate section labels include LOINC codes (e.g., "LOINC:34089-3 Indications")

### 4.5 Guideline Profile

- [x] 4.5.1 Create `config/chunking/profiles/guideline.yaml`:

  ```yaml
  name: guideline
  domain: guideline
  target_tokens: 350
  overlap_tokens: 0  # Recommendations are atomic
  respect_boundaries:
    - recommendation_unit  # Statement + strength + grade
    - evidence_table
  sentence_splitter: syntok
  preserve_tables_as_html: true
  filters:
    - drop_boilerplate
  ```

- [x] 4.5.2 Implement guideline chunker:
  - [x] Isolate recommendation units (statement, strength, certainty/grade)
  - [x] Keep evidence tables attached to recommendations
- [ ] 4.5.3 Test on 5 clinical guidelines
- [x] 4.5.4 Validate intent hints: "recommendation", "evidence"

---

## 5. Library Integration Layer

### 5.1 LangChain Text Splitters Wrapper

- [x] 5.1.1 Create `src/Medical_KG_rev/services/chunking/wrappers/langchain_splitter.py`
- [x] 5.1.2 Implement `LangChainChunker` class:

  ```python
  class LangChainChunker:
      def __init__(self, profile: Profile):
          self.splitter = RecursiveCharacterTextSplitter(
              chunk_size=profile.target_tokens * 4,  # Approximate tokens→chars
              chunk_overlap=profile.overlap_tokens * 4,
              length_function=self._count_tokens,
              separators=["\n\n", "\n", ". ", " ", ""]
          )

      def chunk(self, document: Document, profile: str) -> list[Chunk]:
          # Implementation
  ```

- [x] 5.1.3 Add boundary detection (heading, table, section)
- [x] 5.1.4 Preserve char offsets for each chunk
- [x] 5.1.5 Write unit tests with 5 test documents

### 5.2 LlamaIndex Node Parsers Wrapper

- [x] 5.2.1 Create `src/Medical_KG_rev/services/chunking/wrappers/llamaindex_parser.py`
- [x] 5.2.2 Implement `LlamaIndexChunker` class using `SentenceWindowNodeParser`:

  ```python
  class LlamaIndexChunker:
      def __init__(self, profile: Profile):
          self.parser = SentenceWindowNodeParser(
              window_size=3,  # 3 sentences per window
              window_metadata_key="window",
              original_text_metadata_key="original_sentence"
          )
  ```

- [x] 5.2.3 Add sentence boundary detection via scispaCy/syntok
- [x] 5.2.4 Map LlamaIndex nodes to `Chunk` dataclass
- [x] 5.2.5 Write unit tests for coherence preservation

### 5.3 HuggingFace Sentence Segmentation Wrapper

- [x] 5.3.1 Create `src/Medical_KG_rev/services/chunking/wrappers/scispacy_segmenter.py`
- [x] 5.3.2 Implement `SciSpaCySentenceSegmenter`:

  ```python
  import spacy
  nlp = spacy.load("en_core_sci_sm")

  def segment_sentences(text: str) -> list[tuple[int, int, str]]:
      doc = nlp(text)
      return [(sent.start_char, sent.end_char, sent.text) for sent in doc.sents]
  ```

<<<<<<< HEAD
- [x] 5.3.3 Handle biomedical abbreviations (e.g., "Fig.", "et al.")
=======
- [ ] 5.3.3 Handle biomedical abbreviations (e.g., "Fig.", "et al.")
>>>>>>> d2075012
- [x] 5.3.4 Preserve char offsets
- [x] 5.3.5 Write unit tests with biomedical text samples

### 5.4 syntok Fast Sentence Splitter Wrapper

- [x] 5.4.1 Create `src/Medical_KG_rev/services/chunking/wrappers/syntok_segmenter.py`
- [x] 5.4.2 Implement `SyntokSentenceSegmenter`:

  ```python
  from syntok import segmenter

  def segment_sentences(text: str) -> list[tuple[int, int, str]]:
      # Implementation with offset tracking
  ```

- [x] 5.4.3 Handle messy punctuation
- [x] 5.4.4 Preserve char offsets
- [ ] 5.4.5 Benchmark throughput vs scispaCy (should be 5-10x faster)

### 5.5 Tokenizer Wrappers (HF / tiktoken)

- [x] 5.5.1 Create `src/Medical_KG_rev/services/chunking/wrappers/tokenizers.py`
- [x] 5.5.2 Implement HF tokenizer wrapper for Qwen3:

  ```python
  from transformers import AutoTokenizer
  tokenizer = AutoTokenizer.from_pretrained("Qwen/Qwen2.5-Coder-1.5B")

  def count_tokens(text: str) -> int:
      return len(tokenizer.encode(text))
  ```

- [x] 5.5.3 Add token budget enforcement before chunking
- [x] 5.5.4 Cache tokenizer instance (avoid re-loading)
- [x] 5.5.5 Write unit tests for token counting accuracy

### 5.6 unstructured Wrapper (XML/HTML)

- [x] 5.6.1 Create `src/Medical_KG_rev/services/parsing/wrappers/unstructured_parser.py`
- [x] 5.6.2 Implement `UnstructuredParser`:

  ```python
  from unstructured.partition.xml import partition_xml
  from unstructured.partition.html import partition_html

  def parse_xml(content: str) -> Document:
      elements = partition_xml(text=content)
      # Map to IR Document
  ```

- [x] 5.6.3 Map unstructured elements to IR blocks
- [x] 5.6.4 Preserve metadata (element type, attributes)
- [x] 5.6.5 Test on JATS XML, SPL XML, HTML guidelines

---

## 6. Filter Chain System

- [x] 6.1 Create `src/Medical_KG_rev/services/chunking/filters/` directory
- [x] 6.2 Implement `drop_boilerplate` filter:
  - [x] Remove headers/footers via regex patterns
  - [x] Remove "Page X of Y" artifacts
- [x] 6.3 Implement `exclude_references` filter:
  - [x] Detect "References" section start
  - [x] Drop all text after that section
- [x] 6.4 Implement `deduplicate_page_furniture` filter:
  - [x] Detect repeated text across pages (e.g., running headers)
  - [x] Remove duplicates
- [x] 6.5 Implement `preserve_tables_html` filter:
  - [x] Keep HTML for tables when `rectangularize_confidence < 0.8`
  - [x] Tag chunk with `is_unparsed_table=true`
- [x] 6.6 Create filter chain executor:

  ```python
  def apply_filters(chunks: list[Chunk], filters: list[str]) -> list[Chunk]:
      for filter_name in filters:
          chunks = FILTER_REGISTRY[filter_name](chunks)
      return chunks
  ```

- [x] 6.7 Write unit tests for each filter

---

## 7. MinerU Two-Phase Gate (Hardened)

### 7.1 MinerU Integration

- [ ] 7.1.1 Verify MinerU service exists: `src/Medical_KG_rev/services/gpu/mineru_service.py`
- [ ] 7.1.2 Ensure MinerU runs on GPU only (no CPU fallback):

  ```python
  if not torch.cuda.is_available():
      raise GpuNotAvailableError("MinerU requires GPU")
  ```

- [ ] 7.1.3 MinerU outputs:
  - [ ] Markdown/JSON artifacts
  - [ ] Structured IR with page/bbox maps
  - [ ] Table HTML (preserved when rectangularization uncertain)
- [ ] 7.1.4 On success: Update ledger to `pdf_ir_ready`, pipeline HALTS
- [ ] 7.1.5 On failure: Mark ledger `mineru_failed`, abort (no retry on CPU)

### 7.2 Explicit `postpdf-start` Trigger

- [ ] 7.2.1 Add `/v1/jobs/{job_id}/postpdf-start` endpoint in gateway
- [ ] 7.2.2 Validate ledger state is `pdf_ir_ready` before resuming
- [ ] 7.2.3 Resume chunking/embedding stages after trigger
- [ ] 7.2.4 Update Dagster sensor to poll for `postpdf-start` events
- [ ] 7.2.5 Add Dagster UI shortcut for common `postpdf-start` workflows

### 7.3 Docling Scope Limitation

- [ ] 7.3.1 Audit where Docling is used: `grep -r "docling" src/`
- [ ] 7.3.2 Ensure Docling is NOT in PDF processing path
- [ ] 7.3.3 Keep Docling for:
  - [ ] Non-OCR HTML normalization
  - [ ] Local developer experiments (non-GPU contexts)
  - [ ] Text/XML parsing (not PDFs)
- [ ] 7.3.4 Add validation: Docling cannot be called with PDF inputs in prod

### 7.4 Ledger Schema Updates

- [ ] 7.4.1 Add fields to `JobLedgerEntry`:
  - [ ] `pdf_downloaded: bool = False`
  - [ ] `pdf_ir_ready: bool = False`
  - [ ] `postpdf_start_triggered: bool = False`
  - [ ] `mineru_bbox_map: dict | None = None`
- [ ] 7.4.2 Update ledger state machine diagram
- [ ] 7.4.3 Migrate existing ledger entries (add new fields with defaults)

---

## 8. I/O, Provenance & Failure Semantics

### 8.1 Chunk Schema Validation

- [x] 8.1.1 Define Pydantic model for `Chunk`:

  ```python
  class Chunk(BaseModel):
      chunk_id: str
      doc_id: str
      text: str
      char_offsets: tuple[int, int]
      section_label: str  # e.g., "Methods", "LOINC:34089-3"
      intent_hint: str  # "eligibility", "outcome", "ae", "dose", "narrative"
      page_bbox: dict | None = None  # For PDFs
      metadata: dict[str, Any] = Field(default_factory=dict)
  ```

- [x] 8.1.2 Validate all chunks before storage
- [x] 8.1.3 Raise `ValidationError` if required fields missing

### 8.2 Provenance Tracking

- [x] 8.2.1 Attach to every chunk:
<<<<<<< HEAD
  - [x] `source_system: str` (e.g., "pmc", "ctgov", "dailymed")
  - [x] `chunking_profile: str` (e.g., "pmc-imrad")
  - [x] `chunker_version: str` (e.g., "langchain-v0.2.0")
  - [x] `created_at: datetime`
=======
  - [ ] `source_system: str` (e.g., "pmc", "ctgov", "dailymed")
  - [ ] `chunking_profile: str` (e.g., "pmc-imrad")
  - [ ] `chunker_version: str` (e.g., "langchain-v0.2.0")
  - [ ] `created_at: datetime`
>>>>>>> d2075012
- [x] 8.2.2 Store in chunk metadata
- [ ] 8.2.3 Index in OpenSearch for retrieval filters

### 8.3 Failure Semantics

- [ ] 8.3.1 MinerU failure → `mineru_failed`, abort (no CPU fallback)
- [ ] 8.3.2 Chunking failure → `chunking_failed`, log error, retry once
- [ ] 8.3.3 Table rectangularization uncertainty → preserve HTML, tag `is_unparsed_table=true`
- [ ] 8.3.4 Sentence segmentation failure → fall back to naive splitting, log warning
- [ ] 8.3.5 Profile not found → raise `ProfileNotFoundError`, abort

---

## 9. Integration with Orchestration

### 9.1 Dagster Stage Definition

- [ ] 9.1.1 Create `ChunkStage` op in Dagster:

  ```python
  @op
  def chunk_stage(context, document: Document, profile: str) -> list[Chunk]:
      chunker = get_chunker(profile)
      return chunker.chunk(document, profile)
  ```

- [ ] 9.1.2 Add to auto pipeline (after IR creation)
- [ ] 9.1.3 Add to PDF two-phase pipeline (after `postpdf-start`)
- [ ] 9.1.4 Wire resilience policy: retry on transient failures

### 9.2 Gateway API Updates

- [ ] 9.2.1 Add `chunking_profile` parameter to `/v1/ingest/{source}`:

  ```json
  {
    "data": {
      "type": "IngestionRequest",
      "attributes": {
        "identifiers": ["NCT04267848"],
        "chunking_profile": "ctgov-registry"
      }
    }
  }
  ```

- [ ] 9.2.2 Default profile per source:
  - [ ] PMC → "pmc-imrad"
  - [ ] CT.gov → "ctgov-registry"
  - [ ] DailyMed → "spl-label"
  - [ ] Guidelines → "guideline"
- [ ] 9.2.3 Validate profile exists before submission
- [ ] 9.2.4 Update OpenAPI spec with new parameter

---

## 10. Testing Strategy

### 10.1 Unit Tests

- [ ] 10.1.1 ChunkerPort protocol compliance (5 tests)
- [ ] 10.1.2 Each profile (IMRaD, Registry, SPL, Guideline) (12 tests)
- [ ] 10.1.3 Each library wrapper (LangChain, LlamaIndex, HuggingFace, syntok, unstructured) (15 tests)
- [ ] 10.1.4 Filter chain system (8 tests)
- [ ] 10.1.5 MinerU gate logic (6 tests)
- [ ] 10.1.6 Chunk schema validation (4 tests)
- [ ] **Total**: 50 unit tests, target coverage ≥90%

### 10.2 Integration Tests

- [ ] 10.2.1 End-to-end PMC article chunking (5 articles)
- [ ] 10.2.2 End-to-end CT.gov study chunking (5 studies)
- [ ] 10.2.3 End-to-end SPL label chunking (5 labels)
- [ ] 10.2.4 End-to-end guideline chunking (3 guidelines)
- [ ] 10.2.5 PDF two-phase gate with MinerU + `postpdf-start` (3 PDFs)
- [ ] **Total**: 21 integration tests

### 10.3 Quality Validation Tests

- [ ] 10.3.1 Verify chunk offsets are accurate (sample 100 chunks, manual inspection)
- [ ] 10.3.2 Verify section labels match expected IMRaD/LOINC/registry structure
- [ ] 10.3.3 Verify table chunks preserve HTML when uncertainty high
- [ ] 10.3.4 Verify no mid-sentence splits (sample 100 chunks)
- [ ] 10.3.5 Benchmark chunking throughput (should be ≥100 docs/sec for non-PDF)

### 10.4 Regression Tests

- [ ] 10.4.1 Compare chunk quality before/after for 10 PMC articles
- [ ] 10.4.2 Compare chunk quality before/after for 10 CT.gov studies
- [ ] 10.4.3 Verify downstream retrieval quality unchanged (P95 latency, Recall@10)

### 10.5 Performance Tests (New)

- [ ] 10.5.1 **Chunking Latency Benchmarks** (per profile):
  - [ ] pmc-imrad: P95 <2s per document (target: 30 docs/min)
  - [ ] ctgov-registry: P95 <1s per document (target: 60 docs/min)
  - [ ] spl-loinc: P95 <1.5s per document (target: 40 docs/min)
  - [ ] guideline: P95 <1s per document (target: 60 docs/min)

- [ ] 10.5.2 **MinerU Performance Benchmarks**:
  - [ ] Latency: P95 <30s per PDF (20-30 pages)
  - [ ] Throughput: 2-3 PDFs/second (GPU-accelerated)
  - [ ] Success Rate: >95% (excluding malformed PDFs)
  - [ ] GPU Utilization: 60-80% during processing

- [ ] 10.5.3 **Token Overflow Rate**:
  - [ ] Measure token overflows per profile
  - [ ] Target: <1% across all profiles
  - [ ] If >1%, tune token budgets in profiles

- [ ] 10.5.4 **Load Testing** (k6):
  - [ ] 100 concurrent ingestion jobs, 5-minute duration
  - [ ] Validate chunking service stability
  - [ ] Monitor memory usage (no leaks)
  - [ ] Check error rate <1%

- [ ] 10.5.5 **Soak Test** (24-hour):
  - [ ] Continuous chunking load (10 docs/sec)
  - [ ] Monitor memory growth
  - [ ] Validate no performance degradation

### 10.6 Contract Tests (New)

- [ ] 10.6.1 **REST API Contract**:
  - [ ] Schemathesis tests for `/v1/ingest/{source}` with `chunking_profile` parameter
  - [ ] Validate response includes chunk count, profile used
  - [ ] Test invalid profile name (expect 400 Bad Request)

- [ ] 10.6.2 **GraphQL API Contract**:
  - [ ] GraphQL Inspector for schema changes
  - [ ] Test `IngestClinicalTrial` mutation with chunking options
  - [ ] Validate response types match schema

- [ ] 10.6.3 **gRPC API Contract**:
  - [ ] Buf breaking change detection on proto files
  - [ ] Test `SubmitIngestionJob` RPC with chunking config
  - [ ] Validate proto message compatibility

### 10.7 Table Preservation Tests (New)

- [ ] 10.7.1 **HTML Preservation**:
  - [ ] Test 10 tables with high rectangularization uncertainty
  - [ ] Verify HTML preserved verbatim
  - [ ] Validate `is_unparsed_table=true` flag set

- [ ] 10.7.2 **Rectangularization Decision**:
  - [ ] Test 10 tables with high confidence
  - [ ] Verify rectangularization applied
  - [ ] Validate cell structure preserved

- [ ] 10.7.3 **Table Chunk Metadata**:
  - [ ] Verify `table_html` field populated
  - [ ] Verify `intent_hint="ae"` for adverse event tables
  - [ ] Verify `section_label` includes table context

---

## 11. API Integration (New)

### 11.1 REST API Updates

- [ ] 11.1.1 Update `/v1/ingest/{source}` endpoint:
  - [ ] Add `chunking_profile` parameter (optional, default="default")
  - [ ] Add `chunking_options` object (preserve_tables_html, sentence_splitter, custom_token_budget)
  - [ ] Update OpenAPI schema

- [ ] 11.1.2 Add `/v1/chunking/profiles` endpoint:
  - [ ] GET: List available chunking profiles
  - [ ] Response includes profile name, description, domain, target tokens

- [ ] 11.1.3 Add `/v1/chunking/validate` endpoint:
  - [ ] POST: Validate chunk quality for a document
  - [ ] Returns metrics: chunk count, token overflow rate, section label coverage

### 11.2 GraphQL API Updates

- [ ] 11.2.1 Update `IngestionInput` type:
  - [ ] Add `chunkingProfile: String = "default"` field
  - [ ] Add `options: ChunkingOptions` field

- [ ] 11.2.2 Add `ChunkingOptions` input type:
  - [ ] preserveTablesHtml: Boolean = true
  - [ ] sentenceSplitter: String = "syntok"
  - [ ] customTokenBudget: Int

- [ ] 11.2.3 Add `chunkingProfiles` query:
  - [ ] Returns list of available profiles
  - [ ] Includes profile metadata (name, domain, target tokens)

### 11.3 gRPC API Updates

- [ ] 11.3.1 Update `IngestionJobRequest` proto:
  - [ ] Add `chunking_profile` field
  - [ ] Add `ChunkingOptions` message type

- [ ] 11.3.2 Update `IngestionJobResponse` proto:
  - [ ] Add `estimated_chunks` field
  - [ ] Add `profile_used` field

- [ ] 11.3.3 Compile proto files:
  - [ ] Run `buf generate`
  - [ ] Run `buf breaking` to check for breaking changes

---

## 12. Error Handling & Taxonomy (New)

### 12.1 Define Error Types

- [ ] 12.1.1 **ProfileNotFoundError**:
  - [ ] Raised when requested profile doesn't exist
  - [ ] HTTP 400 Bad Request
  - [ ] Message: "Chunking profile '{profile}' not found. Available: {profiles}"

- [ ] 12.1.2 **TokenizerMismatchError**:
  - [ ] Raised when tokenizer doesn't align with embedding model
  - [ ] HTTP 500 Internal Server Error
  - [ ] Message: "Tokenizer '{tokenizer}' incompatible with embedding model '{model}'"

- [ ] 12.1.3 **ChunkingFailedError**:
  - [ ] Raised when chunking process fails
  - [ ] HTTP 500 Internal Server Error
  - [ ] Includes detailed error message and stack trace

- [ ] 12.1.4 **MineruOutOfMemoryError**:
  - [ ] Raised when GPU runs out of memory during PDF processing
  - [ ] HTTP 503 Service Unavailable
  - [ ] Message: "GPU out of memory. Retry later or reduce PDF size."

- [ ] 12.1.5 **MineruGpuUnavailableError**:
  - [ ] Raised when GPU not available for MinerU
  - [ ] HTTP 503 Service Unavailable
  - [ ] Message: "GPU required for PDF processing. Check GPU availability."

### 12.2 Error Handling Implementation

- [ ] 12.2.1 Add error handlers to gateway:
  - [ ] Map custom exceptions to HTTP status codes
  - [ ] Return RFC 7807 Problem Details format

- [ ] 12.2.2 Add error logging:
  - [ ] Log all errors with correlation ID
  - [ ] Include context (profile, document ID, stage)

- [ ] 12.2.3 Add error metrics:
  - [ ] Count errors by type: `medicalkg_chunking_errors_total{error_type}`

---

## 13. Performance Optimization

- [ ] 11.1 Batch sentence segmentation (process 10 documents at once)
- [ ] 11.2 Cache HuggingFace model loading (singleton pattern)
- [ ] 11.3 Parallelize chunking for independent documents (asyncio)
- [ ] 11.4 Benchmark: HuggingFace vs syntok throughput (choose per profile)
- [ ] 11.5 Validate: Chunking throughput ≥100 docs/sec for non-PDF sources

---

## 12. Monitoring & Observability

- [ ] 12.1 Add Prometheus metrics:
  - [ ] `chunking_documents_total` (by profile)
  - [ ] `chunking_duration_seconds` (P50, P95, P99 by profile)
  - [ ] `chunking_chunks_per_document` (histogram by profile)
  - [ ] `chunking_failures_total` (by profile, error type)
  - [ ] `mineru_gate_triggered_total`
  - [ ] `postpdf_start_triggered_total`
- [ ] 12.2 Add CloudEvents for chunking lifecycle:
  - [ ] `chunking.started`
  - [ ] `chunking.completed`
  - [ ] `chunking.failed`
  - [ ] `mineru.gate.waiting`
  - [ ] `postpdf.start.triggered`
- [ ] 12.3 Log chunk quality metrics:
  - [ ] Average chunk length (chars, tokens)
  - [ ] Section label distribution
  - [ ] Intent hint distribution
- [ ] 12.4 Create Grafana dashboard: `Medical_KG_Chunking_Quality.json`

---

## 13. Documentation

- [ ] 13.1 Update `COMPREHENSIVE_CODEBASE_DOCUMENTATION.md`:
  - [ ] Add Section 3.5 "Clinical-Aware Chunking Architecture"
  - [ ] Remove legacy chunking references
  - [ ] Add profile configuration table
- [ ] 13.2 Create `docs/guides/chunking-profiles.md`:
  - [ ] IMRaD profile guide with examples
  - [ ] Registry profile guide with examples
  - [ ] SPL profile guide with examples
  - [ ] Guideline profile guide with examples
- [ ] 13.3 Create `docs/runbooks/mineru-two-phase-gate.md`:
  - [ ] How to trigger `postpdf-start`
  - [ ] Troubleshooting stuck PDF jobs
  - [ ] MinerU failure handling
- [ ] 13.4 Update `README.md` with new dependencies

---

## 14. Production Deployment

- [ ] 14.1 Deploy to production with feature branch merge (no legacy code remains)
- [ ] 14.2 Validate all 4 profiles end-to-end
- [ ] 14.3 Test MinerU two-phase gate with 3 PDF sources
- [ ] 14.4 Monitor chunk quality metrics for 48 hours
- [ ] 14.5 Verify codebase reduction: ≥40% fewer lines in chunking/parsing
- [ ] 14.6 Emergency rollback: revert entire feature branch if critical issues

---

**Total Tasks**: 240+ across 14 work streams<|MERGE_RESOLUTION|>--- conflicted
+++ resolved
@@ -17,7 +17,6 @@
 ### 1.1 Legacy Code Inventory (Audit Phase)
 
 - [x] 1.1.1 Identify all files in `src/Medical_KG_rev/services/chunking/` to delete:
-<<<<<<< HEAD
   - [x] `custom_splitters.py` (8 custom chunkers, 420 lines) - Replace with ChunkerPort + library wrappers
   - [x] `semantic_splitter.py` (75 lines) - Replace with LlamaIndex node parsers
   - [x] `sliding_window.py` (62 lines) - Replace with langchain RecursiveCharacterTextSplitter
@@ -29,19 +28,6 @@
 - [x] 1.1.3 Identify adapter methods to delete:
   - [x] Search for `def split_document\|\.chunk\(` in adapters/ (15 occurrences)
   - [x] All adapter-specific chunking logic → delegate to ChunkerPort
-=======
-  - [ ] `custom_splitters.py` (8 custom chunkers, 420 lines) - Replace with ChunkerPort + library wrappers
-  - [ ] `semantic_splitter.py` (75 lines) - Replace with LlamaIndex node parsers
-  - [ ] `sliding_window.py` (62 lines) - Replace with langchain RecursiveCharacterTextSplitter
-  - [ ] `section_aware_splitter.py` (110 lines) - Replace with profile-based chunking
-- [x] 1.1.2 Identify all files in `src/Medical_KG_rev/services/parsing/` to delete:
-  - [ ] `pdf_parser.py` (bespoke PDF logic, 180 lines) - MinerU is the only PDF path
-  - [ ] `xml_parser.py` (custom XML parsing, 95 lines) - Replace with unstructured
-  - [ ] `sentence_splitters.py` (3 implementations, 140 lines) - Replace with scispaCy/syntok
-- [x] 1.1.3 Identify adapter methods to delete:
-  - [ ] Search for `def split_document\|\.chunk\(` in adapters/ (15 occurrences)
-  - [ ] All adapter-specific chunking logic → delegate to ChunkerPort
->>>>>>> d2075012
 - [x] 1.1.4 Create deletion checklist: `LEGACY_DECOMMISSION_CHECKLIST.md`
 
 ### 1.2 Dependency Analysis (Pre-Delete Validation)
@@ -68,7 +54,6 @@
 
 ### 1.3 Delegation to Open-Source Libraries (Validation)
 
-<<<<<<< HEAD
 - [x] 1.3.1 **Chunking**: Verify delegation to langchain-text-splitters + LlamaIndex
   - [x] Audit: Which custom splitters are semantic vs recursive vs sliding window?
   - [x] Decision: Map to `RecursiveCharacterTextSplitter` (default) or `SentenceWindowNodeParser` (coherence-sensitive)
@@ -93,32 +78,6 @@
   - [x] Audit: Where is Docling used?
   - [x] Decision: Keep Docling for non-OCR contexts (HTML/text), not PDFs
   - [x] Verify: MinerU is the **only** PDF path, with explicit GPU gate
-=======
-- [ ] 1.3.1 **Chunking**: Verify delegation to langchain-text-splitters + LlamaIndex
-  - [ ] Audit: Which custom splitters are semantic vs recursive vs sliding window?
-  - [ ] Decision: Map to `RecursiveCharacterTextSplitter` (default) or `SentenceWindowNodeParser` (coherence-sensitive)
-  - [ ] Delete: All 8 custom chunker implementations
-  - [ ] Verify: Chunk quality (offsets, section labels) preserved
-- [ ] 1.3.2 **Sentence Segmentation**: Verify delegation to HuggingFace/syntok
-  - [ ] Audit: Where are custom sentence splitters used?
-  - [ ] Decision: HuggingFace biomedical models for domain-aware splitting, syntok for speed
-  - [ ] Delete: All 3 custom sentence splitter implementations
-  - [ ] Verify: Sentence boundaries match expected behavior
-- [ ] 1.3.3 **Tokenization**: Verify delegation to transformers/tiktoken
-  - [ ] Audit: Where are custom tokenizers used?
-  - [ ] Decision: Use `transformers.AutoTokenizer` for Qwen3 alignment
-  - [ ] Delete: All custom tokenizer logic
-  - [ ] Verify: Token budgets honored before embedding
-- [ ] 1.3.4 **XML Parsing**: Verify delegation to unstructured
-  - [ ] Audit: What XML parsing logic exists?
-  - [ ] Decision: Replace with `unstructured.partition_xml`
-  - [ ] Delete: Custom XML parsing implementations
-  - [ ] Verify: JATS XML, SPL XML parsed correctly
-- [ ] 1.3.5 **PDF Parsing**: Verify MinerU-only path (no Docling in prod)
-  - [ ] Audit: Where is Docling used?
-  - [ ] Decision: Keep Docling for non-OCR contexts (HTML/text), not PDFs
-  - [ ] Verify: MinerU is the **only** PDF path, with explicit GPU gate
->>>>>>> d2075012
 
 ### 1.4 Atomic Deletion (Commit Strategy)
 
@@ -151,17 +110,10 @@
   - [x] `tests/chunking/test_custom_splitters.py` (8 chunker tests)
   - [x] `tests/chunking/test_semantic_splitter.py`
   - [x] `tests/chunking/test_sliding_window.py`
-<<<<<<< HEAD
 - [x] 1.6.2 Create new ChunkerPort tests:
   - [x] `tests/chunking/test_chunker_port.py` (interface compliance)
   - [x] `tests/chunking/test_profiles.py` (IMRaD, Registry, SPL, Guideline)
   - [x] `tests/chunking/test_library_wrappers.py` (langchain, LlamaIndex, scispaCy)
-=======
-- [ ] 1.6.2 Create new ChunkerPort tests:
-  - [ ] `tests/chunking/test_chunker_port.py` (interface compliance)
-  - [ ] `tests/chunking/test_profiles.py` (IMRaD, Registry, SPL, Guideline)
-  - [ ] `tests/chunking/test_library_wrappers.py` (langchain, LlamaIndex, HuggingFace)
->>>>>>> d2075012
 - [ ] 1.6.3 Verify test coverage ≥90% for new chunking code
 - [x] 1.6.4 Delete all references to custom chunkers in test fixtures
 
@@ -202,12 +154,7 @@
 - [x] 2.6 Add **tiktoken>=0.6.0** and **transformers>=4.38.0** for tokenization
 - [x] 2.7 Pin exact versions in requirements.txt (no `^` or `~`)
 - [ ] 2.8 Test dependency installation in clean venv
-<<<<<<< HEAD
-  - [x] Added `scripts/install_chunking_dependencies.sh` to automate venv creation and package installs with Python 3.11 guidance.
-- [ ] 2.9 Download scispaCy model: `python -m spacy download en_core_sci_sm`
-=======
 - [ ] 2.9 Download biomedical sentence model if needed (HuggingFace will auto-download)
->>>>>>> d2075012
 - [ ] 2.10 Verify all libraries import without errors
   - [x] Added `scripts/check_chunking_dependencies.py` CLI to validate imports during deployment checks.
 
@@ -421,11 +368,7 @@
       return [(sent.start_char, sent.end_char, sent.text) for sent in doc.sents]
   ```
 
-<<<<<<< HEAD
 - [x] 5.3.3 Handle biomedical abbreviations (e.g., "Fig.", "et al.")
-=======
-- [ ] 5.3.3 Handle biomedical abbreviations (e.g., "Fig.", "et al.")
->>>>>>> d2075012
 - [x] 5.3.4 Preserve char offsets
 - [x] 5.3.5 Write unit tests with biomedical text samples
 
@@ -583,17 +526,10 @@
 ### 8.2 Provenance Tracking
 
 - [x] 8.2.1 Attach to every chunk:
-<<<<<<< HEAD
   - [x] `source_system: str` (e.g., "pmc", "ctgov", "dailymed")
   - [x] `chunking_profile: str` (e.g., "pmc-imrad")
   - [x] `chunker_version: str` (e.g., "langchain-v0.2.0")
   - [x] `created_at: datetime`
-=======
-  - [ ] `source_system: str` (e.g., "pmc", "ctgov", "dailymed")
-  - [ ] `chunking_profile: str` (e.g., "pmc-imrad")
-  - [ ] `chunker_version: str` (e.g., "langchain-v0.2.0")
-  - [ ] `created_at: datetime`
->>>>>>> d2075012
 - [x] 8.2.2 Store in chunk metadata
 - [ ] 8.2.3 Index in OpenSearch for retrieval filters
 
