"""Prometheus metric registration and helpers."""

from __future__ import annotations

import uuid
from collections.abc import Callable
from time import perf_counter
from typing import Any

try:  # pragma: no cover - optional dependency
    import torch
except Exception:  # pragma: no cover - torch is optional in CPU-only environments
    torch = None  # type: ignore

try:  # pragma: no cover - optional dependency
    from fastapi import FastAPI, Request, Response
except ModuleNotFoundError:  # pragma: no cover - optional dependency
    FastAPI = None  # type: ignore[assignment]
    Request = Any  # type: ignore[assignment]
    Response = Any  # type: ignore[assignment]

from prometheus_client import (  # type: ignore
    CONTENT_TYPE_LATEST,
    Counter,
    Gauge,
    Histogram,
    generate_latest,
)

from Medical_KG_rev.config.settings import AppSettings
from Medical_KG_rev.utils.logging import (
    bind_correlation_id,
    get_correlation_id,
    reset_correlation_id,
)

REQUEST_COUNTER = Counter(
    "api_requests",
    "Total HTTP requests served by the gateway",
    labelnames=("method", "path", "status"),
)
REQUEST_LATENCY = Histogram(
    "api_request_duration_seconds",
    "HTTP request latency distribution",
    labelnames=("method", "path"),
)
JOB_DURATION = Histogram(
    "job_duration_seconds",
    "Duration of ingest/retrieve operations",
    labelnames=("operation",),
)
CHUNKING_LATENCY = Histogram(
    "chunking_latency_seconds",
    "Latency distribution for chunking profiles",
    labelnames=("profile",),
)
CHUNK_SIZE = Histogram(
    "chunk_size_characters",
    "Distribution of chunk sizes by granularity",
    labelnames=("profile", "granularity"),
)
CHUNKING_CIRCUIT_STATE = Gauge(
    "chunking_circuit_breaker_state",
    "Circuit breaker state for chunking pipeline (0=closed, 1=open, 2=half-open)",
)
GPU_UTILISATION = Gauge(
    "gpu_utilization_percent",
    "GPU memory utilisation percentage",
    labelnames=("gpu",),
)
BUSINESS_EVENTS = Counter(
    "business_events",
    "Business event counters (documents ingested, retrievals)",
    labelnames=("event",),
)
RERANK_OPERATIONS = Counter(
    "reranking_operations_total",
    "Total reranking invocations",
    labelnames=("reranker", "tenant", "batch_size"),
)
RERANK_DURATION = Histogram(
    "reranking_duration_seconds",
    "Distribution of reranking latencies",
    labelnames=("reranker", "tenant"),
    buckets=(0.01, 0.05, 0.1, 0.2, 0.5, 1.0),
)
RERANK_ERRORS = Counter(
    "reranking_errors_total",
    "Number of reranking failures grouped by type",
    labelnames=("reranker", "error_type"),
)
RERANK_PAIRS = Counter(
    "reranking_pairs_processed_total",
    "Number of query/document pairs scored",
    labelnames=("reranker",),
)
RERANK_CIRCUIT = Gauge(
    "reranking_circuit_breaker_state",
    "Circuit breaker state per reranker (1=open)",
    labelnames=("reranker", "tenant"),
)
RERANK_GPU = Gauge(
    "reranking_gpu_utilization_percent",
    "GPU utilisation while reranking",
    labelnames=("reranker",),
)
PIPELINE_STAGE_DURATION = Histogram(
    "retrieval_pipeline_stage_duration_seconds",
    "Latency per stage of the retrieval pipeline",
    labelnames=("stage",),
    buckets=(0.005, 0.01, 0.02, 0.05, 0.1, 0.5, 1.0),
)
RERANK_CACHE_HIT = Gauge(
    "reranking_cache_hit_rate",
    "Cache hit rate for reranker results",
    labelnames=("reranker",),
)
RERANK_LATENCY_ALERTS = Counter(
    "reranking_latency_alerts_total",
    "Number of reranking operations breaching latency SLOs",
    labelnames=("reranker",),
)
RERANK_GPU_MEMORY_ALERTS = Counter(
    "reranking_gpu_memory_alerts_total",
    "Alerts fired when GPU memory is exhausted during reranking",
    labelnames=("reranker",),
)


def _normalise_path(request: Request) -> str:
    route = request.scope.get("route")
    return getattr(route, "path", request.url.path)


def _update_gpu_metrics() -> None:
    if torch is None or not hasattr(torch, "cuda") or not torch.cuda.is_available():  # type: ignore[attr-defined]
        GPU_UTILISATION.labels(gpu="0").set(0.0)
        return

    for index in range(torch.cuda.device_count()):  # type: ignore[attr-defined]
        total = torch.cuda.get_device_properties(index).total_memory  # type: ignore[attr-defined]
        used = torch.cuda.memory_allocated(index)  # type: ignore[attr-defined]
        utilisation = float(used) / float(total) * 100 if total else 0.0
        GPU_UTILISATION.labels(gpu=str(index)).set(utilisation)


def register_metrics(app: FastAPI, settings: AppSettings) -> None:  # type: ignore[valid-type]
    if FastAPI is None:
        return
    if not settings.observability.metrics.enabled:
        return

    path = settings.observability.metrics.path
    correlation_header = settings.observability.logging.correlation_id_header

    @app.middleware("http")
    async def metrics_middleware(request: Request, call_next: Callable):
        if request.url.path == path:
            return await call_next(request)

        current = get_correlation_id()
        provided = request.headers.get(correlation_header) if correlation_header else None
        fallback = getattr(request.state, "correlation_id", None)
        correlation_id = current or provided or fallback or str(uuid.uuid4())
        request.state.correlation_id = correlation_id
        token = None if current else bind_correlation_id(correlation_id)
        timer = perf_counter()

        try:
            response: Response = await call_next(request)
        except Exception:
            duration = perf_counter() - timer
            REQUEST_COUNTER.labels(request.method, _normalise_path(request), "500").inc()
            REQUEST_LATENCY.labels(request.method, _normalise_path(request)).observe(duration)
            if token is not None:
                reset_correlation_id(token)
            raise

        duration = perf_counter() - timer
        path_template = _normalise_path(request)
        REQUEST_COUNTER.labels(request.method, path_template, str(response.status_code)).inc()
        REQUEST_LATENCY.labels(request.method, path_template).observe(duration)
        _update_gpu_metrics()

        if correlation_header:
            response.headers.setdefault(correlation_header, correlation_id)

        if token is not None:
            reset_correlation_id(token)
        return response

    @app.get(path, include_in_schema=False)
    async def metrics_endpoint() -> Response:
        return Response(generate_latest(), media_type=CONTENT_TYPE_LATEST)


def observe_job_duration(operation: str, duration_seconds: float) -> None:
    JOB_DURATION.labels(operation=operation).observe(max(duration_seconds, 0.0))


def record_business_event(event: str, amount: int = 1) -> None:
    BUSINESS_EVENTS.labels(event=event).inc(amount)


<<<<<<< HEAD
def record_reranking_operation(
    reranker: str,
    tenant: str,
    batch_size: int,
    duration_seconds: float,
    pairs: int,
    circuit_state: str,
    gpu_utilisation: float | None = None,
) -> None:
    RERANK_OPERATIONS.labels(reranker, tenant, str(batch_size)).inc()
    RERANK_DURATION.labels(reranker, tenant).observe(max(duration_seconds, 0.0))
    RERANK_PAIRS.labels(reranker).inc(max(pairs, 0))
    RERANK_CIRCUIT.labels(reranker, tenant).set(1.0 if circuit_state == "open" else 0.0)
    if gpu_utilisation is not None:
        RERANK_GPU.labels(reranker).set(max(gpu_utilisation, 0.0))


def record_reranking_error(reranker: str, error_type: str) -> None:
    RERANK_ERRORS.labels(reranker, error_type).inc()


def record_pipeline_stage(stage: str, duration_seconds: float) -> None:
    PIPELINE_STAGE_DURATION.labels(stage).observe(max(duration_seconds, 0.0))


def record_cache_hit_rate(reranker: str, hit_rate: float) -> None:
    RERANK_CACHE_HIT.labels(reranker).set(max(0.0, min(hit_rate, 1.0)))


def record_latency_alert(reranker: str, duration_seconds: float, slo_seconds: float) -> None:
    if duration_seconds > slo_seconds:
        RERANK_LATENCY_ALERTS.labels(reranker).inc()


def record_gpu_memory_alert(reranker: str) -> None:
    RERANK_GPU_MEMORY_ALERTS.labels(reranker).inc()
=======
def observe_chunking_latency(profile: str, duration_seconds: float) -> None:
    CHUNKING_LATENCY.labels(profile=profile).observe(max(duration_seconds, 0.0))


def record_chunk_size(profile: str, granularity: str, characters: int) -> None:
    CHUNK_SIZE.labels(profile=profile, granularity=granularity).observe(max(characters, 0))


def set_chunking_circuit_state(state: int) -> None:
    CHUNKING_CIRCUIT_STATE.set(float(state))
>>>>>>> e8fef1a9
<|MERGE_RESOLUTION|>--- conflicted
+++ resolved
@@ -202,7 +202,6 @@
     BUSINESS_EVENTS.labels(event=event).inc(amount)
 
 
-<<<<<<< HEAD
 def record_reranking_operation(
     reranker: str,
     tenant: str,
@@ -238,16 +237,4 @@
 
 
 def record_gpu_memory_alert(reranker: str) -> None:
-    RERANK_GPU_MEMORY_ALERTS.labels(reranker).inc()
-=======
-def observe_chunking_latency(profile: str, duration_seconds: float) -> None:
-    CHUNKING_LATENCY.labels(profile=profile).observe(max(duration_seconds, 0.0))
-
-
-def record_chunk_size(profile: str, granularity: str, characters: int) -> None:
-    CHUNK_SIZE.labels(profile=profile, granularity=granularity).observe(max(characters, 0))
-
-
-def set_chunking_circuit_state(state: int) -> None:
-    CHUNKING_CIRCUIT_STATE.set(float(state))
->>>>>>> e8fef1a9
+    RERANK_GPU_MEMORY_ALERTS.labels(reranker).inc()