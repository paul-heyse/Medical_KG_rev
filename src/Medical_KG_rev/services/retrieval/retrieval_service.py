"""Multi-strategy retrieval service combining sparse and dense search."""

from __future__ import annotations

from __future__ import annotations

from collections import OrderedDict
from collections.abc import Callable, Iterable, Mapping, Sequence
from dataclasses import dataclass
from typing import Any

import structlog

from Medical_KG_rev.auth.context import SecurityContext
from Medical_KG_rev.services.embedding.service import (
    EmbeddingRequest as QueryEmbeddingRequest,
    EmbeddingVector,
    EmbeddingWorker,
)
from Medical_KG_rev.services.vector_store.errors import VectorStoreError
from Medical_KG_rev.services.vector_store.models import VectorQuery
from Medical_KG_rev.services.vector_store.service import VectorStoreService

from .faiss_index import FAISSIndex
from .opensearch_client import OpenSearchClient
from .reranker import CrossEncoderReranker
<<<<<<< HEAD
from .router import RetrievalRouter, RetrievalStrategy, RouterMatch, RoutingRequest
=======
from Medical_KG_rev.services.reranking.pipeline.two_stage import TwoStagePipeline
>>>>>>> 05aab8fe


logger = structlog.get_logger(__name__)


@dataclass(slots=True)
class RetrievalResult:
    id: str
    text: str
    retrieval_score: float
    rerank_score: float | None
    highlights: Sequence[Mapping[str, object]]
    metadata: Mapping[str, object]
    granularity: str


class RetrievalService:
    def __init__(
        self,
        opensearch: OpenSearchClient,
        faiss: FAISSIndex | None = None,
        reranker: CrossEncoderReranker | None = None,
        *,
        vector_store: VectorStoreService | None = None,
        vector_namespace: str = "default",
        context_factory: Callable[[], SecurityContext] | None = None,
<<<<<<< HEAD
        router: RetrievalRouter | None = None,
        namespace_map: Mapping[str, str] | None = None,
=======
        granularity_weights: Mapping[str, float] | None = None,
>>>>>>> 05aab8fe
    ) -> None:
        self.opensearch = opensearch
        self.faiss = faiss
        self.vector_store = vector_store
        self.vector_namespace = vector_namespace
        self._context_factory = context_factory
<<<<<<< HEAD
        self.router = router or RetrievalRouter()
        self._namespace_map = dict(namespace_map or {})
=======
        self._granularity_weights = {
            "document": 0.6,
            "section": 1.0,
            "paragraph": 1.2,
            "window": 0.9,
            "table": 0.8,
        }
        if granularity_weights:
            self._granularity_weights.update(granularity_weights)
>>>>>>> 05aab8fe

    def search(
        self,
        index: str,
        query: str,
        filters: Mapping[str, object] | None = None,
        k: int = 10,
        rerank: bool = False,
        embedding_kind: str | None = None,
        *,
        reranker_id: str | None = None,
        context: SecurityContext | None = None,
    ) -> list[RetrievalResult]:
        security_context = context or (
            self._context_factory()
            if self._context_factory
            else SecurityContext(subject="system", tenant_id="system", scopes={"*"})
        )
<<<<<<< HEAD
        namespace = self._resolve_namespace(embedding_kind)
=======
>>>>>>> 05aab8fe
        request = RoutingRequest(
            query=query,
            top_k=k,
            filters=filters or {},
<<<<<<< HEAD
            namespace=namespace,
            context=security_context,
        )
        strategies = self._build_strategies(index, security_context, namespace)
        fused_matches = self.router.execute(request, strategies)
        fused = [
            RetrievalResult(
                id=match.id,
                text=str(match.metadata.get("text", "")),
                retrieval_score=match.score,
                rerank_score=None,
                highlights=list(match.metadata.get("highlights", [])),
                metadata={key: value for key, value in match.metadata.items() if key != "highlights"},
            )
            for match in fused_matches
        ]
=======
            namespace=self.vector_namespace,
            context=security_context,
        )
        dense_results = self._dense_search(query, k, security_context)
        fused = self._fuse_results([bm25_results, splade_results, dense_results])
        if filters and "granularity" in filters:
            allowed = filters["granularity"]
            if isinstance(allowed, str):
                allowed_set = {allowed}
            elif isinstance(allowed, Sequence):
                allowed_set = {str(value) for value in allowed}
            else:
                allowed_set = {str(allowed)}
            fused = [result for result in fused if result.granularity in allowed_set]
        fused = self._merge_neighbors(fused)
>>>>>>> 05aab8fe
        if rerank:
            for result in results:
                result.metadata.setdefault("reranking", metrics.get("reranking", {}))
        return results

    def _dense_strategy(
<<<<<<< HEAD
        self, namespace: str, query: str, k: int, context: SecurityContext
    ) -> list[RouterMatch]:
        pseudo_query = [float(hash(token) % 100) for token in query.split()]
        results: list[RouterMatch] = []
        if self.vector_store is not None:
            try:
                dimension = self.vector_store.registry.get(
                    tenant_id=context.tenant_id, namespace=namespace
                ).params.dimension
                if len(pseudo_query) < dimension:
                    pseudo_query.extend([0.0] * (dimension - len(pseudo_query)))
                elif len(pseudo_query) > dimension:
                    pseudo_query = pseudo_query[:dimension]
                matches = self.vector_store.query(
                    context=context,
                    namespace=namespace,
                    query=VectorQuery(values=pseudo_query, top_k=k),
                )
            except VectorStoreError as exc:
                logger.warning(
                    "retrieval.vector_search.failed",
                    namespace=namespace,
                    error=str(exc),
                )
                return []
            except Exception as exc:  # pragma: no cover - defensive logging
                logger.warning(
                    "retrieval.vector_search.failed",
                    namespace=namespace,
                    error=str(exc),
                )
                return []
            for match in matches:
                metadata = dict(match.metadata)
                metadata.setdefault("namespace", namespace)
                results.append(
                    RouterMatch(
                        id=match.vector_id,
                        score=float(match.score),
                        metadata=metadata,
                        source="vector",
                    )
                )
            return results
=======
        self, query: str, k: int, context: SecurityContext
    ) -> list[Mapping[str, object]]:
        if self.vector_store is not None and self.embedding_worker is not None:
            return self._vector_store_search(query, k, context)
>>>>>>> 05aab8fe
        if not self.faiss or not self.faiss.ids:
            return []
        if len(pseudo_query) < self.faiss.dimension:
            pseudo_query.extend([0.0] * (self.faiss.dimension - len(pseudo_query)))
        elif len(pseudo_query) > self.faiss.dimension:
            pseudo_query = pseudo_query[: self.faiss.dimension]
        hits = self.faiss.search(pseudo_query, k=k)
        for chunk_id, score, metadata in hits:
            meta = {"text": metadata.get("text", ""), **metadata}
            results.append(
                RouterMatch(
                    id=chunk_id,
                    score=float(score),
                    metadata=meta,
                    source="faiss",
                )
            )
        return results

<<<<<<< HEAD
    def _build_strategies(
        self, index: str, context: SecurityContext, namespace: str
    ) -> list[RetrievalStrategy]:
        def bm25_handler(request: RoutingRequest) -> list[RouterMatch]:
            hits = self.opensearch.search(
                index, request.query, strategy="bm25", filters=request.filters, size=request.top_k
            )
            return [self._opensearch_to_match(hit, "bm25") for hit in hits]

        def splade_handler(request: RoutingRequest) -> list[RouterMatch]:
            hits = self.opensearch.search(
                index, request.query, strategy="splade", filters=request.filters, size=request.top_k
            )
            return [self._opensearch_to_match(hit, "splade") for hit in hits]

        def dense_handler(request: RoutingRequest) -> list[RouterMatch]:
            return self._dense_strategy(namespace, request.query, request.top_k, context)

        strategies = [
            RetrievalStrategy(name="bm25", handler=bm25_handler),
            RetrievalStrategy(name="splade", handler=splade_handler),
            RetrievalStrategy(name="dense", handler=dense_handler, fusion="linear", weight=2.0),
        ]
        return strategies

    def _resolve_namespace(self, embedding_kind: str | None) -> str:
        if embedding_kind and embedding_kind in self._namespace_map:
            return self._namespace_map[embedding_kind]
        return self.vector_namespace

    def _opensearch_to_match(self, hit: Mapping[str, object], source: str) -> RouterMatch:
        metadata = dict(hit.get("_source", {}))
        metadata.setdefault("highlights", hit.get("highlight", []))
        metadata.setdefault("text", metadata.get("text", ""))
        return RouterMatch(
            id=str(hit.get("_id")),
            score=float(hit.get("_score", 0.0)),
            metadata=metadata,
            source=source,
        )
=======
    def _vector_store_search(
        self, query: str, k: int, context: SecurityContext
    ) -> list[Mapping[str, object]]:
        cached = self._query_cache_get(query)
        if cached is not None:
            return cached
        embeddings = self._encode_query(query, context)
        namespace = self.vector_namespace
        try:
            results: list[Mapping[str, object]] = []
            for embedding in embeddings:
                if not embedding.vectors:
                    continue
                dimension = self.vector_store.registry.get(
                    tenant_id=context.tenant_id, namespace=embedding.namespace
                ).params.dimension
                values = list(embedding.vectors[0])
                if len(values) < dimension:
                    values.extend([0.0] * (dimension - len(values)))
                elif len(values) > dimension:
                    values = values[:dimension]
                matches = self.vector_store.query(
                    context=context,
                    namespace=embedding.namespace,
                    query=VectorQuery(values=values, top_k=k),
                )
                results.extend(
                    {
                        "_id": match.vector_id,
                        "_score": match.score * self.namespace_weights.get(embedding.namespace, 1.0),
                        "_source": {"text": str(match.metadata.get("text", "")), **match.metadata},
                        "highlight": [],
                    }
                    for match in matches
                )
        except VectorStoreError as exc:
            logger.warning(
                "retrieval.vector_search.failed",
                namespace=namespace,
                error=str(exc),
            )
            return []
        except Exception as exc:  # pragma: no cover - defensive logging
            logger.warning(
                "retrieval.vector_search.failed",
                namespace=namespace,
                error=str(exc),
            )
            return []
        if results:
            self._query_cache_set(query, results)
        return results

    def _fuse_results(
        self, result_sets: Sequence[Sequence[Mapping[str, object]]]
    ) -> list[RetrievalResult]:
        aggregated: dict[str, dict[str, object]] = {}
        for results in result_sets:
            for rank, result in enumerate(results, start=1):
                chunk_id = result["_id"]
                data = aggregated.setdefault(
                    chunk_id,
                    {
                        "text": result["_source"].get("text", ""),
                        "metadata": result["_source"],
                        "highlights": list(result.get("highlight", [])),
                        "rrf": 0.0,
                    },
                )
                weight = self._granularity_weights.get(
                    str(result["_source"].get("granularity", "paragraph")),
                    1.0,
                )
                data["rrf"] += weight * (1.0 / (50 + rank))
        fused: list[RetrievalResult] = []
        for chunk_id, payload in aggregated.items():
            metadata = dict(payload["metadata"])
            granularity = str(metadata.get("granularity", "paragraph"))
            fused.append(
                RetrievalResult(
                    id=chunk_id,
                    text=str(payload["text"]),
                    retrieval_score=float(payload["rrf"]),
                    rerank_score=None,
                    highlights=list(payload["highlights"]),
                    metadata=metadata,
                    granularity=granularity,
                )
            )
            documents.append(document)
        return documents

    def _merge_neighbors(self, results: Iterable[RetrievalResult]) -> list[RetrievalResult]:
        merged: list[RetrievalResult] = []
        buffer: dict[tuple[str, str], RetrievalResult] = {}
        for result in results:
            if result.granularity != "window":
                merged.append(result)
                continue
            doc_key, chunker, index = self._parse_chunk_id(result.id)
            key = (doc_key, chunker)
            existing = buffer.get(key)
            if existing is None:
                buffer[key] = result
                continue
            prev_doc, prev_chunker, prev_index = self._parse_chunk_id(existing.id)
            if prev_doc == doc_key and prev_chunker == chunker and index == prev_index + 1:
                combined_text = existing.text + "\n" + result.text
                combined_score = max(existing.retrieval_score, result.retrieval_score)
                metadata = dict(existing.metadata)
                metadata.setdefault("merged_ids", [existing.id])
                metadata["merged_ids"].append(result.id)
                metadata["text"] = combined_text
                merged_result = RetrievalResult(
                    id=result.id,
                    text=combined_text,
                    retrieval_score=combined_score,
                    rerank_score=None,
                    highlights=existing.highlights,
                    metadata=metadata,
                    granularity=result.granularity,
                )
                buffer[key] = merged_result
            else:
                merged.append(existing)
                buffer[key] = result
        merged.extend(buffer.values())
        return merged

    def _parse_chunk_id(self, chunk_id: str) -> tuple[str, str, int]:
        parts = chunk_id.split(":")
        if len(parts) < 4:
            return chunk_id, "unknown", 0
        try:
            return parts[0], parts[1], int(parts[-1])
        except ValueError:
            return parts[0], parts[1], 0
>>>>>>> 05aab8fe

    def _apply_rerank(
        self, query: str, results: Iterable[RetrievalResult]
    ) -> list[RetrievalResult]:
        materialised = list(results)
        candidates = [
            {"id": result.id, "text": result.text, **result.metadata} for result in materialised
        ]
        scored, _metrics = self.reranker.rerank(query, candidates)
        score_map = {item.get("id"): item.get("rerank_score", 0.0) for item in scored}
        reranked: list[RetrievalResult] = []
        for result in materialised:
            reranked.append(
                RetrievalResult(
                    id=result.id,
                    text=result.text,
                    retrieval_score=result.retrieval_score,
                    rerank_score=score_map.get(result.id),
                    highlights=result.highlights,
                    metadata=result.metadata,
                    granularity=result.granularity,
                )
            )
        return reranked

    def _encode_query(self, query: str, context: SecurityContext) -> Sequence[EmbeddingVector]:
        if not self.embedding_worker:
            return []
        namespaces = self.active_namespaces or [self.vector_namespace]
        request = QueryEmbeddingRequest(
            tenant_id=context.tenant_id,
            chunk_ids=[f"query:{index}" for index in range(len(namespaces))],
            texts=[query] * len(namespaces),
            namespaces=namespaces,
            batch_size=1,
            actor=context.subject,
        )
        response = self.embedding_worker.encode_queries(request)
        return response.vectors

    def _query_cache_get(self, query: str) -> list[Mapping[str, object]] | None:
        key = (query, tuple(sorted(self.active_namespaces)))
        if key in self._query_cache:
            value = self._query_cache.pop(key)
            self._query_cache[key] = value
            return value
        return None

    def _query_cache_set(self, query: str, results: list[Mapping[str, object]]) -> None:
        key = (query, tuple(sorted(self.active_namespaces)))
        self._query_cache[key] = results
        if len(self._query_cache) > self._cache_size:
            self._query_cache.popitem(last=False)<|MERGE_RESOLUTION|>--- conflicted
+++ resolved
@@ -24,11 +24,7 @@
 from .faiss_index import FAISSIndex
 from .opensearch_client import OpenSearchClient
 from .reranker import CrossEncoderReranker
-<<<<<<< HEAD
 from .router import RetrievalRouter, RetrievalStrategy, RouterMatch, RoutingRequest
-=======
-from Medical_KG_rev.services.reranking.pipeline.two_stage import TwoStagePipeline
->>>>>>> 05aab8fe
 
 
 logger = structlog.get_logger(__name__)
@@ -55,32 +51,16 @@
         vector_store: VectorStoreService | None = None,
         vector_namespace: str = "default",
         context_factory: Callable[[], SecurityContext] | None = None,
-<<<<<<< HEAD
         router: RetrievalRouter | None = None,
         namespace_map: Mapping[str, str] | None = None,
-=======
-        granularity_weights: Mapping[str, float] | None = None,
->>>>>>> 05aab8fe
     ) -> None:
         self.opensearch = opensearch
         self.faiss = faiss
         self.vector_store = vector_store
         self.vector_namespace = vector_namespace
         self._context_factory = context_factory
-<<<<<<< HEAD
         self.router = router or RetrievalRouter()
         self._namespace_map = dict(namespace_map or {})
-=======
-        self._granularity_weights = {
-            "document": 0.6,
-            "section": 1.0,
-            "paragraph": 1.2,
-            "window": 0.9,
-            "table": 0.8,
-        }
-        if granularity_weights:
-            self._granularity_weights.update(granularity_weights)
->>>>>>> 05aab8fe
 
     def search(
         self,
@@ -99,15 +79,11 @@
             if self._context_factory
             else SecurityContext(subject="system", tenant_id="system", scopes={"*"})
         )
-<<<<<<< HEAD
         namespace = self._resolve_namespace(embedding_kind)
-=======
->>>>>>> 05aab8fe
         request = RoutingRequest(
             query=query,
             top_k=k,
             filters=filters or {},
-<<<<<<< HEAD
             namespace=namespace,
             context=security_context,
         )
@@ -124,30 +100,12 @@
             )
             for match in fused_matches
         ]
-=======
-            namespace=self.vector_namespace,
-            context=security_context,
-        )
-        dense_results = self._dense_search(query, k, security_context)
-        fused = self._fuse_results([bm25_results, splade_results, dense_results])
-        if filters and "granularity" in filters:
-            allowed = filters["granularity"]
-            if isinstance(allowed, str):
-                allowed_set = {allowed}
-            elif isinstance(allowed, Sequence):
-                allowed_set = {str(value) for value in allowed}
-            else:
-                allowed_set = {str(allowed)}
-            fused = [result for result in fused if result.granularity in allowed_set]
-        fused = self._merge_neighbors(fused)
->>>>>>> 05aab8fe
         if rerank:
             for result in results:
                 result.metadata.setdefault("reranking", metrics.get("reranking", {}))
         return results
 
     def _dense_strategy(
-<<<<<<< HEAD
         self, namespace: str, query: str, k: int, context: SecurityContext
     ) -> list[RouterMatch]:
         pseudo_query = [float(hash(token) % 100) for token in query.split()]
@@ -192,12 +150,6 @@
                     )
                 )
             return results
-=======
-        self, query: str, k: int, context: SecurityContext
-    ) -> list[Mapping[str, object]]:
-        if self.vector_store is not None and self.embedding_worker is not None:
-            return self._vector_store_search(query, k, context)
->>>>>>> 05aab8fe
         if not self.faiss or not self.faiss.ids:
             return []
         if len(pseudo_query) < self.faiss.dimension:
@@ -217,7 +169,6 @@
             )
         return results
 
-<<<<<<< HEAD
     def _build_strategies(
         self, index: str, context: SecurityContext, namespace: str
     ) -> list[RetrievalStrategy]:
@@ -258,145 +209,6 @@
             metadata=metadata,
             source=source,
         )
-=======
-    def _vector_store_search(
-        self, query: str, k: int, context: SecurityContext
-    ) -> list[Mapping[str, object]]:
-        cached = self._query_cache_get(query)
-        if cached is not None:
-            return cached
-        embeddings = self._encode_query(query, context)
-        namespace = self.vector_namespace
-        try:
-            results: list[Mapping[str, object]] = []
-            for embedding in embeddings:
-                if not embedding.vectors:
-                    continue
-                dimension = self.vector_store.registry.get(
-                    tenant_id=context.tenant_id, namespace=embedding.namespace
-                ).params.dimension
-                values = list(embedding.vectors[0])
-                if len(values) < dimension:
-                    values.extend([0.0] * (dimension - len(values)))
-                elif len(values) > dimension:
-                    values = values[:dimension]
-                matches = self.vector_store.query(
-                    context=context,
-                    namespace=embedding.namespace,
-                    query=VectorQuery(values=values, top_k=k),
-                )
-                results.extend(
-                    {
-                        "_id": match.vector_id,
-                        "_score": match.score * self.namespace_weights.get(embedding.namespace, 1.0),
-                        "_source": {"text": str(match.metadata.get("text", "")), **match.metadata},
-                        "highlight": [],
-                    }
-                    for match in matches
-                )
-        except VectorStoreError as exc:
-            logger.warning(
-                "retrieval.vector_search.failed",
-                namespace=namespace,
-                error=str(exc),
-            )
-            return []
-        except Exception as exc:  # pragma: no cover - defensive logging
-            logger.warning(
-                "retrieval.vector_search.failed",
-                namespace=namespace,
-                error=str(exc),
-            )
-            return []
-        if results:
-            self._query_cache_set(query, results)
-        return results
-
-    def _fuse_results(
-        self, result_sets: Sequence[Sequence[Mapping[str, object]]]
-    ) -> list[RetrievalResult]:
-        aggregated: dict[str, dict[str, object]] = {}
-        for results in result_sets:
-            for rank, result in enumerate(results, start=1):
-                chunk_id = result["_id"]
-                data = aggregated.setdefault(
-                    chunk_id,
-                    {
-                        "text": result["_source"].get("text", ""),
-                        "metadata": result["_source"],
-                        "highlights": list(result.get("highlight", [])),
-                        "rrf": 0.0,
-                    },
-                )
-                weight = self._granularity_weights.get(
-                    str(result["_source"].get("granularity", "paragraph")),
-                    1.0,
-                )
-                data["rrf"] += weight * (1.0 / (50 + rank))
-        fused: list[RetrievalResult] = []
-        for chunk_id, payload in aggregated.items():
-            metadata = dict(payload["metadata"])
-            granularity = str(metadata.get("granularity", "paragraph"))
-            fused.append(
-                RetrievalResult(
-                    id=chunk_id,
-                    text=str(payload["text"]),
-                    retrieval_score=float(payload["rrf"]),
-                    rerank_score=None,
-                    highlights=list(payload["highlights"]),
-                    metadata=metadata,
-                    granularity=granularity,
-                )
-            )
-            documents.append(document)
-        return documents
-
-    def _merge_neighbors(self, results: Iterable[RetrievalResult]) -> list[RetrievalResult]:
-        merged: list[RetrievalResult] = []
-        buffer: dict[tuple[str, str], RetrievalResult] = {}
-        for result in results:
-            if result.granularity != "window":
-                merged.append(result)
-                continue
-            doc_key, chunker, index = self._parse_chunk_id(result.id)
-            key = (doc_key, chunker)
-            existing = buffer.get(key)
-            if existing is None:
-                buffer[key] = result
-                continue
-            prev_doc, prev_chunker, prev_index = self._parse_chunk_id(existing.id)
-            if prev_doc == doc_key and prev_chunker == chunker and index == prev_index + 1:
-                combined_text = existing.text + "\n" + result.text
-                combined_score = max(existing.retrieval_score, result.retrieval_score)
-                metadata = dict(existing.metadata)
-                metadata.setdefault("merged_ids", [existing.id])
-                metadata["merged_ids"].append(result.id)
-                metadata["text"] = combined_text
-                merged_result = RetrievalResult(
-                    id=result.id,
-                    text=combined_text,
-                    retrieval_score=combined_score,
-                    rerank_score=None,
-                    highlights=existing.highlights,
-                    metadata=metadata,
-                    granularity=result.granularity,
-                )
-                buffer[key] = merged_result
-            else:
-                merged.append(existing)
-                buffer[key] = result
-        merged.extend(buffer.values())
-        return merged
-
-    def _parse_chunk_id(self, chunk_id: str) -> tuple[str, str, int]:
-        parts = chunk_id.split(":")
-        if len(parts) < 4:
-            return chunk_id, "unknown", 0
-        try:
-            return parts[0], parts[1], int(parts[-1])
-        except ValueError:
-            return parts[0], parts[1], 0
->>>>>>> 05aab8fe
 
     def _apply_rerank(
         self, query: str, results: Iterable[RetrievalResult]
