--- conflicted
+++ resolved
@@ -23,18 +23,11 @@
 from ..adapters.plugins.models import AdapterRequest
 
 from ..kg import ShaclValidator, ValidationError
-<<<<<<< HEAD
 from ..auth.scopes import Scopes
 from ..observability.metrics import (
     CROSS_TENANT_ACCESS_ATTEMPTS,
     observe_job_duration,
     record_business_event,
-=======
-from ..observability.metrics import (
-    observe_job_duration,
-    record_business_event,
-    record_chunking_failure,
->>>>>>> 948b9e1c
 )
 from ..orchestration import (
     HaystackRetriever,
