"""Prometheus metric registration and helpers."""

from __future__ import annotations

import uuid
from collections.abc import Callable
from time import perf_counter

try:  # pragma: no cover - optional dependency
    import torch
except Exception:  # pragma: no cover - torch is optional in CPU-only environments
    torch = None  # type: ignore

from fastapi import FastAPI, Request, Response
from prometheus_client import (  # type: ignore
    CONTENT_TYPE_LATEST,
    Counter,
    Gauge,
    Histogram,
    generate_latest,
)

from Medical_KG_rev.config.settings import AppSettings
from Medical_KG_rev.utils.logging import (
    bind_correlation_id,
    get_correlation_id,
    reset_correlation_id,
)

REQUEST_COUNTER = Counter(
    "api_requests",
    "Total HTTP requests served by the gateway",
    labelnames=("method", "path", "status"),
)
REQUEST_LATENCY = Histogram(
    "api_request_duration_seconds",
    "HTTP request latency distribution",
    labelnames=("method", "path"),
)
JOB_DURATION = Histogram(
    "job_duration_seconds",
    "Duration of ingest/retrieve operations",
    labelnames=("operation",),
)
CHUNKING_LATENCY = Histogram(
    "chunking_latency_seconds",
    "Latency distribution for chunking profiles",
    labelnames=("profile",),
)
CHUNK_SIZE = Histogram(
    "chunk_size_characters",
    "Distribution of chunk sizes by granularity",
    labelnames=("profile", "granularity"),
)
CHUNKING_CIRCUIT_STATE = Gauge(
    "chunking_circuit_breaker_state",
    "Circuit breaker state for chunking pipeline (0=closed, 1=open, 2=half-open)",
)
GPU_UTILISATION = Gauge(
    "gpu_utilization_percent",
    "GPU memory utilisation percentage",
    labelnames=("gpu",),
)
BUSINESS_EVENTS = Counter(
    "business_events",
    "Business event counters (documents ingested, retrievals)",
    labelnames=("event",),
)
RERANK_OPERATIONS = Counter(
    "reranking_operations_total",
    "Total reranking invocations",
    labelnames=("reranker", "tenant", "batch_size"),
)
RERANK_DURATION = Histogram(
    "reranking_duration_seconds",
    "Distribution of reranking latencies",
    labelnames=("reranker", "tenant"),
    buckets=(0.01, 0.05, 0.1, 0.2, 0.5, 1.0),
)
RERANK_ERRORS = Counter(
    "reranking_errors_total",
    "Number of reranking failures grouped by type",
    labelnames=("reranker", "error_type"),
)
RERANK_PAIRS = Counter(
    "reranking_pairs_processed_total",
    "Number of query/document pairs scored",
    labelnames=("reranker",),
)
RERANK_CIRCUIT = Gauge(
    "reranking_circuit_breaker_state",
    "Circuit breaker state per reranker (1=open)",
    labelnames=("reranker", "tenant"),
)
RERANK_GPU = Gauge(
    "reranking_gpu_utilization_percent",
    "GPU utilisation while reranking",
    labelnames=("reranker",),
)


def _normalise_path(request: Request) -> str:
    route = request.scope.get("route")
    return getattr(route, "path", request.url.path)


def _update_gpu_metrics() -> None:
    if torch is None or not hasattr(torch, "cuda") or not torch.cuda.is_available():  # type: ignore[attr-defined]
        GPU_UTILISATION.labels(gpu="0").set(0.0)
        return

    for index in range(torch.cuda.device_count()):  # type: ignore[attr-defined]
        total = torch.cuda.get_device_properties(index).total_memory  # type: ignore[attr-defined]
        used = torch.cuda.memory_allocated(index)  # type: ignore[attr-defined]
        utilisation = float(used) / float(total) * 100 if total else 0.0
        GPU_UTILISATION.labels(gpu=str(index)).set(utilisation)


def register_metrics(app: FastAPI, settings: AppSettings) -> None:
    if not settings.observability.metrics.enabled:
        return

    path = settings.observability.metrics.path
    correlation_header = settings.observability.logging.correlation_id_header

    @app.middleware("http")
    async def metrics_middleware(request: Request, call_next: Callable):
        if request.url.path == path:
            return await call_next(request)

        current = get_correlation_id()
        provided = request.headers.get(correlation_header) if correlation_header else None
        fallback = getattr(request.state, "correlation_id", None)
        correlation_id = current or provided or fallback or str(uuid.uuid4())
        request.state.correlation_id = correlation_id
        token = None if current else bind_correlation_id(correlation_id)
        timer = perf_counter()

        try:
            response: Response = await call_next(request)
        except Exception:
            duration = perf_counter() - timer
            REQUEST_COUNTER.labels(request.method, _normalise_path(request), "500").inc()
            REQUEST_LATENCY.labels(request.method, _normalise_path(request)).observe(duration)
            if token is not None:
                reset_correlation_id(token)
            raise

        duration = perf_counter() - timer
        path_template = _normalise_path(request)
        REQUEST_COUNTER.labels(request.method, path_template, str(response.status_code)).inc()
        REQUEST_LATENCY.labels(request.method, path_template).observe(duration)
        _update_gpu_metrics()

        if correlation_header:
            response.headers.setdefault(correlation_header, correlation_id)

        if token is not None:
            reset_correlation_id(token)
        return response

    @app.get(path, include_in_schema=False)
    async def metrics_endpoint() -> Response:
        return Response(generate_latest(), media_type=CONTENT_TYPE_LATEST)


def observe_job_duration(operation: str, duration_seconds: float) -> None:
    JOB_DURATION.labels(operation=operation).observe(max(duration_seconds, 0.0))


def record_business_event(event: str, amount: int = 1) -> None:
    BUSINESS_EVENTS.labels(event=event).inc(amount)


<<<<<<< HEAD
def observe_chunking_latency(profile: str, duration_seconds: float) -> None:
    CHUNKING_LATENCY.labels(profile=profile).observe(max(duration_seconds, 0.0))


def record_chunk_size(profile: str, granularity: str, characters: int) -> None:
    CHUNK_SIZE.labels(profile=profile, granularity=granularity).observe(max(characters, 0))


def set_chunking_circuit_state(state: int) -> None:
    CHUNKING_CIRCUIT_STATE.set(float(state))
=======
def record_reranking_operation(
    reranker: str,
    tenant: str,
    batch_size: int,
    duration_seconds: float,
    pairs: int,
    circuit_state: str,
    gpu_utilisation: float | None = None,
) -> None:
    RERANK_OPERATIONS.labels(reranker, tenant, str(batch_size)).inc()
    RERANK_DURATION.labels(reranker, tenant).observe(max(duration_seconds, 0.0))
    RERANK_PAIRS.labels(reranker).inc(max(pairs, 0))
    RERANK_CIRCUIT.labels(reranker, tenant).set(1.0 if circuit_state == "open" else 0.0)
    if gpu_utilisation is not None:
        RERANK_GPU.labels(reranker).set(max(gpu_utilisation, 0.0))


def record_reranking_error(reranker: str, error_type: str) -> None:
    RERANK_ERRORS.labels(reranker, error_type).inc()
>>>>>>> d0bfb8a9
<|MERGE_RESOLUTION|>--- conflicted
+++ resolved
@@ -172,7 +172,6 @@
     BUSINESS_EVENTS.labels(event=event).inc(amount)
 
 
-<<<<<<< HEAD
 def observe_chunking_latency(profile: str, duration_seconds: float) -> None:
     CHUNKING_LATENCY.labels(profile=profile).observe(max(duration_seconds, 0.0))
 
@@ -182,25 +181,4 @@
 
 
 def set_chunking_circuit_state(state: int) -> None:
-    CHUNKING_CIRCUIT_STATE.set(float(state))
-=======
-def record_reranking_operation(
-    reranker: str,
-    tenant: str,
-    batch_size: int,
-    duration_seconds: float,
-    pairs: int,
-    circuit_state: str,
-    gpu_utilisation: float | None = None,
-) -> None:
-    RERANK_OPERATIONS.labels(reranker, tenant, str(batch_size)).inc()
-    RERANK_DURATION.labels(reranker, tenant).observe(max(duration_seconds, 0.0))
-    RERANK_PAIRS.labels(reranker).inc(max(pairs, 0))
-    RERANK_CIRCUIT.labels(reranker, tenant).set(1.0 if circuit_state == "open" else 0.0)
-    if gpu_utilisation is not None:
-        RERANK_GPU.labels(reranker).set(max(gpu_utilisation, 0.0))
-
-
-def record_reranking_error(reranker: str, error_type: str) -> None:
-    RERANK_ERRORS.labels(reranker, error_type).inc()
->>>>>>> d0bfb8a9
+    CHUNKING_CIRCUIT_STATE.set(float(state))