<<<<<<< HEAD
from __future__ import annotations

import hashlib
import time
from dataclasses import dataclass, field
from datetime import UTC, datetime
from pathlib import Path
=======
"""Custom orchestration stage implementations for PDF processing."""

from __future__ import annotations

from dataclasses import dataclass
>>>>>>> 43ae0d71
from typing import Any, Iterable, Mapping, Sequence

import structlog

<<<<<<< HEAD
from Medical_KG_rev.observability.metrics import (
    record_gate_event,
    record_gate_wait_duration,
    record_pdf_download_bytes,
    record_pdf_download_event,
    record_pdf_download_duration,
=======
from Medical_KG_rev.models.ir import Document as IrDocument
from Medical_KG_rev.observability.metrics import (
    record_pdf_download_failure,
    record_pdf_download_success,
    record_pdf_processing_failure,
>>>>>>> 43ae0d71
)
from Medical_KG_rev.orchestration.dagster.configuration import StageDefinition
from Medical_KG_rev.orchestration.dagster.stage_registry import (
    StageMetadata,
    StageRegistration,
)
<<<<<<< HEAD
from Medical_KG_rev.orchestration.ledger import JobLedger
from Medical_KG_rev.orchestration.stages.contracts import StageContext
from Medical_KG_rev.utils.http_client import BackoffStrategy, HttpClient, RetryConfig
=======
from Medical_KG_rev.orchestration.kafka import KafkaClient
from Medical_KG_rev.orchestration.ledger import JobLedger
from Medical_KG_rev.orchestration.stages.contracts import StageContext
from Medical_KG_rev.services.mineru.service import (
    MineruGpuUnavailableError,
    MineruOutOfMemoryError,
    MineruProcessor,
)
from Medical_KG_rev.services.pdf import (
    DownloadCircuitBreaker,
    GpuResourceManager,
    MineruProcessingError,
    MineruProcessingResult,
    MineruProcessingService,
    PdfDeadLetterQueue,
    PdfDownloadError,
    PdfDownloadRequest,
    PdfDownloadResult,
    PdfDownloadService,
    PdfStorageClient,
    PdfStorageConfig,
    PdfUrlValidator,
)
from Medical_KG_rev.storage.object_store import (
    InMemoryObjectStore,
    LocalFileObjectStore,
    S3ObjectStore,
)
>>>>>>> 43ae0d71

logger = structlog.get_logger(__name__)


class GateConditionError(RuntimeError):
    """Raised when a gate stage condition fails or times out."""


def _sequence_length(value: Any) -> int:
    if isinstance(value, Sequence) and not isinstance(value, (str, bytes)):
        return len(value)
    return 0


def _count_single(value: Any) -> int:
    return 1 if value is not None else 0


def _handle_download_output(state: dict[str, Any], _: str, output: Any) -> None:
<<<<<<< HEAD
    state["download"] = output


def _handle_gate_output(state: dict[str, Any], _: str, output: Any) -> None:  # pragma: no cover - gate returns metadata only
    state.setdefault("gates", {})
    if isinstance(output, Mapping):
        state["gates"][output.get("gate", "unknown")] = dict(output)

=======
    state["download_artifact"] = output


def _handle_mineru_output(state: dict[str, Any], _: str, output: Any) -> None:
    if hasattr(output, "ir_document"):
        state["document"] = getattr(output, "ir_document")
        state["mineru_metadata"] = getattr(output, "metadata", {})
        state["mineru_duration"] = getattr(output, "duration_seconds", 0.0)
    else:
        state["document"] = output
>>>>>>> 43ae0d71

@dataclass(slots=True, frozen=True)
class _UrlExtractor:
    source: str
    path: str


@dataclass(slots=True, frozen=True)
class _StorageConfig:
    base_path: Path
    filename_template: str


def _handle_mineru_output(state: dict[str, Any], _: str, output: Any) -> None:
    state["mineru_result"] = output
    ir_document = None
    if isinstance(output, MineruProcessingResult):
        ir_document = getattr(getattr(output.response, "document", None), "ir_document", None)
    if isinstance(ir_document, Document):
        state["document"] = ir_document


_STORAGE_CACHE: dict[str, PdfStorageClient] = {}


def _storage_cache_key(config: Mapping[str, Any]) -> str:
    storage = config.get("storage") or {}
    backend = str(storage.get("backend", "memory")).lower()
    alias = storage.get("alias") or "default"
    if backend == "local":
        path = storage.get("path") or "/tmp/medicalkg/pdf"
        return f"local:{alias}:{path}"
    if backend == "s3":
        bucket = storage.get("bucket")
        return f"s3:{alias}:{bucket}"
    return f"memory:{alias}"


def _get_storage_client(config: Mapping[str, Any]) -> PdfStorageClient:
    key = _storage_cache_key(config)
    if key in _STORAGE_CACHE:
        return _STORAGE_CACHE[key]
    storage_cfg = config.get("storage") or {}
    backend_name = str(storage_cfg.get("backend", "memory")).lower()
    if backend_name == "local":
        base_path = storage_cfg.get("path") or "/tmp/medicalkg/pdf"
        backend = LocalFileObjectStore(base_path)
    elif backend_name == "s3":
        bucket = storage_cfg.get("bucket")
        if not bucket:
            raise ValueError("S3 storage backend requires a 'bucket' value")
        backend = S3ObjectStore(bucket=str(bucket))
    else:
        backend = InMemoryObjectStore()
    client = PdfStorageClient(
        backend=backend,
        config=PdfStorageConfig(
            base_prefix=str(storage_cfg.get("base_prefix", "pdf")),
            enable_access_logging=bool(storage_cfg.get("access_logging", True)),
        ),
    )
    _STORAGE_CACHE[key] = client
    return client


@dataclass(slots=True)
class DownloadStage:
<<<<<<< HEAD
    """Download PDF assets referenced by upstream adapter payloads."""

    name: str
    extractors: tuple[_UrlExtractor, ...]
    storage: _StorageConfig
    timeout_seconds: float
    max_attempts: int
    user_agent: str
    http_client: HttpClient = field(repr=False)
    _ledger: JobLedger | None = field(default=None, init=False, repr=False)

    def bind_runtime(self, *, job_ledger: JobLedger | None = None) -> None:
        self._ledger = job_ledger

    def execute(self, ctx: StageContext, upstream: Any) -> Mapping[str, Any]:
        payloads: Sequence[Mapping[str, Any]] = []
        if isinstance(upstream, Mapping):
            payloads = [upstream]
        elif isinstance(upstream, Sequence):
            payloads = [item for item in upstream if isinstance(item, Mapping)]

        candidate_urls = self._collect_urls(ctx, payloads)
        pipeline = ctx.pipeline_name or "unknown"
        start_time = time.perf_counter()
        attempt = 0
        failures: list[dict[str, Any]] = []
        for url in candidate_urls:
            attempt += 1
            try:
                logger.info(
                    "dagster.stage.download.fetch",
                    stage=self.name,
                    url=url,
                    tenant_id=ctx.tenant_id,
                    pipeline=ctx.pipeline_name,
                    correlation_id=ctx.correlation_id,
                )
                response = self.http_client.request(
                    "GET",
                    url,
                    headers={"User-Agent": self.user_agent},
                    timeout=self.timeout_seconds,
                )
                response.raise_for_status()
                content = response.content
                checksum = hashlib.sha256(content).hexdigest()
                target_path = self._write_file(ctx, url, content)
                elapsed = time.perf_counter() - start_time
                result = {
                    "status": "downloaded",
                    "url": url,
                    "path": str(target_path),
                    "size_bytes": len(content),
                    "sha256": checksum,
                    "content_type": response.headers.get("content-type"),
                    "downloaded_at": datetime.now(UTC).isoformat(),
                    "attempt": attempt,
                }
                self._record_success(ctx, result)
                record_pdf_download_duration(pipeline, "success", elapsed)
                record_pdf_download_bytes(pipeline, len(content))
                record_pdf_download_event(pipeline, "success")
                return {
                    "status": "success",
                    "files": [result],
                    "attempts": attempt,
                    "gate_ready": True,
                    "elapsed_seconds": elapsed,
                }
            except Exception as exc:  # pragma: no cover - exercised via failure test path
                logger.warning(
                    "dagster.stage.download.failed",
                    stage=self.name,
                    tenant_id=ctx.tenant_id,
                    pipeline=ctx.pipeline_name,
                    correlation_id=ctx.correlation_id,
                    url=url,
                    error=str(exc),
                )
                failures.append({"url": url, "error": str(exc), "attempt": attempt})
                record_pdf_download_event(pipeline, "failure")

        elapsed = time.perf_counter() - start_time
        self._record_failure(ctx, failures)
        record_pdf_download_duration(pipeline, "failure", elapsed)
        return {
            "status": "failed",
            "files": [],
            "attempts": attempt,
            "failures": failures,
            "elapsed_seconds": elapsed,
        }

    def _collect_urls(
        self,
        ctx: StageContext,
        payloads: Sequence[Mapping[str, Any]],
    ) -> list[str]:
        urls: list[str] = []
        for extractor in self.extractors:
            sources: Iterable[Any]
            if extractor.source == "payload":
                sources = payloads
            elif extractor.source == "context":
                sources = [ctx.metadata]
            else:
                logger.debug(
                    "dagster.stage.download.unknown_source",
                    stage=self.name,
                    source=extractor.source,
                )
                continue
            for source in sources:
                value = self._resolve_path(source, extractor.path)
                if isinstance(value, str) and value.startswith("http"):
                    urls.append(value)
                elif isinstance(value, Sequence):
                    for item in value:
                        if isinstance(item, str) and item.startswith("http"):
                            urls.append(item)
        # remove duplicates preserving order
        seen: set[str] = set()
        unique: list[str] = []
        for url in urls:
            if url not in seen:
                seen.add(url)
                unique.append(url)
        return unique

    def _resolve_path(self, data: Any, path: str) -> Any:
        current = [data]
        for raw_segment in path.split("."):
            segment = raw_segment
            explode = False
            if raw_segment.endswith("[]"):
                explode = True
                segment = raw_segment[:-2]
            next_values: list[Any] = []
            for value in current:
                if isinstance(value, Mapping):
                    next_value = value.get(segment)
                elif isinstance(value, Sequence) and not isinstance(value, (str, bytes)):
                    try:
                        index = int(segment)
                    except ValueError:
                        continue
                    next_value = value[index] if 0 <= index < len(value) else None
                else:
                    next_value = getattr(value, segment, None)
                if explode and isinstance(next_value, Sequence) and not isinstance(next_value, (str, bytes)):
                    next_values.extend(next_value)
                elif explode and isinstance(next_value, Mapping):
                    next_values.extend(next_value.values())
                elif next_value is not None:
                    next_values.append(next_value)
            current = next_values
        if not current:
            return None
        if len(current) == 1:
            return current[0]
        return current

    def _write_file(self, ctx: StageContext, url: str, content: bytes) -> Path:
        target_dir = self.storage.base_path
        target_dir.mkdir(parents=True, exist_ok=True)
        filename = self._render_filename(ctx, url)
        path = target_dir / filename
        path.write_bytes(content)
        return path

    def _render_filename(self, ctx: StageContext, url: str) -> str:
        identifier = ctx.doc_id or ctx.job_id or hashlib.sha1(url.encode(), usedforsecurity=False).hexdigest()
        template_context = {
            "doc_id": identifier,
            "job_id": ctx.job_id or identifier,
            "tenant_id": ctx.tenant_id,
            "timestamp": datetime.now(UTC).strftime("%Y%m%d%H%M%S"),
        }
        try:
            rendered = self.storage.filename_template.format(**template_context)
        except KeyError:
            rendered = f"{identifier}.pdf"
        safe = [char if char.isalnum() or char in {"-", "_", "."} else "-" for char in rendered]
        filename = "".join(safe)
        if not filename.lower().endswith(".pdf"):
            filename = f"{filename}.pdf"
        return filename

    def _record_success(self, ctx: StageContext, result: Mapping[str, Any]) -> None:
        if not self._ledger or not ctx.job_id:
            return
        metadata = {
            "pdf_url": result.get("url"),
            "pdf_path": result.get("path"),
            "pdf_sha256": result.get("sha256"),
            "pdf_downloaded_at": result.get("downloaded_at"),
        }
        self._ledger.set_pdf_downloaded(ctx.job_id, True)
        self._ledger.update_metadata(ctx.job_id, metadata)

    def _record_failure(self, ctx: StageContext, failures: Sequence[Mapping[str, Any]]) -> None:
        if not self._ledger or not ctx.job_id:
            return
        failure = failures[-1] if failures else {}
        metadata = {
            "pdf_downloaded": False,
            "pdf_download_error": failure.get("error"),
            "pdf_last_attempt_url": failure.get("url"),
        }
        self._ledger.set_pdf_downloaded(ctx.job_id, False)
        self._ledger.update_metadata(ctx.job_id, metadata)
=======
    """Download PDFs referenced by documents and persist them to storage."""

    name: str
    download_service: PdfDownloadService
    storage: PdfStorageClient
    ledger: JobLedger | None = None
    dead_letter_queue: PdfDeadLetterQueue | None = None

    def bind_runtime(self, *, ledger: JobLedger, kafka: KafkaClient | None = None) -> None:
        self.ledger = ledger
        if kafka:
            self.dead_letter_queue = PdfDeadLetterQueue(kafka)

    def execute(self, ctx: StageContext, upstream: Any) -> PdfDownloadResult | None:
        document = self._resolve_document(upstream)
        if document is None:
            logger.warning(
                "dagster.stage.download.missing_document",
                stage=self.name,
                tenant_id=ctx.tenant_id,
            )
            return None
        pdf_url = document.pdf_url or document.metadata.get("pdf_url")
        if not pdf_url:
            if self.ledger and ctx.job_id:
                self.ledger.update_pdf_state(
                    ctx.job_id,
                    history_status="skipped",
                    detail="Document does not specify a pdf_url",
                )
            logger.info(
                "dagster.stage.download.skipped",
                stage=self.name,
                tenant_id=ctx.tenant_id,
                document_id=document.id,
            )
            return None
        request = PdfDownloadRequest(
            tenant_id=ctx.tenant_id,
            document_id=document.id,
            url=str(pdf_url),
            correlation_id=ctx.correlation_id,
            expected_size=document.pdf_size,
            expected_content_type=document.pdf_content_type,
            metadata={"source": document.source},
        )
        try:
            result = self.download_service.download(request)
        except PdfDownloadError as exc:
            if self.ledger and ctx.job_id:
                self.ledger.record_pdf_failure(
                    ctx.job_id,
                    stage=self.name,
                    reason=str(exc),
                    retryable=exc.retryable,
                    code=exc.code,
                )
                if not exc.retryable:
                    self.ledger.rollback_pdf_state(ctx.job_id, reason=str(exc))
            self.storage.run(
                self.storage.cleanup_document(ctx.tenant_id, document.id)
            )
            if (
                self.dead_letter_queue
                and ctx.job_id
                and not exc.retryable
            ):
                self.dead_letter_queue.publish(
                    job_id=ctx.job_id,
                    tenant_id=ctx.tenant_id,
                    document_id=document.id,
                    stage=self.name,
                    reason=exc.code or "download_error",
                    payload={"url": request.url},
                )
            raise
        if self.ledger and ctx.job_id:
            self.ledger.clear_pdf_error(ctx.job_id)
            self.ledger.set_pdf_downloaded(
                ctx.job_id,
                True,
                url=result.request.url,
                storage_key=result.storage_key,
                size=result.size,
                content_type=result.content_type,
                checksum=result.checksum,
            )
        logger.info(
            "dagster.stage.download.completed",
            stage=self.name,
            tenant_id=ctx.tenant_id,
            document_id=document.id,
            bytes=result.size,
        )
        return result

    def _resolve_document(self, upstream: Any) -> Document | None:
        if isinstance(upstream, Document):
            return upstream
        if isinstance(upstream, Mapping):
            candidate = upstream.get("document")
            if isinstance(candidate, Document):
                return candidate
        return None


@dataclass(slots=True)
class GateCondition:
    key: str
    expected: Any = True
>>>>>>> 43ae0d71


@dataclass(slots=True)
class GateStage:
    """Wait for ledger conditions to resume downstream execution."""

    name: str
    gate_name: str
    field: str
    expected: Any
    resume_stage: str
    timeout_seconds: float
    poll_interval_seconds: float
    _ledger: JobLedger | None = field(default=None, init=False, repr=False)

    def bind_runtime(self, *, job_ledger: JobLedger | None = None) -> None:
        self._ledger = job_ledger

    def execute(self, ctx: StageContext, upstream: Any) -> Mapping[str, Any]:  # pragma: no cover - validated in unit tests
        if self._ledger is None:
            raise GateConditionError(f"Gate '{self.name}' requires JobLedger binding")
        if ctx.job_id is None:
            raise GateConditionError(f"Gate '{self.name}' requires job context for ledger evaluation")

        pipeline = ctx.pipeline_name or "unknown"
        start = time.perf_counter()
        attempts = 0
        deadline = start + self.timeout_seconds
        last_value: Any = None
        while True:
            entry = self._ledger.get(ctx.job_id)
            attempts += 1
            if entry is None:
                raise GateConditionError(f"Gate '{self.name}' could not locate ledger entry for job '{ctx.job_id}'")
            last_value = self._resolve_field(entry, self.field)
            if last_value == self.expected:
                elapsed = time.perf_counter() - start
                metadata = {
                    "gate": self.gate_name,
                    "elapsed_seconds": elapsed,
                    "attempts": attempts,
                    "value": last_value,
                }
                record_gate_wait_duration(pipeline, self.gate_name, elapsed)
                record_gate_event(pipeline, self.gate_name, "passed")
                logger.info(
                    "dagster.stage.gate.passed",
                    stage=self.name,
                    tenant_id=ctx.tenant_id,
                    pipeline=ctx.pipeline_name,
                    correlation_id=ctx.correlation_id,
                    gate=self.gate_name,
                    elapsed=elapsed,
                    attempts=attempts,
                )
                self._ledger.update_metadata(
                    ctx.job_id,
                    {
                        f"gate.{self.gate_name}.passed_at": datetime.now(UTC).isoformat(),
                        f"gate.{self.gate_name}.attempts": attempts,
                        f"gate.{self.gate_name}.elapsed_seconds": elapsed,
                    },
                )
                return metadata
            if time.perf_counter() >= deadline:
                elapsed = time.perf_counter() - start
                record_gate_wait_duration(pipeline, self.gate_name, elapsed)
                record_gate_event(pipeline, self.gate_name, "timeout")
                logger.warning(
                    "dagster.stage.gate.timeout",
                    stage=self.name,
                    tenant_id=ctx.tenant_id,
                    pipeline=ctx.pipeline_name,
                    correlation_id=ctx.correlation_id,
                    gate=self.gate_name,
                    elapsed=elapsed,
                    attempts=attempts,
                    last_value=last_value,
                )
                raise GateConditionError(
                    f"Gate '{self.name}' timed out after {elapsed:.2f}s waiting for {self.field} == {self.expected!r}"
                )
            record_gate_event(pipeline, self.gate_name, "waiting")
            time.sleep(self.poll_interval_seconds)

    def _resolve_field(self, entry: Any, path: str) -> Any:
        value: Any = entry
        for segment in path.split("."):
            if isinstance(value, Mapping):
                value = value.get(segment)
            else:
                value = getattr(value, segment, None)
        return value


@dataclass(slots=True)
class MineruStage:
    """Run MinerU over downloaded PDFs and update ledger state."""

    name: str
    processing_service: MineruProcessingService
    ledger: JobLedger | None = None
    dead_letter_queue: PdfDeadLetterQueue | None = None

    def bind_runtime(self, *, ledger: JobLedger, kafka: KafkaClient | None = None) -> None:
        self.ledger = ledger
        if kafka:
            self.dead_letter_queue = PdfDeadLetterQueue(kafka)

    def execute(self, ctx: StageContext, upstream: Any) -> MineruProcessingResult | None:
        document = None
        download_result = None
        if isinstance(upstream, Mapping):
            candidate = upstream.get("document")
            if isinstance(candidate, Document):
                document = candidate
            artifact = upstream.get("download_artifact") or upstream.get("downloaded_files")
            if isinstance(artifact, list):
                artifact = artifact[0] if artifact else None
            if isinstance(artifact, PdfDownloadResult):
                download_result = artifact
        elif isinstance(upstream, PdfDownloadResult):
            download_result = upstream
        if download_result is None:
            if self.ledger and ctx.job_id:
                self.ledger.record_pdf_failure(
                    ctx.job_id,
                    stage=self.name,
                    reason="PDF download artifact missing",
                    retryable=False,
                    code="missing_artifact",
                )
                self.ledger.rollback_pdf_state(ctx.job_id, reason="missing download artifact")
            if self.dead_letter_queue and ctx.job_id:
                self.dead_letter_queue.publish(
                    job_id=ctx.job_id,
                    tenant_id=ctx.tenant_id,
                    document_id=document.id if document else "unknown",
                    stage=self.name,
                    reason="missing_artifact",
                    payload={},
                )
            logger.warning(
                "dagster.stage.mineru.missing_artifact",
                stage=self.name,
                tenant_id=ctx.tenant_id,
            )
            return None
        try:
            result = self.processing_service.process(
                tenant_id=ctx.tenant_id,
                document_id=download_result.request.document_id,
                storage_key=download_result.storage_key,
                checksum=download_result.checksum,
                correlation_id=ctx.correlation_id,
            )
        except (MineruOutOfMemoryError, MineruGpuUnavailableError) as exc:
            if self.ledger and ctx.job_id:
                self.ledger.record_pdf_failure(
                    ctx.job_id,
                    stage=self.name,
                    reason=str(exc),
                    retryable=True,
                    code=type(exc).__name__,
                )
                self.ledger.record_pdf_partial(
                    ctx.job_id,
                    stage=self.name,
                    detail=str(exc),
                    retryable=True,
                )
            raise
        except MineruProcessingError as exc:
            if self.ledger and ctx.job_id:
                self.ledger.record_pdf_failure(
                    ctx.job_id,
                    stage=self.name,
                    reason=str(exc),
                    retryable=exc.retryable,
                    code=exc.code,
                )
                if exc.retryable:
                    self.ledger.record_pdf_partial(
                        ctx.job_id,
                        stage=self.name,
                        detail=str(exc),
                        retryable=True,
                    )
                else:
                    self.ledger.rollback_pdf_state(ctx.job_id, reason=str(exc))
            if (
                self.dead_letter_queue
                and ctx.job_id
                and not exc.retryable
            ):
                self.dead_letter_queue.publish(
                    job_id=ctx.job_id,
                    tenant_id=ctx.tenant_id,
                    document_id=download_result.request.document_id,
                    stage=self.name,
                    reason=exc.code or "mineru_error",
                    payload={"storage_key": download_result.storage_key},
                )
            raise
        if self.ledger and ctx.job_id:
            self.ledger.clear_pdf_error(ctx.job_id)
            self.ledger.set_pdf_ir_ready(
                ctx.job_id,
                True,
                checksum=result.checksum,
            )
        logger.info(
            "dagster.stage.mineru.completed",
            stage=self.name,
            tenant_id=ctx.tenant_id,
            document_id=download_result.request.document_id,
            duration=round(result.duration_seconds, 3),
        )
        return result


_STORAGE_CLIENTS: dict[str, PdfStorageClient] = {}


def _resolve_storage_client(config: Mapping[str, Any]) -> PdfStorageClient:
    storage_config = config.get("storage") if isinstance(config, Mapping) else None
    name = "default"
    if isinstance(storage_config, Mapping):
        name = str(storage_config.get("name", "default"))
    if name in _STORAGE_CLIENTS:
        return _STORAGE_CLIENTS[name]
    backend_type = "memory"
    base_prefix = "pdfs"
    if isinstance(storage_config, Mapping):
        backend_type = str(storage_config.get("type", "memory")).lower()
        base_prefix = str(storage_config.get("base_prefix", "pdfs"))
    if backend_type in {"s3", "minio"}:
        bucket = storage_config.get("bucket") if isinstance(storage_config, Mapping) else None
        if not bucket:
            raise ValueError("S3 storage backend requires a 'bucket' configuration")
        backend = S3ObjectStore(str(bucket))
    elif backend_type in {"filesystem", "fs", "local"}:
        base_path = storage_config.get("base_path") if isinstance(storage_config, Mapping) else None
        if not base_path:
            raise ValueError("Filesystem storage backend requires a 'base_path' configuration")
        backend = FileSystemObjectStore(str(base_path))
    elif backend_type == "memory":
        backend = InMemoryObjectStore()
    else:
        raise ValueError(f"Unsupported PDF storage backend '{backend_type}'")
    client = PdfStorageClient(backend, base_prefix=base_prefix)
    _STORAGE_CLIENTS[name] = client
    return client


def _create_http_client(config: Mapping[str, Any]) -> HttpClient:
    http_config = config.get("http") if isinstance(config, Mapping) else None
    attempts = 3
    initial_backoff = 0.5
    timeout = 30.0
    rate_limit_config: RateLimitConfig | None = None
    circuit_breaker_config: CircuitBreakerConfig | None = None
    if isinstance(http_config, Mapping):
        attempts = int(http_config.get("attempts", attempts))
        initial_backoff = float(http_config.get("backoff_initial", initial_backoff))
        timeout = float(http_config.get("timeout", timeout))
        rate_limit = http_config.get("rate_limit")
        if isinstance(rate_limit, Mapping):
            rate_limit_config = RateLimitConfig(
                rate_per_second=float(rate_limit.get("rate_per_second", 5.0)),
                burst=rate_limit.get("burst"),
            )
        breaker = http_config.get("circuit_breaker")
        if isinstance(breaker, Mapping):
            circuit_breaker_config = CircuitBreakerConfig(
                failure_threshold=int(breaker.get("failure_threshold", 5)),
                recovery_timeout=float(breaker.get("recovery_timeout", 60.0)),
            )
    retry = RetryConfig(
        attempts=max(1, attempts),
        backoff_strategy=BackoffStrategy.EXPONENTIAL,
        backoff_initial=max(0.1, initial_backoff),
        backoff_max=timeout,
        timeout=timeout,
    )
    return HttpClient(
        retry=retry,
        rate_limit=rate_limit_config,
        circuit_breaker=circuit_breaker_config,
    )


def register_download_stage() -> StageRegistration:
    """Register the PDF download stage."""

    def _builder(definition: StageDefinition) -> PdfDownloadStage:
        config = definition.config or {}
<<<<<<< HEAD
        extractor_configs = config.get("url_extractors", [])
        extractors = tuple(
            _UrlExtractor(source=str(item.get("source")), path=str(item.get("path")))
            for item in extractor_configs
            if isinstance(item, Mapping)
        )
        storage_config = config.get("storage", {}) if isinstance(config.get("storage"), Mapping) else {}
        storage = _StorageConfig(
            base_path=Path(str(storage_config.get("base_path"))),
            filename_template=str(storage_config.get("filename_template", "{job_id}.pdf")),
        )
        http_config = config.get("http", {}) if isinstance(config.get("http"), Mapping) else {}
        timeout = float(http_config.get("timeout_seconds", 45))
        attempts = int(http_config.get("max_attempts", 3))
        user_agent = str(http_config.get("user_agent", "Medical-KG-Pipeline/1.0"))
        retry = RetryConfig(
            attempts=attempts,
            timeout=timeout,
            backoff_strategy=BackoffStrategy.EXPONENTIAL,
            backoff_initial=1.0,
            backoff_max=min(60.0, timeout * 2),
        )
        client = HttpClient(retry=retry)
        return DownloadStage(
            name=definition.name,
            extractors=extractors,
            storage=storage,
            timeout_seconds=timeout,
            max_attempts=attempts,
            user_agent=user_agent,
            http_client=client,
=======
        storage = _get_storage_client(config)
        validator_cfg = config.get("validator") or {}
        validator = PdfUrlValidator(
            timeout=float(validator_cfg.get("timeout", 15.0)),
            max_attempts=int(validator_cfg.get("max_attempts", 3)),
        )
        breaker_cfg = config.get("circuit_breaker") or {}
        circuit_breaker = DownloadCircuitBreaker(
            failure_threshold=int(breaker_cfg.get("failure_threshold", 5)),
            recovery_timeout=float(breaker_cfg.get("recovery_timeout_seconds", 300.0)),
        )
        download_service = PdfDownloadService(
            storage=storage,
            validator=validator,
            timeout=float(config.get("timeout", 60.0)),
            max_attempts=int(config.get("max_attempts", 3)),
            chunk_size=int(config.get("chunk_size", 512 * 1024)),
            circuit_breaker=circuit_breaker,
            failure_alert_threshold=float(config.get("failure_alert_threshold", 0.5)),
            failure_window_seconds=float(config.get("failure_window_seconds", 300.0)),
            backoff_initial=float(config.get("backoff_initial", 1.0)),
            backoff_max=float(config.get("backoff_max", 10.0)),
        )
        return DownloadStage(
            name=definition.name,
            download_service=download_service,
            storage=storage,
>>>>>>> 43ae0d71
        )

    metadata = StageMetadata(
        stage_type="download",
<<<<<<< HEAD
        state_key="download",
        output_handler=_handle_download_output,
        output_counter=_sequence_length,
        description="Downloads external PDF resources and stores them for MinerU processing",
        dependencies=("ingest",),
=======
        state_key="download_artifact",
        output_handler=_handle_download_output,
        output_counter=lambda output: 1 if output else 0,
        description="Downloads PDF resources referenced by documents",
        dependencies=("parse",),
    )
    return StageRegistration(metadata=metadata, builder=_builder)


def register_mineru_stage() -> StageRegistration:
    """Register the MinerU processing stage plugin."""

    def _builder(definition: StageDefinition) -> MineruStage:
        config = definition.config or {}
        storage = _get_storage_client(config)
        gpu_cfg = config.get("gpu") or {}
        gpu_manager = GpuResourceManager(
            max_concurrent=gpu_cfg.get("max_concurrent"),
            gpu_memory_mb=gpu_cfg.get("memory_mb"),
        )
        processor = MineruProcessor()
        processing_cfg = config.get("processing") or {}
        processing_service = MineruProcessingService(
            processor=processor,
            storage=storage,
            gpu_manager=gpu_manager,
            timeout=float(processing_cfg.get("timeout", config.get("timeout", 300.0))),
            sla_seconds=float(processing_cfg.get("sla_seconds", 240.0)),
            enable_state_recovery=bool(processing_cfg.get("stateful_recovery", True)),
        )
        return MineruStage(name=definition.name, processing_service=processing_service)

    metadata = StageMetadata(
        stage_type="mineru",
        state_key="mineru_result",
        output_handler=_handle_mineru_output,
        output_counter=lambda output: 1 if output else 0,
        description="Processes downloaded PDFs with MinerU to produce structured output",
        dependencies=("download", "parse"),
>>>>>>> 43ae0d71
    )
    return StageRegistration(metadata=metadata, builder=_builder)


def register_gate_stage() -> StageRegistration:
    """Register the built-in gate stage plugin."""

    def _builder(definition: StageDefinition) -> GateStage:
        config = definition.config or {}
        gate_name = str(config.get("gate") or definition.name)
        field = str(config.get("field", "pdf_ir_ready"))
        expected = config.get("equals", True)
        resume_stage = str(config.get("resume_stage", "chunk"))
        timeout = float(config.get("timeout_seconds", 900))
        poll = float(config.get("poll_interval_seconds", 15))
        return GateStage(
            name=definition.name,
            gate_name=gate_name,
            field=field,
            expected=expected,
            resume_stage=resume_stage,
            timeout_seconds=timeout,
            poll_interval_seconds=poll,
        )

    metadata = StageMetadata(
        stage_type="gate",
        state_key=None,
        output_handler=_handle_gate_output,
        output_counter=lambda _: 0,
        description="Halts pipeline execution until ledger conditions are satisfied",
        dependencies=("download",),
    )
    return StageRegistration(metadata=metadata, builder=_builder)


def register_mineru_stage() -> StageRegistration:
    """Register the MinerU PDF processing stage."""

    def _builder(definition: StageDefinition) -> MineruStage:
        config = definition.config or {}
        storage = _resolve_storage_client(config)
        mineru_config = config.get("mineru") if isinstance(config, Mapping) else {}
        service = MineruProcessingService(config=mineru_config or {})
        return MineruStage(name=definition.name, service=service, storage=storage)

    metadata = StageMetadata(
        stage_type="mineru",
        state_key="document",
        output_handler=_handle_mineru_output,
        output_counter=_count_single,
        description="Processes downloaded PDFs through MinerU to produce IR documents",
        dependencies=("download",),
    )
    return StageRegistration(metadata=metadata, builder=_builder)


__all__ = [
<<<<<<< HEAD
    "DownloadStage",
=======
    "GateCondition",
>>>>>>> 43ae0d71
    "GateConditionError",
    "GateStage",
    "PdfDownloadRecord",
    "PdfDownloadStage",
    "MineruStage",
    "register_download_stage",
    "register_gate_stage",
    "register_mineru_stage",
]<|MERGE_RESOLUTION|>--- conflicted
+++ resolved
@@ -1,4 +1,3 @@
-<<<<<<< HEAD
 from __future__ import annotations
 
 import hashlib
@@ -6,71 +5,25 @@
 from dataclasses import dataclass, field
 from datetime import UTC, datetime
 from pathlib import Path
-=======
-"""Custom orchestration stage implementations for PDF processing."""
-
-from __future__ import annotations
-
-from dataclasses import dataclass
->>>>>>> 43ae0d71
 from typing import Any, Iterable, Mapping, Sequence
 
 import structlog
 
-<<<<<<< HEAD
 from Medical_KG_rev.observability.metrics import (
     record_gate_event,
     record_gate_wait_duration,
     record_pdf_download_bytes,
     record_pdf_download_event,
     record_pdf_download_duration,
-=======
-from Medical_KG_rev.models.ir import Document as IrDocument
-from Medical_KG_rev.observability.metrics import (
-    record_pdf_download_failure,
-    record_pdf_download_success,
-    record_pdf_processing_failure,
->>>>>>> 43ae0d71
 )
 from Medical_KG_rev.orchestration.dagster.configuration import StageDefinition
 from Medical_KG_rev.orchestration.dagster.stage_registry import (
     StageMetadata,
     StageRegistration,
 )
-<<<<<<< HEAD
 from Medical_KG_rev.orchestration.ledger import JobLedger
 from Medical_KG_rev.orchestration.stages.contracts import StageContext
 from Medical_KG_rev.utils.http_client import BackoffStrategy, HttpClient, RetryConfig
-=======
-from Medical_KG_rev.orchestration.kafka import KafkaClient
-from Medical_KG_rev.orchestration.ledger import JobLedger
-from Medical_KG_rev.orchestration.stages.contracts import StageContext
-from Medical_KG_rev.services.mineru.service import (
-    MineruGpuUnavailableError,
-    MineruOutOfMemoryError,
-    MineruProcessor,
-)
-from Medical_KG_rev.services.pdf import (
-    DownloadCircuitBreaker,
-    GpuResourceManager,
-    MineruProcessingError,
-    MineruProcessingResult,
-    MineruProcessingService,
-    PdfDeadLetterQueue,
-    PdfDownloadError,
-    PdfDownloadRequest,
-    PdfDownloadResult,
-    PdfDownloadService,
-    PdfStorageClient,
-    PdfStorageConfig,
-    PdfUrlValidator,
-)
-from Medical_KG_rev.storage.object_store import (
-    InMemoryObjectStore,
-    LocalFileObjectStore,
-    S3ObjectStore,
-)
->>>>>>> 43ae0d71
 
 logger = structlog.get_logger(__name__)
 
@@ -90,7 +43,6 @@
 
 
 def _handle_download_output(state: dict[str, Any], _: str, output: Any) -> None:
-<<<<<<< HEAD
     state["download"] = output
 
 
@@ -99,18 +51,6 @@
     if isinstance(output, Mapping):
         state["gates"][output.get("gate", "unknown")] = dict(output)
 
-=======
-    state["download_artifact"] = output
-
-
-def _handle_mineru_output(state: dict[str, Any], _: str, output: Any) -> None:
-    if hasattr(output, "ir_document"):
-        state["document"] = getattr(output, "ir_document")
-        state["mineru_metadata"] = getattr(output, "metadata", {})
-        state["mineru_duration"] = getattr(output, "duration_seconds", 0.0)
-    else:
-        state["document"] = output
->>>>>>> 43ae0d71
 
 @dataclass(slots=True, frozen=True)
 class _UrlExtractor:
@@ -178,7 +118,6 @@
 
 @dataclass(slots=True)
 class DownloadStage:
-<<<<<<< HEAD
     """Download PDF assets referenced by upstream adapter payloads."""
 
     name: str
@@ -390,118 +329,6 @@
         }
         self._ledger.set_pdf_downloaded(ctx.job_id, False)
         self._ledger.update_metadata(ctx.job_id, metadata)
-=======
-    """Download PDFs referenced by documents and persist them to storage."""
-
-    name: str
-    download_service: PdfDownloadService
-    storage: PdfStorageClient
-    ledger: JobLedger | None = None
-    dead_letter_queue: PdfDeadLetterQueue | None = None
-
-    def bind_runtime(self, *, ledger: JobLedger, kafka: KafkaClient | None = None) -> None:
-        self.ledger = ledger
-        if kafka:
-            self.dead_letter_queue = PdfDeadLetterQueue(kafka)
-
-    def execute(self, ctx: StageContext, upstream: Any) -> PdfDownloadResult | None:
-        document = self._resolve_document(upstream)
-        if document is None:
-            logger.warning(
-                "dagster.stage.download.missing_document",
-                stage=self.name,
-                tenant_id=ctx.tenant_id,
-            )
-            return None
-        pdf_url = document.pdf_url or document.metadata.get("pdf_url")
-        if not pdf_url:
-            if self.ledger and ctx.job_id:
-                self.ledger.update_pdf_state(
-                    ctx.job_id,
-                    history_status="skipped",
-                    detail="Document does not specify a pdf_url",
-                )
-            logger.info(
-                "dagster.stage.download.skipped",
-                stage=self.name,
-                tenant_id=ctx.tenant_id,
-                document_id=document.id,
-            )
-            return None
-        request = PdfDownloadRequest(
-            tenant_id=ctx.tenant_id,
-            document_id=document.id,
-            url=str(pdf_url),
-            correlation_id=ctx.correlation_id,
-            expected_size=document.pdf_size,
-            expected_content_type=document.pdf_content_type,
-            metadata={"source": document.source},
-        )
-        try:
-            result = self.download_service.download(request)
-        except PdfDownloadError as exc:
-            if self.ledger and ctx.job_id:
-                self.ledger.record_pdf_failure(
-                    ctx.job_id,
-                    stage=self.name,
-                    reason=str(exc),
-                    retryable=exc.retryable,
-                    code=exc.code,
-                )
-                if not exc.retryable:
-                    self.ledger.rollback_pdf_state(ctx.job_id, reason=str(exc))
-            self.storage.run(
-                self.storage.cleanup_document(ctx.tenant_id, document.id)
-            )
-            if (
-                self.dead_letter_queue
-                and ctx.job_id
-                and not exc.retryable
-            ):
-                self.dead_letter_queue.publish(
-                    job_id=ctx.job_id,
-                    tenant_id=ctx.tenant_id,
-                    document_id=document.id,
-                    stage=self.name,
-                    reason=exc.code or "download_error",
-                    payload={"url": request.url},
-                )
-            raise
-        if self.ledger and ctx.job_id:
-            self.ledger.clear_pdf_error(ctx.job_id)
-            self.ledger.set_pdf_downloaded(
-                ctx.job_id,
-                True,
-                url=result.request.url,
-                storage_key=result.storage_key,
-                size=result.size,
-                content_type=result.content_type,
-                checksum=result.checksum,
-            )
-        logger.info(
-            "dagster.stage.download.completed",
-            stage=self.name,
-            tenant_id=ctx.tenant_id,
-            document_id=document.id,
-            bytes=result.size,
-        )
-        return result
-
-    def _resolve_document(self, upstream: Any) -> Document | None:
-        if isinstance(upstream, Document):
-            return upstream
-        if isinstance(upstream, Mapping):
-            candidate = upstream.get("document")
-            if isinstance(candidate, Document):
-                return candidate
-        return None
-
-
-@dataclass(slots=True)
-class GateCondition:
-    key: str
-    expected: Any = True
->>>>>>> 43ae0d71
 
 
 @dataclass(slots=True)
@@ -799,7 +626,6 @@
 
     def _builder(definition: StageDefinition) -> PdfDownloadStage:
         config = definition.config or {}
-<<<<<<< HEAD
         extractor_configs = config.get("url_extractors", [])
         extractors = tuple(
             _UrlExtractor(source=str(item.get("source")), path=str(item.get("path")))
@@ -831,86 +657,15 @@
             max_attempts=attempts,
             user_agent=user_agent,
             http_client=client,
-=======
-        storage = _get_storage_client(config)
-        validator_cfg = config.get("validator") or {}
-        validator = PdfUrlValidator(
-            timeout=float(validator_cfg.get("timeout", 15.0)),
-            max_attempts=int(validator_cfg.get("max_attempts", 3)),
-        )
-        breaker_cfg = config.get("circuit_breaker") or {}
-        circuit_breaker = DownloadCircuitBreaker(
-            failure_threshold=int(breaker_cfg.get("failure_threshold", 5)),
-            recovery_timeout=float(breaker_cfg.get("recovery_timeout_seconds", 300.0)),
-        )
-        download_service = PdfDownloadService(
-            storage=storage,
-            validator=validator,
-            timeout=float(config.get("timeout", 60.0)),
-            max_attempts=int(config.get("max_attempts", 3)),
-            chunk_size=int(config.get("chunk_size", 512 * 1024)),
-            circuit_breaker=circuit_breaker,
-            failure_alert_threshold=float(config.get("failure_alert_threshold", 0.5)),
-            failure_window_seconds=float(config.get("failure_window_seconds", 300.0)),
-            backoff_initial=float(config.get("backoff_initial", 1.0)),
-            backoff_max=float(config.get("backoff_max", 10.0)),
-        )
-        return DownloadStage(
-            name=definition.name,
-            download_service=download_service,
-            storage=storage,
->>>>>>> 43ae0d71
         )
 
     metadata = StageMetadata(
         stage_type="download",
-<<<<<<< HEAD
         state_key="download",
         output_handler=_handle_download_output,
         output_counter=_sequence_length,
         description="Downloads external PDF resources and stores them for MinerU processing",
         dependencies=("ingest",),
-=======
-        state_key="download_artifact",
-        output_handler=_handle_download_output,
-        output_counter=lambda output: 1 if output else 0,
-        description="Downloads PDF resources referenced by documents",
-        dependencies=("parse",),
-    )
-    return StageRegistration(metadata=metadata, builder=_builder)
-
-
-def register_mineru_stage() -> StageRegistration:
-    """Register the MinerU processing stage plugin."""
-
-    def _builder(definition: StageDefinition) -> MineruStage:
-        config = definition.config or {}
-        storage = _get_storage_client(config)
-        gpu_cfg = config.get("gpu") or {}
-        gpu_manager = GpuResourceManager(
-            max_concurrent=gpu_cfg.get("max_concurrent"),
-            gpu_memory_mb=gpu_cfg.get("memory_mb"),
-        )
-        processor = MineruProcessor()
-        processing_cfg = config.get("processing") or {}
-        processing_service = MineruProcessingService(
-            processor=processor,
-            storage=storage,
-            gpu_manager=gpu_manager,
-            timeout=float(processing_cfg.get("timeout", config.get("timeout", 300.0))),
-            sla_seconds=float(processing_cfg.get("sla_seconds", 240.0)),
-            enable_state_recovery=bool(processing_cfg.get("stateful_recovery", True)),
-        )
-        return MineruStage(name=definition.name, processing_service=processing_service)
-
-    metadata = StageMetadata(
-        stage_type="mineru",
-        state_key="mineru_result",
-        output_handler=_handle_mineru_output,
-        output_counter=lambda output: 1 if output else 0,
-        description="Processes downloaded PDFs with MinerU to produce structured output",
-        dependencies=("download", "parse"),
->>>>>>> 43ae0d71
     )
     return StageRegistration(metadata=metadata, builder=_builder)
 
@@ -969,11 +724,7 @@
 
 
 __all__ = [
-<<<<<<< HEAD
     "DownloadStage",
-=======
-    "GateCondition",
->>>>>>> 43ae0d71
     "GateConditionError",
     "GateStage",
     "PdfDownloadRecord",
