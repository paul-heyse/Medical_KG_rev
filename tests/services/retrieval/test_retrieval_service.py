--- conflicted
+++ resolved
@@ -11,43 +11,11 @@
 
 def _setup_clients():
     opensearch = OpenSearchClient()
-<<<<<<< HEAD
     opensearch.index("chunks", "1", {"text": "headache nausea", "document_id": "doc-1"})
     opensearch.index("chunks", "2", {"text": "migraine treatment", "document_id": "doc-2"})
     faiss = FAISSIndex(dimension=4, use_gpu=False)
     faiss.add("1", [1.0, 0.0, 0.0, 0.0], {"text": "headache nausea", "document_id": "doc-1"})
     faiss.add("2", [0.0, 1.0, 0.0, 0.0], {"text": "migraine treatment", "document_id": "doc-2"})
-=======
-    opensearch.index(
-        "chunks",
-        "1",
-        {
-            "text": "headache nausea",
-            "document_id": "doc-1",
-            "metadata": {"chunking_profile": "pmc-imrad"},
-        },
-    )
-    opensearch.index(
-        "chunks",
-        "2",
-        {
-            "text": "migraine treatment",
-            "document_id": "doc-2",
-            "metadata": {"chunking_profile": "ctgov-registry"},
-        },
-    )
-    faiss = FAISSIndex(dimension=4)
-    faiss.add(
-        "1",
-        [1.0, 0.0, 0.0, 0.0],
-        {"text": "headache nausea", "document_id": "doc-1", "chunking_profile": "pmc-imrad"},
-    )
-    faiss.add(
-        "2",
-        [0.0, 1.0, 0.0, 0.0],
-        {"text": "migraine treatment", "document_id": "doc-2", "chunking_profile": "ctgov-registry"},
-    )
->>>>>>> c4e897b0
     return opensearch, faiss
 
 
