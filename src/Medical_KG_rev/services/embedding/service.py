--- conflicted
+++ resolved
@@ -60,7 +60,6 @@
 
 
 @dataclass(slots=True)
-<<<<<<< HEAD
 class _LegacyEmbeddingModel:
     name: str
     dimension: int
@@ -136,20 +135,6 @@
         if effective_namespace is None and isinstance(registry_or_namespace, NamespaceManager):
             effective_namespace = registry_or_namespace
         self.namespace_manager = effective_namespace or NamespaceManager()
-=======
-class EmbeddingModelRegistry:
-    """Compatibility wrapper that exposes cached embedder instances by name."""
-
-    namespace_manager: NamespaceManager
-    registry: EmbedderRegistry
-    factory: EmbedderFactory
-    _config: object
-    _embedder_configs: list[EmbedderConfig]
-    _configs_by_name: dict[str, EmbedderConfig]
-
-    def __init__(self, _gpu_manager: object | None = None, *, config_path: str | None = None) -> None:
-        self.namespace_manager = NamespaceManager()
->>>>>>> 14e7ee2c
         self.registry = EmbedderRegistry(namespace_manager=self.namespace_manager)
         register_builtin_embedders(self.registry)
         self.factory = EmbedderFactory(self.registry)
@@ -389,7 +374,6 @@
         logger.info("embedding.pipeline.finish", total=len(response.vectors))
         return response
 
-<<<<<<< HEAD
     def _run_legacy(self, request: EmbeddingRequest) -> EmbeddingResponse:
         models = request.models or self._legacy_registry.list_models()
         response = EmbeddingResponse()
@@ -424,36 +408,6 @@
                             metadata=metadata,
                         )
                     )
-=======
-    def encode_queries(self, request: EmbeddingRequest) -> EmbeddingResponse:
-        configs = self._resolve_configs(request)
-        response = EmbeddingResponse()
-        for config in configs:
-            ensure_available(config.requires_gpu, operation=f"embed-query:{config.name}")
-            embedder = self.factory.get(config)
-            adapter_request = self._adapter_request(
-                request,
-                config,
-                texts=request.texts,
-                ids=request.chunk_ids or [f"query:{index}" for index in range(len(request.texts))],
-            )
-            records = embedder.embed_queries(adapter_request)
-            for record in records:
-                dim = self._dimension_from_record(record)
-                self.namespace_manager.validate_record(config.namespace, dim)
-                response.vectors.append(
-                    EmbeddingVector(
-                        id=record.id,
-                        model=record.model_id,
-                        namespace=record.namespace,
-                        kind=record.kind,
-                        vectors=record.vectors,
-                        terms=record.terms,
-                        dimension=dim,
-                        metadata={**record.metadata},
-                    )
-                )
->>>>>>> 14e7ee2c
         return response
 
 
