from types import SimpleNamespace

import pytest

from Medical_KG_rev.adapters.plugins.manager import AdapterPluginManager
from Medical_KG_rev.adapters.plugins.models import AdapterDomain, AdapterRequest
from Medical_KG_rev.orchestration.dagster.configuration import StageDefinition
<<<<<<< HEAD
=======
from Medical_KG_rev.orchestration.dagster.runtime import build_stage_factory
from Medical_KG_rev.orchestration.dagster.stages import create_default_pipeline_resource
from Medical_KG_rev.orchestration.ledger import JobLedger
>>>>>>> 4607879c
from Medical_KG_rev.orchestration.dagster.runtime import StageFactory
from Medical_KG_rev.orchestration.dagster.stages import create_stage_plugin_manager
from Medical_KG_rev.orchestration.stages.contracts import (
    ChunkStage,
    EmbedStage,
    EmbeddingBatch,
    ExtractStage,
    GraphWriteReceipt,
    IngestStage,
    IndexReceipt,
    IndexStage,
    KGStage,
    ParseStage,
    PipelineState,
    StageContext,
)
from Medical_KG_rev.orchestration.stages.plugin_manager import (
    StagePlugin,
    StagePluginContext,
    StagePluginExecutionError,
    StagePluginManager,
    StagePluginMetadata,
    StagePluginNotAvailable,
)


class StubPluginManager(AdapterPluginManager):
    def __init__(self) -> None:
        super().__init__(project_name="test.adapters")
        self.invocations: list[tuple[str, AdapterRequest]] = []

    def invoke(self, adapter: str, request: AdapterRequest, *, strict: bool = False):
        self.invocations.append((adapter, request))
        payload = {"text": "Example abstract for testing", "title": "Test"}
        return SimpleNamespace(response=SimpleNamespace(items=[payload]))


@pytest.fixture()
def stage_context() -> StageContext:
    return StageContext(
        tenant_id="tenant-a",
        doc_id="doc-1",
        correlation_id="corr-1",
        metadata={"title": "Sample"},
        pipeline_name="auto",
        pipeline_version="2024-01-01",
    )


@pytest.fixture()
def adapter_request() -> AdapterRequest:
    return AdapterRequest(
        tenant_id="tenant-a",
        correlation_id="corr-1",
        domain=AdapterDomain.BIOMEDICAL,
        parameters={"adapter": "clinical-trials"},
    )


def _definition(stage_type: str, name: str, config: dict | None = None) -> StageDefinition:
    payload = {"name": name, "type": stage_type, "policy": "default"}
    if config:
        payload["config"] = config
    return StageDefinition.model_validate(payload)


def test_default_stage_factory_complies_with_protocols(stage_context, adapter_request):
    manager = StubPluginManager()
<<<<<<< HEAD
=======
    pipeline_resource = create_default_pipeline_resource()
    factory = build_stage_factory(manager, pipeline_resource, JobLedger())
    state = PipelineState.initialise(context=stage_context, adapter_request=adapter_request)

    ingest = factory.resolve(
        "auto",
>>>>>>> 4607879c
    factory = StageFactory(create_stage_plugin_manager(manager))
    state = PipelineState.initialise(context=stage_context, adapter_request=adapter_request)

    ingest = factory.resolve(
        "default",
        _definition("ingest", "ingest", {"adapter": "clinical-trials", "strict": False}),
    )
    assert isinstance(ingest, IngestStage)
    payloads = ingest.execute(stage_context, state)
    assert payloads and isinstance(payloads[0], dict)
    state.apply_stage_output("ingest", "ingest", payloads)

<<<<<<< HEAD
=======
    parse = factory.resolve("auto", _definition("parse", "parse"))
>>>>>>> 4607879c
    parse = factory.resolve("default", _definition("parse", "parse"))
    assert isinstance(parse, ParseStage)
    document = parse.execute(stage_context, state)
    state.apply_stage_output("parse", "parse", document)

<<<<<<< HEAD
=======
    validator = factory.resolve("auto", _definition("ir-validation", "ir_validation"))
>>>>>>> 4607879c
    validator = factory.resolve("default", _definition("ir-validation", "ir_validation"))
    assert isinstance(validator, ParseStage)
    validated = validator.execute(stage_context, state)
    assert validated is document
    state.apply_stage_output("ir-validation", "ir_validation", validated)

<<<<<<< HEAD
=======
    chunker = factory.resolve("auto", _definition("chunk", "chunk"))
>>>>>>> 4607879c
    chunker = factory.resolve("default", _definition("chunk", "chunk"))
    assert isinstance(chunker, ChunkStage)
    chunks = chunker.execute(stage_context, state)
    assert chunks and chunks[0].doc_id == document.id
    state.apply_stage_output("chunk", "chunk", chunks)

<<<<<<< HEAD
=======
    embedder = factory.resolve("auto", _definition("embed", "embed"))
>>>>>>> 4607879c
    embedder = factory.resolve("default", _definition("embed", "embed"))
    assert isinstance(embedder, EmbedStage)
    batch = embedder.execute(stage_context, state)
    assert isinstance(batch, EmbeddingBatch)
    assert batch.vectors
    state.apply_stage_output("embed", "embed", batch)

<<<<<<< HEAD
=======
    indexer = factory.resolve("auto", _definition("index", "index"))
>>>>>>> 4607879c
    indexer = factory.resolve("default", _definition("index", "index"))
    assert isinstance(indexer, IndexStage)
    receipt = indexer.execute(stage_context, state)
    assert isinstance(receipt, IndexReceipt)
    assert receipt.chunks_indexed == len(batch.vectors)
    state.apply_stage_output("index", "index", receipt)

<<<<<<< HEAD
=======
    extractor = factory.resolve("auto", _definition("extract", "extract"))
>>>>>>> 4607879c
    extractor = factory.resolve("default", _definition("extract", "extract"))
    assert isinstance(extractor, ExtractStage)
    entities, claims = extractor.execute(stage_context, state)
    assert entities == [] and claims == []
    state.apply_stage_output("extract", "extract", (entities, claims))

<<<<<<< HEAD
=======
    kg_stage = factory.resolve("auto", _definition("knowledge-graph", "kg"))
>>>>>>> 4607879c
    kg_stage = factory.resolve("default", _definition("knowledge-graph", "kg"))
    assert isinstance(kg_stage, KGStage)
    graph_receipt = kg_stage.execute(stage_context, state)
    assert isinstance(graph_receipt, GraphWriteReceipt)
    assert graph_receipt.nodes_written == 0
    state.apply_stage_output("knowledge-graph", "kg", graph_receipt)

    download_stage = factory.resolve(
        "default",
        _definition("download", "download", {"urls": ["s3://bucket/doc.pdf"]}),
    )
    assets = download_stage.execute(stage_context, state)
    assert isinstance(assets, list)
    state.apply_stage_output("download", "download", assets)

    gate_stage = factory.resolve("default", _definition("gate", "pdf_gate"))
    gate_ready = gate_stage.execute(stage_context, state)
    assert gate_ready in {True, False}
    state.apply_stage_output("gate", "pdf_gate", gate_ready)

    assert manager.invocations and manager.invocations[0][0] == "clinical-trials"
    assert state.has_document() and state.has_embeddings()
    assert state.serialise()["chunk_count"] == len(chunks)


class _FailingStagePlugin(StagePlugin):
    def __init__(self) -> None:
        super().__init__(
            StagePluginMetadata(
                name="failing",
                version="1.0.0",
                stage_types=("ingest",),
            )
        )

    def initialise(self, context: StagePluginContext) -> None:  # pragma: no cover - no-op
        pass

    def health_check(self, context: StagePluginContext) -> None:  # pragma: no cover - no-op
        pass

    def create_stage(self, definition: object, context: StagePluginContext) -> object:
        raise RuntimeError("boom")


class _DecliningStagePlugin(StagePlugin):
    def __init__(self) -> None:
        super().__init__(
            StagePluginMetadata(
                name="decline",
                version="1.0.0",
                stage_types=("ingest",),
            )
        )

    def initialise(self, context: StagePluginContext) -> None:  # pragma: no cover - no-op
        pass

    def health_check(self, context: StagePluginContext) -> None:  # pragma: no cover - no-op
        pass

    def create_stage(self, definition: object, context: StagePluginContext) -> object:
        return None


def test_stage_plugin_manager_retries_and_raises_on_failure(monkeypatch: pytest.MonkeyPatch) -> None:
    manager = StagePluginManager(StagePluginContext(resources={}))
    manager.register(_FailingStagePlugin())
    manager.create_stage.retry.sleep = lambda _: None  # type: ignore[attr-defined]

    definition = SimpleNamespace(stage_type="ingest")
    with pytest.raises(StagePluginExecutionError):
        manager.create_stage(definition)


def test_stage_plugin_manager_reports_missing_stage_type() -> None:
    manager = StagePluginManager(StagePluginContext(resources={}))
    with pytest.raises(StagePluginNotAvailable):
        manager.create_stage(SimpleNamespace(stage_type="unknown"))


def test_stage_plugin_manager_reports_declined_stage() -> None:
    manager = StagePluginManager(StagePluginContext(resources={}))
    manager.register(_DecliningStagePlugin())
    with pytest.raises(StagePluginNotAvailable):
        manager.create_stage(SimpleNamespace(stage_type="ingest"))<|MERGE_RESOLUTION|>--- conflicted
+++ resolved
@@ -5,12 +5,9 @@
 from Medical_KG_rev.adapters.plugins.manager import AdapterPluginManager
 from Medical_KG_rev.adapters.plugins.models import AdapterDomain, AdapterRequest
 from Medical_KG_rev.orchestration.dagster.configuration import StageDefinition
-<<<<<<< HEAD
-=======
 from Medical_KG_rev.orchestration.dagster.runtime import build_stage_factory
 from Medical_KG_rev.orchestration.dagster.stages import create_default_pipeline_resource
 from Medical_KG_rev.orchestration.ledger import JobLedger
->>>>>>> 4607879c
 from Medical_KG_rev.orchestration.dagster.runtime import StageFactory
 from Medical_KG_rev.orchestration.dagster.stages import create_stage_plugin_manager
 from Medical_KG_rev.orchestration.stages.contracts import (
@@ -79,15 +76,12 @@
 
 def test_default_stage_factory_complies_with_protocols(stage_context, adapter_request):
     manager = StubPluginManager()
-<<<<<<< HEAD
-=======
     pipeline_resource = create_default_pipeline_resource()
     factory = build_stage_factory(manager, pipeline_resource, JobLedger())
     state = PipelineState.initialise(context=stage_context, adapter_request=adapter_request)
 
     ingest = factory.resolve(
         "auto",
->>>>>>> 4607879c
     factory = StageFactory(create_stage_plugin_manager(manager))
     state = PipelineState.initialise(context=stage_context, adapter_request=adapter_request)
 
@@ -100,39 +94,27 @@
     assert payloads and isinstance(payloads[0], dict)
     state.apply_stage_output("ingest", "ingest", payloads)
 
-<<<<<<< HEAD
-=======
     parse = factory.resolve("auto", _definition("parse", "parse"))
->>>>>>> 4607879c
     parse = factory.resolve("default", _definition("parse", "parse"))
     assert isinstance(parse, ParseStage)
     document = parse.execute(stage_context, state)
     state.apply_stage_output("parse", "parse", document)
 
-<<<<<<< HEAD
-=======
     validator = factory.resolve("auto", _definition("ir-validation", "ir_validation"))
->>>>>>> 4607879c
     validator = factory.resolve("default", _definition("ir-validation", "ir_validation"))
     assert isinstance(validator, ParseStage)
     validated = validator.execute(stage_context, state)
     assert validated is document
     state.apply_stage_output("ir-validation", "ir_validation", validated)
 
-<<<<<<< HEAD
-=======
     chunker = factory.resolve("auto", _definition("chunk", "chunk"))
->>>>>>> 4607879c
     chunker = factory.resolve("default", _definition("chunk", "chunk"))
     assert isinstance(chunker, ChunkStage)
     chunks = chunker.execute(stage_context, state)
     assert chunks and chunks[0].doc_id == document.id
     state.apply_stage_output("chunk", "chunk", chunks)
 
-<<<<<<< HEAD
-=======
     embedder = factory.resolve("auto", _definition("embed", "embed"))
->>>>>>> 4607879c
     embedder = factory.resolve("default", _definition("embed", "embed"))
     assert isinstance(embedder, EmbedStage)
     batch = embedder.execute(stage_context, state)
@@ -140,10 +122,7 @@
     assert batch.vectors
     state.apply_stage_output("embed", "embed", batch)
 
-<<<<<<< HEAD
-=======
     indexer = factory.resolve("auto", _definition("index", "index"))
->>>>>>> 4607879c
     indexer = factory.resolve("default", _definition("index", "index"))
     assert isinstance(indexer, IndexStage)
     receipt = indexer.execute(stage_context, state)
@@ -151,20 +130,14 @@
     assert receipt.chunks_indexed == len(batch.vectors)
     state.apply_stage_output("index", "index", receipt)
 
-<<<<<<< HEAD
-=======
     extractor = factory.resolve("auto", _definition("extract", "extract"))
->>>>>>> 4607879c
     extractor = factory.resolve("default", _definition("extract", "extract"))
     assert isinstance(extractor, ExtractStage)
     entities, claims = extractor.execute(stage_context, state)
     assert entities == [] and claims == []
     state.apply_stage_output("extract", "extract", (entities, claims))
 
-<<<<<<< HEAD
-=======
     kg_stage = factory.resolve("auto", _definition("knowledge-graph", "kg"))
->>>>>>> 4607879c
     kg_stage = factory.resolve("default", _definition("knowledge-graph", "kg"))
     assert isinstance(kg_stage, KGStage)
     graph_receipt = kg_stage.execute(stage_context, state)
