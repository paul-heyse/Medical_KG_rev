--- conflicted
+++ resolved
@@ -31,11 +31,7 @@
 from .faiss_index import FAISSIndex
 from .opensearch_client import OpenSearchClient
 from .reranker import CrossEncoderReranker
-<<<<<<< HEAD
 from Medical_KG_rev.services.reranking.pipeline.two_stage import TwoStagePipeline
-=======
-from .router import RetrievalRouter, RetrievalStrategy, RouterMatch, RoutingRequest
->>>>>>> e2dff54e
 
 
 logger = structlog.get_logger(__name__)
@@ -64,15 +60,10 @@
         vector_store: VectorStoreService | None = None,
         vector_namespace: str = "default",
         context_factory: Callable[[], SecurityContext] | None = None,
-<<<<<<< HEAD
         fusion_service: FusionService | None = None,
         pipeline_settings: PipelineSettings | None = None,
         reranking_engine: RerankingEngine | None = None,
         reranking_settings: RerankingSettings | None = None,
-=======
-        router: RetrievalRouter | None = None,
-        namespace_map: Mapping[str, str] | None = None,
->>>>>>> e2dff54e
     ) -> None:
         self.opensearch = opensearch
         self.faiss = faiss
@@ -159,7 +150,6 @@
             namespace=namespace,
             context=security_context,
         )
-<<<<<<< HEAD
         dense_results = self._dense_search(query, k, security_context)
 
         default_reranker = reranker_id or self._default_reranker
@@ -196,21 +186,6 @@
                     metadata=dict(document.metadata),
                 )
             )
-=======
-        strategies = self._build_strategies(index, security_context, namespace)
-        fused_matches = self.router.execute(request, strategies)
-        fused = [
-            RetrievalResult(
-                id=match.id,
-                text=str(match.metadata.get("text", "")),
-                retrieval_score=match.score,
-                rerank_score=None,
-                highlights=list(match.metadata.get("highlights", [])),
-                metadata={key: value for key, value in match.metadata.items() if key != "highlights"},
-            )
-            for match in fused_matches
-        ]
->>>>>>> e2dff54e
         if rerank:
             for result in results:
                 result.metadata.setdefault("reranking", metrics.get("reranking", {}))
@@ -298,7 +273,6 @@
             )
             return [self._opensearch_to_match(hit, "bm25") for hit in hits]
 
-<<<<<<< HEAD
     def _materialise_documents(
         self,
         results: Sequence[Mapping[str, object]],
@@ -329,39 +303,6 @@
             )
             documents.append(document)
         return documents
-=======
-        def splade_handler(request: RoutingRequest) -> list[RouterMatch]:
-            hits = self.opensearch.search(
-                index, request.query, strategy="splade", filters=request.filters, size=request.top_k
-            )
-            return [self._opensearch_to_match(hit, "splade") for hit in hits]
-
-        def dense_handler(request: RoutingRequest) -> list[RouterMatch]:
-            return self._dense_strategy(namespace, request.query, request.top_k, context)
-
-        strategies = [
-            RetrievalStrategy(name="bm25", handler=bm25_handler),
-            RetrievalStrategy(name="splade", handler=splade_handler),
-            RetrievalStrategy(name="dense", handler=dense_handler, fusion="linear", weight=2.0),
-        ]
-        return strategies
-
-    def _resolve_namespace(self, embedding_kind: str | None) -> str:
-        if embedding_kind and embedding_kind in self._namespace_map:
-            return self._namespace_map[embedding_kind]
-        return self.vector_namespace
-
-    def _opensearch_to_match(self, hit: Mapping[str, object], source: str) -> RouterMatch:
-        metadata = dict(hit.get("_source", {}))
-        metadata.setdefault("highlights", hit.get("highlight", []))
-        metadata.setdefault("text", metadata.get("text", ""))
-        return RouterMatch(
-            id=str(hit.get("_id")),
-            score=float(hit.get("_score", 0.0)),
-            metadata=metadata,
-            source=source,
-        )
->>>>>>> e2dff54e
 
     def _apply_rerank(
         self, query: str, results: Iterable[RetrievalResult]
