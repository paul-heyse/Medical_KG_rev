"""Universal embedding service coordinating multiple adapters."""

from __future__ import annotations

import time
from dataclasses import dataclass, field
from types import SimpleNamespace
from pathlib import Path
from types import SimpleNamespace
from typing import Iterator, Mapping, Sequence

import structlog

from Medical_KG_rev.config.embeddings import load_embeddings_config
from Medical_KG_rev.embeddings.namespace import NamespaceManager
from Medical_KG_rev.embeddings.ports import (
    BaseEmbedder,
    EmbedderConfig,
    EmbeddingRecord,
    EmbeddingRequest as AdapterEmbeddingRequest,
)
from Medical_KG_rev.embeddings.providers import register_builtin_embedders
from Medical_KG_rev.embeddings.registry import EmbedderFactory, EmbedderRegistry
from Medical_KG_rev.embeddings.storage import StorageRouter
from Medical_KG_rev.embeddings.utils.batching import BatchProgress
from Medical_KG_rev.embeddings.utils.gpu import ensure_available
from Medical_KG_rev.services.vector_store.models import VectorRecord
from Medical_KG_rev.services.vector_store.service import VectorStoreService
from Medical_KG_rev.auth.context import SecurityContext

logger = structlog.get_logger(__name__)


@dataclass(slots=True)
class EmbeddingRequest:
    tenant_id: str
    chunk_ids: Sequence[str]
    texts: Sequence[str]
    normalize: bool = False
    batch_size: int = 8
    models: Sequence[str] | None = None
    namespaces: Sequence[str] | None = None
    correlation_id: str | None = None
    metadatas: Sequence[Mapping[str, object]] | None = None
    actor: str | None = None


@dataclass(slots=True)
class EmbeddingVector:
    id: str
    model: str
    namespace: str
    kind: str
    vectors: list[list[float]] | None
    terms: dict[str, float] | None
    neural_fields: dict[str, object] | None = None
    dimension: int = 0
    model_version: str | None = None
    metadata: dict[str, object] = field(default_factory=dict)
    record: EmbeddingRecord | None = None

    @classmethod
    def from_record(
        cls,
        record: EmbeddingRecord,
        *,
        storage_router: StorageRouter | None = None,
    ) -> "EmbeddingVector":
        if record.dim is not None:
            dimension = record.dim
        elif record.vectors:
            dimension = len(record.vectors[0])
        elif record.terms:
            dimension = len(record.terms)
        else:
            dimension = 0
        metadata = dict(record.metadata)
        if storage_router is not None:
            try:
                target = storage_router.route(record.kind).name
            except KeyError:  # pragma: no cover - defensive guard
                target = "unmapped"
            metadata.setdefault("storage_target", target)
        metadata.setdefault("model_version", record.model_version)
        return cls(
            id=record.id,
            model=record.model_id,
            namespace=record.namespace,
            kind=record.kind,
            vectors=record.vectors,
            terms=record.terms,
            neural_fields=record.neural_fields,
            dimension=dimension,
            model_version=record.model_version,
            metadata=metadata,
            record=record,
        )


@dataclass(slots=True)
class EmbeddingResponse:
    vectors: list[EmbeddingVector] = field(default_factory=list)

    def extend_from_records(
        self,
        records: Sequence[EmbeddingRecord],
        *,
        storage_router: StorageRouter | None = None,
    ) -> None:
        for record in records:
            self.vectors.append(
                EmbeddingVector.from_record(record, storage_router=storage_router)
            )


<<<<<<< HEAD
    def __init__(
        self,
        *,
        namespace_manager: NamespaceManager | None = None,
        config_path: str | None = None,
        vector_store: VectorStoreService | None = None,
    ) -> None:
        self.namespace_manager = namespace_manager or NamespaceManager()
=======
@dataclass(slots=True)
class EmbeddingModelRegistry:
    """Compatibility wrapper that exposes cached embedder instances by name."""

    namespace_manager: NamespaceManager
    registry: EmbedderRegistry
    factory: EmbedderFactory
    _config: object
    _embedder_configs: list[EmbedderConfig]
    _configs_by_name: dict[str, EmbedderConfig]

    def __init__(self, _gpu_manager: object | None = None, *, config_path: str | None = None) -> None:
        self.namespace_manager = NamespaceManager()
>>>>>>> 05aab8fe
        self.registry = EmbedderRegistry(namespace_manager=self.namespace_manager)
        register_builtin_embedders(self.registry)
        self.factory = EmbedderFactory(self.registry)
        loaded_config = load_embeddings_config(Path(config_path) if config_path else None)
        embedder_configs = loaded_config.to_embedder_configs()
        if _gpu_manager is not None:
            gpu_configs = [
                EmbedderConfig(
                    name="bge-gpu",
                    provider="sentence-transformers",
                    kind="single_vector",
                    namespace="single_vector.gpu_compat.64.v1",
                    model_id="BAAI/bge-small-en",
                    dim=64,
                    normalize=True,
                ),
                EmbedderConfig(
                    name="colbert-gpu",
                    provider="colbert",
                    kind="multi_vector",
                    namespace="multi_vector.gpu_compat.128.v1",
                    model_id="colbert/colbertv2",
                    dim=128,
                    normalize=False,
                ),
            ]
            embedder_configs = [*embedder_configs, *gpu_configs]
            active_namespaces = [config.namespace for config in gpu_configs]
            self._config = SimpleNamespace(active_namespaces=active_namespaces)
        else:
            self._config = loaded_config
        self._embedder_configs = embedder_configs
        self._configs_by_name = {config.name: config for config in self._embedder_configs}
        alias_map: dict[str, EmbedderConfig] = {}
        for config in self._embedder_configs:
            if "-" in config.name:
                base_name, _ = config.name.split("-", 1)
                if base_name and base_name not in self._configs_by_name:
                    alias_map[base_name] = config
                underscored = config.name.replace("-", "_")
                if underscored and underscored not in self._configs_by_name:
                    alias_map[underscored] = config
        self._configs_by_name.update(alias_map)

    def get(self, name: str) -> BaseEmbedder:
        config = self._configs_by_name[name]
        return self.factory.get(config)

    def configs(self) -> list[EmbedderConfig]:
        return list(self._embedder_configs)

    @property
    def active_namespaces(self) -> list[str]:
        return list(self._config.active_namespaces)


class EmbeddingWorker:
    """Coordinates config-driven embedding generation and validation."""

    def __init__(
        self,
        registry: EmbeddingModelRegistry | None = None,
        *,
        namespace_manager: NamespaceManager | None = None,
        config_path: str | None = None,
        storage_router: StorageRouter | None = None,
    ) -> None:
        if registry is not None:
            self.namespace_manager = registry.namespace_manager
            self.registry = registry.registry
            self.factory = registry.factory
            self._config = registry._config
            self._embedder_configs = registry.configs()
        else:
            self.namespace_manager = namespace_manager or NamespaceManager()
            self.registry = EmbedderRegistry(namespace_manager=self.namespace_manager)
            register_builtin_embedders(self.registry)
            self.factory = EmbedderFactory(self.registry)
            self._config = load_embeddings_config(Path(config_path) if config_path else None)
            self._embedder_configs = self._config.to_embedder_configs()
        self.storage_router = storage_router or StorageRouter()
        self._configs_by_name = {config.name: config for config in self._embedder_configs}
        self._configs_by_namespace = {config.namespace: config for config in self._embedder_configs}
        self.vector_store = vector_store

    def _resolve_configs(self, request: EmbeddingRequest) -> list[EmbedderConfig]:
        if request.namespaces:
            configs = [self._configs_by_namespace[ns] for ns in request.namespaces if ns in self._configs_by_namespace]
            if configs:
                return configs
        if request.models:
            configs = [self._configs_by_name[name] for name in request.models if name in self._configs_by_name]
            if configs:
                return configs
        active = [self._configs_by_namespace[ns] for ns in self._config.active_namespaces if ns in self._configs_by_namespace]
        if active:
            return active
        return list(self._embedder_configs)

    def _adapter_request(
        self,
        request: EmbeddingRequest,
        config: EmbedderConfig,
        *,
        texts: Sequence[str],
        ids: Sequence[str],
        metadata: Sequence[Mapping[str, object]],
    ) -> AdapterEmbeddingRequest:
        return AdapterEmbeddingRequest(
            tenant_id=request.tenant_id,
            namespace=config.namespace,
            texts=list(texts),
            ids=list(ids),
            correlation_id=request.correlation_id,
            metadata=[dict(item) for item in metadata],
        )

    def _dimension_from_record(self, record: EmbeddingRecord) -> int:
        if record.dim:
            return record.dim
        if record.vectors:
            return len(record.vectors[0])
        if record.terms:
            return len(record.terms)
        return 0

    def _batch_iterator(
        self, request: EmbeddingRequest, batch_size: int
    ) -> Iterator[tuple[list[str], list[str], list[dict[str, object]]]]:
        texts = list(request.texts)
        ids = list(request.chunk_ids or [])
        if len(ids) < len(texts):
            ids.extend(f"{request.tenant_id}:{index}" for index in range(len(ids), len(texts)))
        else:
            ids = ids[: len(texts)]
        metadata_list = [
            dict(item) for item in list(request.metadatas or [])[: len(texts)]
        ]
        while len(metadata_list) < len(texts):
            metadata_list.append({})
        for start in range(0, len(texts), batch_size):
            yield (
                texts[start : start + batch_size],
                ids[start : start + batch_size],
                metadata_list[start : start + batch_size],
            )

    def run(self, request: EmbeddingRequest) -> EmbeddingResponse:
        if self._legacy_registry is not None:
            return self._run_legacy(request)
        configs = self._resolve_configs(request)
        response = EmbeddingResponse()
        logger.info(
            "embedding.pipeline.start",
            tenant_id=request.tenant_id,
            actor=request.actor,
            chunks=len(request.texts),
            models=[config.name for config in configs],
        )
        for config in configs:
            ensure_available(config.requires_gpu, operation=f"embed:{config.name}")
            embedder = self.factory.get(config)
            batches = self._batch_iterator(request, request.batch_size)
            progress = BatchProgress(
                total=len(request.texts),
                callback=lambda processed, total, namespace=config.namespace, model=config.name: logger.info(
                    "embedding.pipeline.progress",
                    namespace=namespace,
                    model=model,
                    processed=processed,
                    total=total,
                ),
            )
            start = time.perf_counter()
            records: list[EmbeddingRecord] = []
            for text_batch, id_batch, metadata_batch in batches:
                adapter_request = self._adapter_request(
                    request,
                    config,
                    texts=text_batch,
                    ids=id_batch,
                    metadata=metadata_batch,
                )
                batch_records = embedder.embed_documents(adapter_request)
                records.extend(batch_records)
                progress.step(len(text_batch))
            if not records:
                logger.warning(
                    "embedding.pipeline.no_output",
                    namespace=config.namespace,
                    model=config.name,
                )
                continue
            first = records[0]
            dimension = self._dimension_from_record(first)
            if dimension:
                self.namespace_manager.introspect_dimension(config.namespace, dimension)
            vector_records: list[VectorRecord] = []
            for record in records:
                dim = self._dimension_from_record(record)
                self.namespace_manager.validate_record(config.namespace, dim)
<<<<<<< HEAD
                metadata = {
                    **record.metadata,
                    "storage_target": self.storage_router.route(record.kind).name,
                }
                response.vectors.append(
                    EmbeddingVector(
                        id=record.id,
                        model=record.model_id,
                        namespace=record.namespace,
                        kind=record.kind,
                        vectors=record.vectors,
                        terms=record.terms,
                        dimension=dim,
                        metadata=metadata,
                    )
                )
                if self.vector_store and record.vectors:
                    named_vectors: dict[str, list[float]] | None = None
                    if len(record.vectors) > 1:
                        named_vectors = {
                            f"segment_{idx}": list(vector)
                            for idx, vector in enumerate(record.vectors[1:], start=1)
                        }
                    vector_records.append(
                        VectorRecord(
                            vector_id=record.id,
                            values=list(record.vectors[0]),
                            metadata=metadata,
                            named_vectors=named_vectors,
                        )
                    )
            if self.vector_store and vector_records:
                context = SecurityContext(
                    subject="embedding-worker",
                    tenant_id=request.tenant_id,
                    scopes={"index:write"},
                )
                self.vector_store.upsert(
                    context=context,
                    namespace=config.namespace,
                    records=vector_records,
                )
=======
                self.storage_router.persist(record)
            response.extend_from_records(records, storage_router=self.storage_router)
>>>>>>> 05aab8fe
            logger.info(
                "embedding.pipeline.completed",
                namespace=config.namespace,
                model=config.name,
                actor=request.actor,
                total=len(records),
                duration_ms=(time.perf_counter() - start) * 1000,
            )
        logger.info(
            "embedding.pipeline.finish",
            total=len(response.vectors),
            actor=request.actor,
            tenant_id=request.tenant_id,
        )
        return response

    def encode_queries(self, request: EmbeddingRequest) -> EmbeddingResponse:
        configs = self._resolve_configs(request)
        response = EmbeddingResponse()
        for config in configs:
            ensure_available(config.requires_gpu, operation=f"embed-query:{config.name}")
            embedder = self.factory.get(config)
            adapter_request = self._adapter_request(
                request,
                config,
                texts=request.texts,
                ids=request.chunk_ids
                or [f"query:{index}" for index in range(len(request.texts))],
                metadata=request.metadatas or [{} for _ in request.texts],
            )
            records = embedder.embed_queries(adapter_request)
            for record in records:
                dim = self._dimension_from_record(record)
                self.namespace_manager.validate_record(config.namespace, dim)
            response.extend_from_records(records, storage_router=self.storage_router)
        return response

    def _run_legacy(self, request: EmbeddingRequest) -> EmbeddingResponse:
        models = request.models or self._legacy_registry.list_models()
        response = EmbeddingResponse()
        for model_name in models:
            model = self._legacy_registry.get(model_name)
            for chunk_id, text in zip(request.chunk_ids, request.texts, strict=False):
                result = model.embed(chunk_id, text)
                metadata = {"source": "legacy"}
                if model.kind == "dense":
                    response.vectors.append(
                        EmbeddingVector(
                            id=result["id"],
                            model=model.name,
                            namespace=model.name,
                            kind="dense",
                            vectors=[result["values"]],
                            terms=None,
                            dimension=model.dimension,
                            metadata=metadata,
                        )
                    )
                else:
                    response.vectors.append(
                        EmbeddingVector(
                            id=result["id"],
                            model=model.name,
                            namespace=model.name,
                            kind="sparse",
                            vectors=None,
                            terms=result["terms"],
                            dimension=model.dimension,
                            metadata=metadata,
                        )
                    )
        return response



class EmbeddingGrpcService:
    """Async gRPC servicer bridging requests into the embedding worker."""

    def __init__(self, worker: EmbeddingWorker) -> None:
        self.worker = worker

    async def EmbedChunks(self, request, context):  # type: ignore[override]
        embed_request = EmbeddingRequest(
            tenant_id=request.tenant_id,
            chunk_ids=list(request.chunk_ids),
            texts=list(request.texts),
            normalize=request.normalize,
            batch_size=request.batch_size or 8,
            models=list(request.models) or None,
            namespaces=list(request.namespaces) or None,
            correlation_id=getattr(request, "correlation_id", None),
        )
        response = self.worker.run(embed_request)
        from Medical_KG_rev.proto.gen import embedding_pb2  # type: ignore import-error

        reply = embedding_pb2.EmbedChunksResponse()
        for vector in response.vectors:
            message = reply.vectors.add()
            message.chunk_id = vector.id
            message.model = vector.model
            message.kind = vector.kind
            message.namespace = vector.namespace
            message.dimension = vector.dimension
            if vector.vectors:
                for item in vector.vectors:
                    payload = message.vectors.add()
                    payload.values.extend(item)
            if vector.terms:
                message.terms.update(vector.terms)
            message.metadata.update({key: str(value) for key, value in vector.metadata.items()})
        return reply<|MERGE_RESOLUTION|>--- conflicted
+++ resolved
@@ -113,7 +113,6 @@
             )
 
 
-<<<<<<< HEAD
     def __init__(
         self,
         *,
@@ -122,21 +121,6 @@
         vector_store: VectorStoreService | None = None,
     ) -> None:
         self.namespace_manager = namespace_manager or NamespaceManager()
-=======
-@dataclass(slots=True)
-class EmbeddingModelRegistry:
-    """Compatibility wrapper that exposes cached embedder instances by name."""
-
-    namespace_manager: NamespaceManager
-    registry: EmbedderRegistry
-    factory: EmbedderFactory
-    _config: object
-    _embedder_configs: list[EmbedderConfig]
-    _configs_by_name: dict[str, EmbedderConfig]
-
-    def __init__(self, _gpu_manager: object | None = None, *, config_path: str | None = None) -> None:
-        self.namespace_manager = NamespaceManager()
->>>>>>> 05aab8fe
         self.registry = EmbedderRegistry(namespace_manager=self.namespace_manager)
         register_builtin_embedders(self.registry)
         self.factory = EmbedderFactory(self.registry)
@@ -338,7 +322,6 @@
             for record in records:
                 dim = self._dimension_from_record(record)
                 self.namespace_manager.validate_record(config.namespace, dim)
-<<<<<<< HEAD
                 metadata = {
                     **record.metadata,
                     "storage_target": self.storage_router.route(record.kind).name,
@@ -381,10 +364,6 @@
                     namespace=config.namespace,
                     records=vector_records,
                 )
-=======
-                self.storage_router.persist(record)
-            response.extend_from_records(records, storage_router=self.storage_router)
->>>>>>> 05aab8fe
             logger.info(
                 "embedding.pipeline.completed",
                 namespace=config.namespace,
