"""Prometheus metric registration and helpers."""

from __future__ import annotations

import uuid
from collections.abc import Callable
from typing import Mapping
from time import perf_counter
<<<<<<< HEAD
from typing import TYPE_CHECKING, Any
=======
from typing import Any
>>>>>>> e89b94b0

try:  # pragma: no cover - optional dependency
    import torch
except Exception:  # pragma: no cover - torch is optional in CPU-only environments
    torch = None  # type: ignore

<<<<<<< HEAD
if TYPE_CHECKING:  # pragma: no cover - type checking only
    from fastapi import FastAPI, Request, Response
else:  # pragma: no cover - optional dependency handling
    try:
        from fastapi import FastAPI, Request, Response
    except ModuleNotFoundError as exc:  # pragma: no cover - optional dependency
        FastAPI = Request = Response = Any  # type: ignore[assignment]
        _FASTAPI_IMPORT_ERROR: ModuleNotFoundError | None = exc
    else:
        _FASTAPI_IMPORT_ERROR = None

if TYPE_CHECKING:  # pragma: no cover - type checking only
    from Medical_KG_rev.config.settings import AppSettings
else:  # pragma: no cover - optional dependency handling
    try:
        from Medical_KG_rev.config.settings import AppSettings
    except (ModuleNotFoundError, ImportError) as exc:  # pragma: no cover - optional dependency
        AppSettings = Any  # type: ignore[assignment]
        _APP_SETTINGS_IMPORT_ERROR: Exception | None = exc
    else:
        _APP_SETTINGS_IMPORT_ERROR = None

try:  # pragma: no cover - optional dependency
    from prometheus_client import (  # type: ignore
        CONTENT_TYPE_LATEST,
        Counter,
        Gauge,
        Histogram,
        generate_latest,
    )
except ModuleNotFoundError:  # pragma: no cover - optional dependency
    CONTENT_TYPE_LATEST = "text/plain; version=0.0.4"

    class _NoopMetric:
        def labels(self, *args, **kwargs):  # noqa: ANN002, ANN003 - signature mirrors prometheus
            return self

        def inc(self, *args, **kwargs) -> None:  # noqa: ANN002, ANN003
            return None

        def observe(self, *args, **kwargs) -> None:  # noqa: ANN002, ANN003
            return None

        def set(self, *args, **kwargs) -> None:  # noqa: ANN002, ANN003
            return None

    def _noop_metric(*args, **kwargs):  # noqa: ANN002, ANN003
        return _NoopMetric()

    Counter = Gauge = Histogram = _noop_metric  # type: ignore[assignment]

    def generate_latest() -> bytes:  # type: ignore[override]
        return b""

try:  # pragma: no cover - optional dependency chain
    from Medical_KG_rev.utils.logging import (
        bind_correlation_id,
        get_correlation_id,
        reset_correlation_id,
    )
except Exception:  # pragma: no cover - optional dependency chain
    def bind_correlation_id(*args, **kwargs):  # noqa: ANN002, ANN003
        return None

    def get_correlation_id() -> str | None:
        return None

    def reset_correlation_id(_token) -> None:  # noqa: ANN001
        return None
=======
try:  # pragma: no cover - optional dependency
    from fastapi import FastAPI, Request, Response
except ModuleNotFoundError:  # pragma: no cover - optional dependency
    FastAPI = None  # type: ignore[assignment]
    Request = Any  # type: ignore[assignment]
    Response = Any  # type: ignore[assignment]

from prometheus_client import (  # type: ignore
    CONTENT_TYPE_LATEST,
    Counter,
    Gauge,
    Histogram,
    generate_latest,
)

from Medical_KG_rev.config.settings import AppSettings
from Medical_KG_rev.observability.alerts import get_alert_manager
from Medical_KG_rev.utils.logging import (
    bind_correlation_id,
    get_correlation_id,
    reset_correlation_id,
)
>>>>>>> e89b94b0

REQUEST_COUNTER = Counter(
    "api_requests",
    "Total HTTP requests served by the gateway",
    labelnames=("method", "path", "status"),
)
REQUEST_LATENCY = Histogram(
    "api_request_duration_seconds",
    "HTTP request latency distribution",
    labelnames=("method", "path"),
)
JOB_DURATION = Histogram(
    "job_duration_seconds",
    "Duration of ingest/retrieve operations",
    labelnames=("operation",),
)
CHUNKING_LATENCY = Histogram(
    "chunking_latency_seconds",
    "Latency distribution for chunking profiles",
    labelnames=("profile",),
)
CHUNK_SIZE = Histogram(
    "chunk_size_characters",
    "Distribution of chunk sizes by granularity",
    labelnames=("profile", "granularity"),
)
CHUNKING_CIRCUIT_STATE = Gauge(
    "chunking_circuit_breaker_state",
    "Circuit breaker state for chunking pipeline (0=closed, 1=open, 2=half-open)",
)
GPU_UTILISATION = Gauge(
    "gpu_utilization_percent",
    "GPU memory utilisation percentage",
    labelnames=("gpu",),
)
BUSINESS_EVENTS = Counter(
    "business_events",
    "Business event counters (documents ingested, retrievals)",
    labelnames=("event",),
)
ORCHESTRATION_OPERATIONS = Counter(
    "orchestration_operations_total",
    "Total orchestration operations grouped by operation/tenant/status",
    labelnames=("operation", "tenant", "status"),
)
ORCHESTRATION_END_TO_END_DURATION = Histogram(
    "orchestration_end_to_end_duration_seconds",
    "Distribution of end-to-end orchestration latency",
    labelnames=("operation", "pipeline"),
    buckets=(0.05, 0.1, 0.2, 0.5, 1, 2, 5, 10),
)
ORCHESTRATION_STAGE_DURATION = Histogram(
    "orchestration_stage_duration_seconds",
    "Latency distribution per orchestration stage",
    labelnames=("operation", "stage"),
    buckets=(0.001, 0.005, 0.01, 0.05, 0.1, 0.5, 1, 2, 5),
)
ORCHESTRATION_ERRORS = Counter(
    "orchestration_errors_total",
    "Total orchestration errors grouped by operation/stage/type",
    labelnames=("operation", "stage", "error_type"),
)
ORCHESTRATION_QUEUE_DEPTH = Gauge(
    "orchestration_job_queue_depth",
    "Number of queued jobs per orchestration stage",
    labelnames=("stage",),
)
ORCHESTRATION_CIRCUIT_STATE = Gauge(
    "orchestration_circuit_breaker_state",
    "Circuit breaker state for orchestration dependencies",
    labelnames=("service",),
)
ORCHESTRATION_DLQ_EVENTS = Counter(
    "orchestration_dead_letter_total",
    "Total messages routed to orchestration dead letter queue",
    labelnames=("stage", "error_type"),
)
ORCHESTRATION_DLQ_DEPTH = Gauge(
    "orchestration_dead_letter_queue_depth",
    "Depth of the orchestration dead letter queue",
)
INGESTION_DOCUMENTS = Counter(
    "orchestration_ingestion_documents_total",
    "Total documents submitted to ingestion pipelines",
    labelnames=("pipeline",),
)
INGESTION_STAGE_LATENCY = Histogram(
    "orchestration_ingestion_stage_latency_seconds",
    "Latency per ingestion stage",
    labelnames=("stage",),
    buckets=(0.01, 0.05, 0.1, 0.5, 1, 2, 5),
)
INGESTION_STAGE_ERRORS = Counter(
    "orchestration_ingestion_stage_errors_total",
    "Errors observed per ingestion stage",
    labelnames=("stage", "error_type"),
)
QUERY_OPERATIONS = Counter(
    "orchestration_query_operations_total",
    "Count of query pipeline operations by status",
    labelnames=("pipeline", "tenant", "status"),
)
QUERY_LATENCY = Histogram(
    "orchestration_query_latency_seconds",
    "End-to-end query latency",
    labelnames=("pipeline",),
    buckets=(0.01, 0.05, 0.1, 0.2, 0.5, 1, 2),
)
JOB_STATUS = Gauge(
    "orchestration_jobs_total",
    "Job ledger counts per status",
    labelnames=("status",),
)
ORCHESTRATION_TIMEOUTS = Counter(
    "orchestration_stage_timeouts_total",
    "Number of stages exceeding timeout",
    labelnames=("operation", "stage"),
)
RERANK_OPERATIONS = Counter(
    "reranking_operations_total",
    "Total reranking invocations",
    labelnames=("reranker", "tenant", "batch_size"),
)
RERANK_DURATION = Histogram(
    "reranking_duration_seconds",
    "Distribution of reranking latencies",
    labelnames=("reranker", "tenant"),
    buckets=(0.01, 0.05, 0.1, 0.2, 0.5, 1.0),
)
RERANK_ERRORS = Counter(
    "reranking_errors_total",
    "Number of reranking failures grouped by type",
    labelnames=("reranker", "error_type"),
)
RERANK_PAIRS = Counter(
    "reranking_pairs_processed_total",
    "Number of query/document pairs scored",
    labelnames=("reranker",),
)
RERANK_CIRCUIT = Gauge(
    "reranking_circuit_breaker_state",
    "Circuit breaker state per reranker (1=open)",
    labelnames=("reranker", "tenant"),
)
RERANK_GPU = Gauge(
    "reranking_gpu_utilization_percent",
    "GPU utilisation while reranking",
    labelnames=("reranker",),
)
PIPELINE_STAGE_DURATION = Histogram(
    "retrieval_pipeline_stage_duration_seconds",
    "Latency per stage of the retrieval pipeline",
    labelnames=("stage",),
    buckets=(0.005, 0.01, 0.02, 0.05, 0.1, 0.5, 1.0),
)
RERANK_CACHE_HIT = Gauge(
    "reranking_cache_hit_rate",
    "Cache hit rate for reranker results",
    labelnames=("reranker",),
)
RERANK_LATENCY_ALERTS = Counter(
    "reranking_latency_alerts_total",
    "Number of reranking operations breaching latency SLOs",
    labelnames=("reranker",),
)
RERANK_GPU_MEMORY_ALERTS = Counter(
    "reranking_gpu_memory_alerts_total",
    "Alerts fired when GPU memory is exhausted during reranking",
    labelnames=("reranker",),
)


def _normalise_path(request: "Request") -> str:
    route = request.scope.get("route")
    return getattr(route, "path", request.url.path)


def _update_gpu_metrics() -> None:
    if torch is None or not hasattr(torch, "cuda") or not torch.cuda.is_available():  # type: ignore[attr-defined]
        GPU_UTILISATION.labels(gpu="0").set(0.0)
        return

    for index in range(torch.cuda.device_count()):  # type: ignore[attr-defined]
        total = torch.cuda.get_device_properties(index).total_memory  # type: ignore[attr-defined]
        used = torch.cuda.memory_allocated(index)  # type: ignore[attr-defined]
        utilisation = float(used) / float(total) * 100 if total else 0.0
        GPU_UTILISATION.labels(gpu=str(index)).set(utilisation)


<<<<<<< HEAD
def register_metrics(app: "FastAPI", settings: AppSettings) -> None:
    if "_FASTAPI_IMPORT_ERROR" in globals() and _FASTAPI_IMPORT_ERROR is not None:
        raise RuntimeError(
            "FastAPI is required to register metrics. Install the 'fastapi' extra."
        ) from _FASTAPI_IMPORT_ERROR
    if "_APP_SETTINGS_IMPORT_ERROR" in globals() and _APP_SETTINGS_IMPORT_ERROR is not None:
        raise RuntimeError(
            "Medical_KG_rev configuration settings are unavailable. Install project dependencies."
        ) from _APP_SETTINGS_IMPORT_ERROR

=======
def register_metrics(app: FastAPI, settings: AppSettings) -> None:  # type: ignore[valid-type]
    if FastAPI is None:
        return
>>>>>>> e89b94b0
    if not settings.observability.metrics.enabled:
        return

    path = settings.observability.metrics.path
    correlation_header = settings.observability.logging.correlation_id_header

    @app.middleware("http")
    async def metrics_middleware(request: Request, call_next: Callable):
        if request.url.path == path:
            return await call_next(request)

        current = get_correlation_id()
        provided = request.headers.get(correlation_header) if correlation_header else None
        fallback = getattr(request.state, "correlation_id", None)
        correlation_id = current or provided or fallback or str(uuid.uuid4())
        request.state.correlation_id = correlation_id
        token = None if current else bind_correlation_id(correlation_id)
        timer = perf_counter()

        try:
            response: Response = await call_next(request)
        except Exception:
            duration = perf_counter() - timer
            REQUEST_COUNTER.labels(request.method, _normalise_path(request), "500").inc()
            REQUEST_LATENCY.labels(request.method, _normalise_path(request)).observe(duration)
            if token is not None:
                reset_correlation_id(token)
            raise

        duration = perf_counter() - timer
        path_template = _normalise_path(request)
        REQUEST_COUNTER.labels(request.method, path_template, str(response.status_code)).inc()
        REQUEST_LATENCY.labels(request.method, path_template).observe(duration)
        _update_gpu_metrics()

        if correlation_header:
            response.headers.setdefault(correlation_header, correlation_id)

        if token is not None:
            reset_correlation_id(token)


def _observe_with_exemplar(metric, labels: tuple[str, ...], value: float) -> None:
    labelled = metric.labels(*labels)
    correlation_id = get_correlation_id()
    kwargs: dict[str, object] = {}
    if correlation_id:
        try:  # pragma: no cover - exemplar support optional
            kwargs["exemplar"] = {"correlation_id": correlation_id}
        except TypeError:
            kwargs = {}
    labelled.observe(max(value, 0.0), **kwargs)


def _increment_with_exemplar(metric, labels: tuple[str, ...], amount: float = 1.0) -> None:
    labelled = metric.labels(*labels)
    correlation_id = get_correlation_id()
    kwargs: dict[str, object] = {}
    if correlation_id:
        try:  # pragma: no cover - exemplar support optional
            kwargs["exemplar"] = {"correlation_id": correlation_id}
        except TypeError:
            kwargs = {}
    labelled.inc(amount, **kwargs)
        return response

    @app.get(path, include_in_schema=False)
    async def metrics_endpoint() -> "Response":
        return Response(generate_latest(), media_type=CONTENT_TYPE_LATEST)


def observe_job_duration(operation: str, duration_seconds: float) -> None:
    JOB_DURATION.labels(operation=operation).observe(max(duration_seconds, 0.0))


def record_business_event(event: str, amount: int = 1) -> None:
    BUSINESS_EVENTS.labels(event=event).inc(amount)


<<<<<<< HEAD
def observe_chunking_latency(profile: str, duration_seconds: float) -> None:
    CHUNKING_LATENCY.labels(profile=profile).observe(max(duration_seconds, 0.0))


def record_chunk_size(profile: str, granularity: str, characters: int) -> None:
    CHUNK_SIZE.labels(profile=profile, granularity=granularity).observe(max(characters, 0))


def set_chunking_circuit_state(state: int) -> None:
    CHUNKING_CIRCUIT_STATE.set(float(state))
=======
def record_reranking_operation(
    reranker: str,
    tenant: str,
    batch_size: int,
    duration_seconds: float,
    pairs: int,
    circuit_state: str,
    gpu_utilisation: float | None = None,
) -> None:
    RERANK_OPERATIONS.labels(reranker, tenant, str(batch_size)).inc()
    RERANK_DURATION.labels(reranker, tenant).observe(max(duration_seconds, 0.0))
    RERANK_PAIRS.labels(reranker).inc(max(pairs, 0))
    RERANK_CIRCUIT.labels(reranker, tenant).set(1.0 if circuit_state == "open" else 0.0)
    if gpu_utilisation is not None:
        RERANK_GPU.labels(reranker).set(max(gpu_utilisation, 0.0))


def record_reranking_error(reranker: str, error_type: str) -> None:
    RERANK_ERRORS.labels(reranker, error_type).inc()


def record_orchestration_operation(operation: str, tenant: str, status: str) -> None:
    """Increment orchestration operation counter."""

    _increment_with_exemplar(ORCHESTRATION_OPERATIONS, (operation, tenant, status))


def observe_orchestration_duration(operation: str, pipeline: str, duration: float) -> None:
    """Record end-to-end orchestration latency."""

    _observe_with_exemplar(ORCHESTRATION_END_TO_END_DURATION, (operation, pipeline), duration)
    get_alert_manager().latency_breach(f"{operation}:{pipeline}", duration * 1000)


def observe_orchestration_stage(operation: str, stage: str, duration: float) -> None:
    """Record per-stage orchestration latency."""

    _observe_with_exemplar(ORCHESTRATION_STAGE_DURATION, (operation, stage), duration)
    get_alert_manager().latency_breach(stage, duration * 1000)


def record_orchestration_error(operation: str, stage: str, error_type: str) -> None:
    """Increment orchestration error counters."""

    _increment_with_exemplar(ORCHESTRATION_ERRORS, (operation, stage, error_type))
    get_alert_manager().error_observed(stage, error_type)


def set_orchestration_queue_depth(stage: str, depth: int) -> None:
    """Update queue depth gauge for a stage."""

    ORCHESTRATION_QUEUE_DEPTH.labels(stage).set(max(depth, 0))


def set_orchestration_circuit_state(service: str, state: str) -> None:
    """Set circuit breaker state gauge for a downstream service."""

    value = {"closed": 0, "half_open": 0.5, "open": 1}.get(state, 0)
    ORCHESTRATION_CIRCUIT_STATE.labels(service).set(value)
    get_alert_manager().circuit_state_changed(service, state)


def record_dead_letter_event(stage: str, error_type: str) -> None:
    """Track when a message is routed to the dead letter queue."""

    _increment_with_exemplar(ORCHESTRATION_DLQ_EVENTS, (stage, error_type))
    get_alert_manager().error_observed(stage, f"dlq:{error_type}")


def set_dead_letter_queue_depth(depth: int) -> None:
    """Update the depth of the orchestration dead letter queue."""

    ORCHESTRATION_DLQ_DEPTH.set(max(depth, 0))
    get_alert_manager().dlq_depth(depth)


def record_ingestion_document(pipeline: str) -> None:
    """Count an ingested document for throughput metrics."""

    _increment_with_exemplar(INGESTION_DOCUMENTS, (pipeline,), 1.0)


def observe_ingestion_stage_latency(stage: str, duration: float) -> None:
    """Observe ingestion stage latency."""

    _observe_with_exemplar(INGESTION_STAGE_LATENCY, (stage,), duration)
    get_alert_manager().latency_breach(stage, duration * 1000)


def record_ingestion_error(stage: str, error_type: str) -> None:
    """Increment ingestion stage error counter."""

    _increment_with_exemplar(INGESTION_STAGE_ERRORS, (stage, error_type))
    get_alert_manager().error_observed(stage, error_type)


def record_query_operation(pipeline: str, tenant: str, status: str) -> None:
    """Record a query pipeline state transition."""

    _increment_with_exemplar(QUERY_OPERATIONS, (pipeline, tenant, status))


def observe_query_latency(pipeline: str, duration: float) -> None:
    """Observe total query latency."""

    _observe_with_exemplar(QUERY_LATENCY, (pipeline,), duration)


def update_job_status_metrics(status_counts: Mapping[str, int]) -> None:
    """Refresh gauges describing job ledger status distribution."""

    for status, count in status_counts.items():
        JOB_STATUS.labels(status).set(max(count, 0))


def record_timeout_breach(operation: str, stage: str, duration: float) -> None:
    """Record when a stage exceeds timeout budgets."""

    _increment_with_exemplar(ORCHESTRATION_TIMEOUTS, (operation, stage))
    get_alert_manager().latency_breach(f"{operation}:{stage}", duration * 1000)
>>>>>>> e89b94b0
<|MERGE_RESOLUTION|>--- conflicted
+++ resolved
@@ -6,18 +6,13 @@
 from collections.abc import Callable
 from typing import Mapping
 from time import perf_counter
-<<<<<<< HEAD
 from typing import TYPE_CHECKING, Any
-=======
-from typing import Any
->>>>>>> e89b94b0
 
 try:  # pragma: no cover - optional dependency
     import torch
 except Exception:  # pragma: no cover - torch is optional in CPU-only environments
     torch = None  # type: ignore
 
-<<<<<<< HEAD
 if TYPE_CHECKING:  # pragma: no cover - type checking only
     from fastapi import FastAPI, Request, Response
 else:  # pragma: no cover - optional dependency handling
@@ -87,30 +82,6 @@
 
     def reset_correlation_id(_token) -> None:  # noqa: ANN001
         return None
-=======
-try:  # pragma: no cover - optional dependency
-    from fastapi import FastAPI, Request, Response
-except ModuleNotFoundError:  # pragma: no cover - optional dependency
-    FastAPI = None  # type: ignore[assignment]
-    Request = Any  # type: ignore[assignment]
-    Response = Any  # type: ignore[assignment]
-
-from prometheus_client import (  # type: ignore
-    CONTENT_TYPE_LATEST,
-    Counter,
-    Gauge,
-    Histogram,
-    generate_latest,
-)
-
-from Medical_KG_rev.config.settings import AppSettings
-from Medical_KG_rev.observability.alerts import get_alert_manager
-from Medical_KG_rev.utils.logging import (
-    bind_correlation_id,
-    get_correlation_id,
-    reset_correlation_id,
-)
->>>>>>> e89b94b0
 
 REQUEST_COUNTER = Counter(
     "api_requests",
@@ -300,7 +271,6 @@
         GPU_UTILISATION.labels(gpu=str(index)).set(utilisation)
 
 
-<<<<<<< HEAD
 def register_metrics(app: "FastAPI", settings: AppSettings) -> None:
     if "_FASTAPI_IMPORT_ERROR" in globals() and _FASTAPI_IMPORT_ERROR is not None:
         raise RuntimeError(
@@ -311,11 +281,6 @@
             "Medical_KG_rev configuration settings are unavailable. Install project dependencies."
         ) from _APP_SETTINGS_IMPORT_ERROR
 
-=======
-def register_metrics(app: FastAPI, settings: AppSettings) -> None:  # type: ignore[valid-type]
-    if FastAPI is None:
-        return
->>>>>>> e89b94b0
     if not settings.observability.metrics.enabled:
         return
 
@@ -395,7 +360,6 @@
     BUSINESS_EVENTS.labels(event=event).inc(amount)
 
 
-<<<<<<< HEAD
 def observe_chunking_latency(profile: str, duration_seconds: float) -> None:
     CHUNKING_LATENCY.labels(profile=profile).observe(max(duration_seconds, 0.0))
 
@@ -405,126 +369,4 @@
 
 
 def set_chunking_circuit_state(state: int) -> None:
-    CHUNKING_CIRCUIT_STATE.set(float(state))
-=======
-def record_reranking_operation(
-    reranker: str,
-    tenant: str,
-    batch_size: int,
-    duration_seconds: float,
-    pairs: int,
-    circuit_state: str,
-    gpu_utilisation: float | None = None,
-) -> None:
-    RERANK_OPERATIONS.labels(reranker, tenant, str(batch_size)).inc()
-    RERANK_DURATION.labels(reranker, tenant).observe(max(duration_seconds, 0.0))
-    RERANK_PAIRS.labels(reranker).inc(max(pairs, 0))
-    RERANK_CIRCUIT.labels(reranker, tenant).set(1.0 if circuit_state == "open" else 0.0)
-    if gpu_utilisation is not None:
-        RERANK_GPU.labels(reranker).set(max(gpu_utilisation, 0.0))
-
-
-def record_reranking_error(reranker: str, error_type: str) -> None:
-    RERANK_ERRORS.labels(reranker, error_type).inc()
-
-
-def record_orchestration_operation(operation: str, tenant: str, status: str) -> None:
-    """Increment orchestration operation counter."""
-
-    _increment_with_exemplar(ORCHESTRATION_OPERATIONS, (operation, tenant, status))
-
-
-def observe_orchestration_duration(operation: str, pipeline: str, duration: float) -> None:
-    """Record end-to-end orchestration latency."""
-
-    _observe_with_exemplar(ORCHESTRATION_END_TO_END_DURATION, (operation, pipeline), duration)
-    get_alert_manager().latency_breach(f"{operation}:{pipeline}", duration * 1000)
-
-
-def observe_orchestration_stage(operation: str, stage: str, duration: float) -> None:
-    """Record per-stage orchestration latency."""
-
-    _observe_with_exemplar(ORCHESTRATION_STAGE_DURATION, (operation, stage), duration)
-    get_alert_manager().latency_breach(stage, duration * 1000)
-
-
-def record_orchestration_error(operation: str, stage: str, error_type: str) -> None:
-    """Increment orchestration error counters."""
-
-    _increment_with_exemplar(ORCHESTRATION_ERRORS, (operation, stage, error_type))
-    get_alert_manager().error_observed(stage, error_type)
-
-
-def set_orchestration_queue_depth(stage: str, depth: int) -> None:
-    """Update queue depth gauge for a stage."""
-
-    ORCHESTRATION_QUEUE_DEPTH.labels(stage).set(max(depth, 0))
-
-
-def set_orchestration_circuit_state(service: str, state: str) -> None:
-    """Set circuit breaker state gauge for a downstream service."""
-
-    value = {"closed": 0, "half_open": 0.5, "open": 1}.get(state, 0)
-    ORCHESTRATION_CIRCUIT_STATE.labels(service).set(value)
-    get_alert_manager().circuit_state_changed(service, state)
-
-
-def record_dead_letter_event(stage: str, error_type: str) -> None:
-    """Track when a message is routed to the dead letter queue."""
-
-    _increment_with_exemplar(ORCHESTRATION_DLQ_EVENTS, (stage, error_type))
-    get_alert_manager().error_observed(stage, f"dlq:{error_type}")
-
-
-def set_dead_letter_queue_depth(depth: int) -> None:
-    """Update the depth of the orchestration dead letter queue."""
-
-    ORCHESTRATION_DLQ_DEPTH.set(max(depth, 0))
-    get_alert_manager().dlq_depth(depth)
-
-
-def record_ingestion_document(pipeline: str) -> None:
-    """Count an ingested document for throughput metrics."""
-
-    _increment_with_exemplar(INGESTION_DOCUMENTS, (pipeline,), 1.0)
-
-
-def observe_ingestion_stage_latency(stage: str, duration: float) -> None:
-    """Observe ingestion stage latency."""
-
-    _observe_with_exemplar(INGESTION_STAGE_LATENCY, (stage,), duration)
-    get_alert_manager().latency_breach(stage, duration * 1000)
-
-
-def record_ingestion_error(stage: str, error_type: str) -> None:
-    """Increment ingestion stage error counter."""
-
-    _increment_with_exemplar(INGESTION_STAGE_ERRORS, (stage, error_type))
-    get_alert_manager().error_observed(stage, error_type)
-
-
-def record_query_operation(pipeline: str, tenant: str, status: str) -> None:
-    """Record a query pipeline state transition."""
-
-    _increment_with_exemplar(QUERY_OPERATIONS, (pipeline, tenant, status))
-
-
-def observe_query_latency(pipeline: str, duration: float) -> None:
-    """Observe total query latency."""
-
-    _observe_with_exemplar(QUERY_LATENCY, (pipeline,), duration)
-
-
-def update_job_status_metrics(status_counts: Mapping[str, int]) -> None:
-    """Refresh gauges describing job ledger status distribution."""
-
-    for status, count in status_counts.items():
-        JOB_STATUS.labels(status).set(max(count, 0))
-
-
-def record_timeout_breach(operation: str, stage: str, duration: float) -> None:
-    """Record when a stage exceeds timeout budgets."""
-
-    _increment_with_exemplar(ORCHESTRATION_TIMEOUTS, (operation, stage))
-    get_alert_manager().latency_breach(f"{operation}:{stage}", duration * 1000)
->>>>>>> e89b94b0
+    CHUNKING_CIRCUIT_STATE.set(float(state))