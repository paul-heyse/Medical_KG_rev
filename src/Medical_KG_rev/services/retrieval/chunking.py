--- conflicted
+++ resolved
@@ -15,14 +15,11 @@
 from Medical_KG_rev.chunking.models import Chunk
 from Medical_KG_rev.models.ir import Block, BlockType, Document, Section
 from Medical_KG_rev.orchestration.dagster.configuration import StageDefinition
-<<<<<<< HEAD
 from Medical_KG_rev.orchestration.dagster.runtime import StageFactory, build_stage_factory
 from Medical_KG_rev.orchestration.dagster.stages import create_default_pipeline_resource
 from Medical_KG_rev.orchestration.ledger import JobLedger
-=======
 from Medical_KG_rev.orchestration.dagster.runtime import StageFactory
 from Medical_KG_rev.orchestration.dagster.stages import create_stage_plugin_manager
->>>>>>> e3a16432
 from Medical_KG_rev.orchestration.stages.contracts import ChunkStage, StageContext
 
 logger = structlog.get_logger(__name__)
@@ -57,14 +54,11 @@
         self._stage_definition = stage_definition or StageDefinition(name="chunk", type="chunk")
         if stage_factory is None:
             manager = adapter_manager or get_plugin_manager()
-<<<<<<< HEAD
             pipeline_resource = create_default_pipeline_resource()
             job_ledger = JobLedger()
             stage_factory = build_stage_factory(manager, pipeline_resource, job_ledger)
-=======
             plugin_manager = create_stage_plugin_manager(manager)
             stage_factory = StageFactory(plugin_manager)
->>>>>>> e3a16432
         self._stage_factory = stage_factory
 
     def chunk(self, *args: Any, **kwargs: Any) -> list[Chunk]:
