"""Default stage implementations and builder helpers for Dagster pipelines."""

from __future__ import annotations

import json
from dataclasses import dataclass
from typing import Any, Callable, Mapping, Sequence
from uuid import uuid4

import structlog

from Medical_KG_rev.adapters import AdapterPluginError
from Medical_KG_rev.adapters.plugins.models import AdapterDomain, AdapterRequest
from Medical_KG_rev.models.entities import Claim, Entity
from Medical_KG_rev.models.ir import Block, BlockType, Document, Section
from Medical_KG_rev.orchestration.haystack.components import (
    HaystackChunker,
    HaystackEmbedder,
    HaystackIndexWriter,
)
from Medical_KG_rev.orchestration.stages.contracts import (
    ChunkStage,
    DownloadStage,
    EmbedStage,
    ExtractStage,
    GateStage,
    GraphWriteReceipt,
    IngestStage,
    IndexStage,
    KGStage,
    PdfAsset,
    ParseStage,
    PipelineState,
    StageContext,
)
from Medical_KG_rev.orchestration.stages.contracts import RawPayload
from Medical_KG_rev.orchestration.stages.plugins import (
<<<<<<< HEAD
=======
    StagePlugin,
    StagePluginManager,
    StagePluginRegistration,
    StagePluginResources,
>>>>>>> 165c668c
    StagePluginManager,
    StagePluginMetadata,
    StagePluginRegistration,
    StagePluginResources,
    hookimpl,
)

try:  # pragma: no cover - optional import for typing only
    from Medical_KG_rev.orchestration.ledger import JobLedger
except Exception:  # pragma: no cover - defensive guard
    JobLedger = Any  # type: ignore[assignment]

logger = structlog.get_logger(__name__)


class AdapterIngestStage(IngestStage):
    """Fetch raw payloads from a configured adapter using the plugin manager."""

    def __init__(
        self,
        manager: AdapterPluginManager,
        *,
        adapter_name: str,
        strict: bool = False,
        default_domain: AdapterDomain = AdapterDomain.BIOMEDICAL,
        extra_parameters: Mapping[str, Any] | None = None,
    ) -> None:
        self._manager = manager
        self._adapter = adapter_name
        self._strict = strict
        self._default_domain = default_domain
        self._extra_parameters = dict(extra_parameters or {})

    def execute(self, ctx: StageContext, state: PipelineState) -> list[RawPayload]:
        request = state.adapter_request
        merged_parameters = {**self._extra_parameters, **dict(request.parameters)}
        domain = request.domain or self._default_domain  # type: ignore[union-attr]
        invocation_request = request.model_copy(update={"parameters": merged_parameters, "domain": domain})
        try:
            result = self._manager.invoke(self._adapter, invocation_request, strict=self._strict)
        except AdapterPluginError as exc:
            logger.error(
                "dagster.stage.ingest.error",
                adapter=self._adapter,
                tenant_id=request.tenant_id,
                error=str(exc),
            )
            raise
        payloads: list[RawPayload] = []
        if result.response is not None:
            for item in result.response.items:
                if isinstance(item, Mapping):
                    payloads.append(dict(item))
                else:
                    payloads.append({"value": item})
        if not payloads:
            payloads.append({"parameters": merged_parameters})
        logger.debug(
            "dagster.stage.ingest.completed",
            adapter=self._adapter,
            tenant_id=request.tenant_id,
            payloads=len(payloads),
        )
        return payloads


class AdapterParseStage(ParseStage):
    """Parse raw adapter payloads into the IR document format."""

    def __init__(self, *, default_source: str = "unknown") -> None:
        self._default_source = default_source

    def execute(self, ctx: StageContext, state: PipelineState) -> Document:
        payloads = list(state.require_payloads())
        doc_id = ctx.doc_id or f"doc-{ctx.correlation_id or uuid4().hex}"
        source = ctx.metadata.get("dataset") if isinstance(ctx.metadata, Mapping) else None
        source = str(source or self._default_source)
        blocks: list[Block] = []
        for index, payload in enumerate(payloads):
            text = self._extract_text(payload)
            block = Block(
                id=f"{doc_id}:block:{index}",
                type=BlockType.PARAGRAPH,
                text=text,
                metadata={"payload": payload},
            )
            blocks.append(block)
        section = Section(id=f"{doc_id}:section:0", title="Document", blocks=tuple(blocks))
        document = Document(
            id=doc_id,
            source=source,
            title=ctx.metadata.get("title") if isinstance(ctx.metadata, Mapping) else None,
            sections=(section,),
            metadata={"raw_payloads": payloads},
        )
        logger.debug(
            "dagster.stage.parse.completed",
            doc_id=doc_id,
            blocks=len(blocks),
        )
        return document

    def _extract_text(self, payload: RawPayload) -> str:
        if isinstance(payload, Mapping):
            for key in ("text", "abstract", "content", "body"):
                value = payload.get(key)
                if isinstance(value, str) and value.strip():
                    return value.strip()
            return json.dumps(payload, sort_keys=True)
        return str(payload)


class IRValidationStage(ParseStage):
    """Validate that the parsed document contains content for downstream stages."""

    def execute(self, ctx: StageContext, state: PipelineState) -> Document:
        document = state.require_document()
        if not document.sections or not any(section.blocks for section in document.sections):
            raise ValueError("Document contains no content for downstream processing")
        return document


class NoOpExtractStage(ExtractStage):
    """Stub extraction stage returning empty entity and claim collections."""

    def execute(self, ctx: StageContext, state: PipelineState) -> tuple[list[Entity], list[Claim]]:
        state.require_document()
        return ([], [])


class NoOpKnowledgeGraphStage(KGStage):
    """Return an empty write receipt for pipelines without KG integration."""

    def execute(self, ctx: StageContext, state: PipelineState) -> GraphWriteReceipt:
        correlation_id = ctx.correlation_id or uuid4().hex
        entities = list(state.entities)
        claims = list(state.claims)
        return GraphWriteReceipt(
            nodes_written=len(entities),
            edges_written=len(claims),
            correlation_id=correlation_id,
            metadata={"pipeline": ctx.pipeline_name, "version": ctx.pipeline_version},
        )


@dataclass
class SimpleSplitDocument:
    content: str
    meta: dict[str, Any]
    embedding: Sequence[float] | None = None
    sparse_embedding: Mapping[str, float] | None = None
    id: str | None = None


class SimpleDocumentSplitter:
    """Lightweight splitter used when Haystack components are unavailable."""

    def __init__(self, *, sentence_length: int = 3) -> None:
        self._sentence_length = max(1, sentence_length)

    def run(self, *, documents: Sequence[Any]) -> dict[str, list[SimpleSplitDocument]]:
        results: list[SimpleSplitDocument] = []
        for doc in documents:
            content = getattr(doc, "content", "") or ""
            meta = dict(getattr(doc, "meta", {}) or {})
            if not content.strip():
                continue
            sentences = [segment.strip() for segment in content.split(".") if segment.strip()]
            if not sentences:
                sentences = [content.strip()]
            buffer: list[str] = []
            for sentence in sentences:
                buffer.append(sentence)
                if len(buffer) >= self._sentence_length:
                    chunk = ". ".join(buffer)
                    results.append(SimpleSplitDocument(content=chunk, meta=dict(meta)))
                    buffer = []
            if buffer:
                chunk = ". ".join(buffer)
                results.append(SimpleSplitDocument(content=chunk, meta=dict(meta)))
        return {"documents": results}


class StubEmbeddingDocument(SimpleSplitDocument):
    """Small extension providing a stable embedding vector for tests."""

    def __init__(self, *, content: str, meta: Mapping[str, Any]) -> None:
        vector = [float((len(content) + index) % 7) for index in range(4)]
        super().__init__(content=content, meta=dict(meta), embedding=tuple(vector))


class SimpleEmbedder:
    """Deterministic embedder producing small dense vectors."""

    def run(self, *, documents: Sequence[Any]) -> dict[str, list[StubEmbeddingDocument]]:
        embedded = [
            StubEmbeddingDocument(content=getattr(doc, "content", ""), meta=getattr(doc, "meta", {}))
            for doc in documents
        ]
        return {"documents": embedded}


class NoOpDocumentWriter:
    """Writer stub satisfying the Haystack writer interface."""

    def __init__(self, *, name: str) -> None:
        self._name = name

    def run(self, *, documents: Sequence[Any]) -> dict[str, Any]:  # pragma: no cover - trivial
        logger.debug("dagster.index.writer.noop", writer=self._name, documents=len(documents))
        return {"documents": list(documents)}


@dataclass(slots=True)
class HaystackPipelineResource:
    splitter: SimpleDocumentSplitter
    embedder: SimpleEmbedder
    dense_writer: NoOpDocumentWriter
    sparse_writer: NoOpDocumentWriter


def create_default_pipeline_resource() -> HaystackPipelineResource:
    return HaystackPipelineResource(
        splitter=SimpleDocumentSplitter(),
        embedder=SimpleEmbedder(),
        dense_writer=NoOpDocumentWriter(name="faiss"),
        sparse_writer=NoOpDocumentWriter(name="opensearch"),
    )


class PdfDownloadStage(DownloadStage):
    """Stage responsible for retrieving PDF assets for a pipeline run."""

    def __init__(
        self,
        *,
        job_ledger: JobLedger | None = None,
        urls: Sequence[str] | None = None,
        checksum_field: str | None = None,
    ) -> None:
        self._job_ledger = job_ledger
        self._urls = tuple(urls or ())
        self._checksum_field = checksum_field

    def execute(self, ctx: StageContext, state: PipelineState) -> list[PdfAsset]:
        configured_urls: Sequence[str] = self._urls
        if not configured_urls and isinstance(state.metadata, Mapping):
            metadata_urls = state.metadata.get("pdf_urls")
            if isinstance(metadata_urls, Sequence):
                configured_urls = tuple(str(url) for url in metadata_urls)
        checksum_value: str | None = None
        if isinstance(ctx.metadata, Mapping) and self._checksum_field:
            raw_value = ctx.metadata.get(self._checksum_field)
            if raw_value is not None:
                checksum_value = str(raw_value)
        assets: list[PdfAsset] = []
        for index, url in enumerate(configured_urls or ()): 
            assets.append(
                PdfAsset(
                    asset_id=f"{ctx.doc_id or ctx.job_id or 'pdf'}:{index}",
                    uri=str(url),
                    checksum=checksum_value,
                    metadata={"source": "configured"},
                )
            )
        if not assets:
            assets.append(
                PdfAsset(
                    asset_id=f"{ctx.doc_id or ctx.job_id or 'pdf'}:0",
                    uri="about:blank",
                    checksum=checksum_value,
                    metadata={"generated": True},
                )
            )
        if ctx.job_id and isinstance(self._job_ledger, JobLedger):
            try:
                self._job_ledger.set_pdf_downloaded(ctx.job_id, True)
            except Exception as exc:  # pragma: no cover - defensive guard
                logger.warning(
                    "dagster.stage.pdf_download.ledger_error",
                    job_id=ctx.job_id,
                    error=str(exc),
                )
        return assets


class PdfGateStage(GateStage):
    """Stage that evaluates ledger state to determine PDF readiness."""

    def __init__(
        self,
        *,
        job_ledger: JobLedger | None = None,
        field: str = "pdf_ir_ready",
    ) -> None:
        self._job_ledger = job_ledger
        self._field = field

    def execute(self, ctx: StageContext, state: PipelineState) -> bool:
        if not ctx.job_id or not isinstance(self._job_ledger, JobLedger):
            return False
        try:
            entry = self._job_ledger.get(ctx.job_id)
        except Exception as exc:  # pragma: no cover - defensive guard
            logger.warning(
                "dagster.stage.pdf_gate.ledger_error",
                job_id=ctx.job_id,
                error=str(exc),
            )
            return False
        if entry is None:
            return False
        return bool(getattr(entry, self._field, False))


<<<<<<< HEAD
=======
class CoreStagePlugin(StagePlugin):
>>>>>>> 165c668c
class CoreStagePlugin:
    """Register the built-in orchestration stage implementations."""

    NAME = "core-stage"
    VERSION = "1.0.0"

<<<<<<< HEAD
=======
    def __init__(self) -> None:
        super().__init__(plugin_name=self.NAME, version=self.VERSION)

    def registrations(self, resources: StagePluginResources) -> Sequence[StagePluginRegistration]:
>>>>>>> 165c668c
    @hookimpl
    def stage_builders(self, resources: StagePluginResources) -> Sequence[StagePluginRegistration]:
        adapter_manager = resources.adapter_manager
        pipeline_resource = resources.pipeline_resource
        job_ledger = resources.job_ledger if isinstance(resources.job_ledger, JobLedger) else None

        def build_ingest(definition: StageDefinition, _: StagePluginResources) -> IngestStage:
            config = definition.config
            adapter_name = config.get("adapter")
            if not adapter_name:
                raise ValueError(f"Stage '{definition.name}' requires an adapter name")
            strict = bool(config.get("strict", False))
            domain_value = config.get("domain")
            try:
                domain = AdapterDomain(domain_value) if domain_value else AdapterDomain.BIOMEDICAL
            except Exception as exc:  # pragma: no cover - validation guard
                raise ValueError(f"Invalid adapter domain '{domain_value}'") from exc
            extra_parameters = config.get("parameters", {}) if isinstance(config, Mapping) else {}
            return AdapterIngestStage(
                adapter_manager,
                adapter_name=adapter_name,
                strict=strict,
                default_domain=domain,
                extra_parameters=extra_parameters if isinstance(extra_parameters, Mapping) else {},
            )

        def build_parse(_: StageDefinition, __: StagePluginResources) -> ParseStage:
            return AdapterParseStage()

        def build_validation(_: StageDefinition, __: StagePluginResources) -> ParseStage:
            return IRValidationStage()

        def build_chunk(_: StageDefinition, __: StagePluginResources) -> ChunkStage:
            splitter = pipeline_resource.splitter
            return HaystackChunker(splitter, chunker_name="haystack.semantic", granularity="paragraph")

        def build_embed(_: StageDefinition, __: StagePluginResources) -> EmbedStage:
            embedder = pipeline_resource.embedder
            return HaystackEmbedder(embedder=embedder, require_gpu=False, sparse_expander=None)

        def build_index(_: StageDefinition, __: StagePluginResources) -> IndexStage:
            dense_writer = pipeline_resource.dense_writer
            sparse_writer = pipeline_resource.sparse_writer
            return HaystackIndexWriter(dense_writer=dense_writer, sparse_writer=sparse_writer)

        def build_extract(_: StageDefinition, __: StagePluginResources) -> ExtractStage:
            return NoOpExtractStage()

        def build_kg(_: StageDefinition, __: StagePluginResources) -> KGStage:
            return NoOpKnowledgeGraphStage()

        def build_download(definition: StageDefinition, __: StagePluginResources) -> PdfDownloadStage:
            config = definition.config
            urls = config.get("urls") if isinstance(config, Mapping) else None
            checksum_field = config.get("checksum_field") if isinstance(config, Mapping) else None
            urls_seq = tuple(str(url) for url in urls) if isinstance(urls, Sequence) else None
            return PdfDownloadStage(
                job_ledger=job_ledger,
                urls=urls_seq,
                checksum_field=str(checksum_field) if checksum_field else None,
            )

        def build_gate(definition: StageDefinition, __: StagePluginResources) -> PdfGateStage:
            config = definition.config
            field_name = config.get("field", "pdf_ir_ready") if isinstance(config, Mapping) else "pdf_ir_ready"
            return PdfGateStage(job_ledger=job_ledger, field=str(field_name))

<<<<<<< HEAD
=======
        return (
            self.create_registration(
                stage_type="ingest",
                builder=build_ingest,
                capabilities=("adapter",),
            ),
            self.create_registration(
                stage_type="parse",
                builder=build_parse,
                capabilities=("document",),
            ),
            self.create_registration(
                stage_type="ir-validation",
                builder=build_validation,
                capabilities=("document",),
            ),
            self.create_registration(
                stage_type="chunk",
                builder=build_chunk,
                capabilities=("haystack",),
            ),
            self.create_registration(
                stage_type="embed",
                builder=build_embed,
                capabilities=("haystack",),
            ),
            self.create_registration(
                stage_type="index",
                builder=build_index,
                capabilities=("haystack",),
            ),
            self.create_registration(
                stage_type="extract",
                builder=build_extract,
                capabilities=("noop",),
            ),
            self.create_registration(
                stage_type="knowledge-graph",
                builder=build_kg,
                capabilities=("noop",),
            ),
            self.create_registration(
                stage_type="download",
                builder=build_download,
                capabilities=("pdf",),
            ),
            self.create_registration(
                stage_type="gate",
                builder=build_gate,
                capabilities=("ledger",),
            ),
        )
>>>>>>> 165c668c
        return [
            StagePluginRegistration(
                metadata=StagePluginMetadata(
                    name=f"{self.NAME}.ingest",
                    version=self.VERSION,
                    stage_type="ingest",
                    capabilities=("adapter",),
                ),
                builder=build_ingest,
            ),
            StagePluginRegistration(
                metadata=StagePluginMetadata(
                    name=f"{self.NAME}.parse",
                    version=self.VERSION,
                    stage_type="parse",
                    capabilities=("document",),
                ),
                builder=build_parse,
            ),
            StagePluginRegistration(
                metadata=StagePluginMetadata(
                    name=f"{self.NAME}.ir-validation",
                    version=self.VERSION,
                    stage_type="ir-validation",
                    capabilities=("document",),
                ),
                builder=build_validation,
            ),
            StagePluginRegistration(
                metadata=StagePluginMetadata(
                    name=f"{self.NAME}.chunk",
                    version=self.VERSION,
                    stage_type="chunk",
                    capabilities=("haystack",),
                ),
                builder=build_chunk,
            ),
            StagePluginRegistration(
                metadata=StagePluginMetadata(
                    name=f"{self.NAME}.embed",
                    version=self.VERSION,
                    stage_type="embed",
                    capabilities=("haystack",),
                ),
                builder=build_embed,
            ),
            StagePluginRegistration(
                metadata=StagePluginMetadata(
                    name=f"{self.NAME}.index",
                    version=self.VERSION,
                    stage_type="index",
                    capabilities=("haystack",),
                ),
                builder=build_index,
            ),
            StagePluginRegistration(
                metadata=StagePluginMetadata(
                    name=f"{self.NAME}.extract",
                    version=self.VERSION,
                    stage_type="extract",
                    capabilities=("noop",),
                ),
                builder=build_extract,
            ),
            StagePluginRegistration(
                metadata=StagePluginMetadata(
                    name=f"{self.NAME}.knowledge-graph",
                    version=self.VERSION,
                    stage_type="knowledge-graph",
                    capabilities=("noop",),
                ),
                builder=build_kg,
            ),
            StagePluginRegistration(
                metadata=StagePluginMetadata(
                    name=f"{self.NAME}.download",
                    version=self.VERSION,
                    stage_type="download",
                    capabilities=("pdf",),
                ),
                builder=build_download,
            ),
            StagePluginRegistration(
                metadata=StagePluginMetadata(
                    name=f"{self.NAME}.gate",
                    version=self.VERSION,
                    stage_type="gate",
                    capabilities=("ledger",),
                ),
                builder=build_gate,
            ),
        ]


def create_stage_plugin_manager(
    adapter_manager: AdapterPluginManager,
    pipeline_resource: HaystackPipelineResource | None = None,
    *,
    job_ledger: JobLedger | None = None,
    load_entrypoints: bool = False,
) -> StagePluginManager:
    resources = StagePluginResources(
        adapter_manager=adapter_manager,
        pipeline_resource=pipeline_resource or create_default_pipeline_resource(),
        job_ledger=job_ledger,
    )
    manager = StagePluginManager(resources=resources)
    manager.register(CoreStagePlugin())
    if load_entrypoints:
        manager.load_entrypoints()
    return manager


__all__ = [
    "AdapterIngestStage",
    "AdapterParseStage",
    "IRValidationStage",
    "NoOpExtractStage",
    "NoOpKnowledgeGraphStage",
    "SimpleDocumentSplitter",
    "SimpleEmbedder",
    "NoOpDocumentWriter",
    "HaystackPipelineResource",
    "PdfDownloadStage",
    "PdfGateStage",
    "create_default_pipeline_resource",
    "CoreStagePlugin",
    "create_stage_plugin_manager",
]<|MERGE_RESOLUTION|>--- conflicted
+++ resolved
@@ -35,13 +35,10 @@
 )
 from Medical_KG_rev.orchestration.stages.contracts import RawPayload
 from Medical_KG_rev.orchestration.stages.plugins import (
-<<<<<<< HEAD
-=======
     StagePlugin,
     StagePluginManager,
     StagePluginRegistration,
     StagePluginResources,
->>>>>>> 165c668c
     StagePluginManager,
     StagePluginMetadata,
     StagePluginRegistration,
@@ -357,23 +354,17 @@
         return bool(getattr(entry, self._field, False))
 
 
-<<<<<<< HEAD
-=======
 class CoreStagePlugin(StagePlugin):
->>>>>>> 165c668c
 class CoreStagePlugin:
     """Register the built-in orchestration stage implementations."""
 
     NAME = "core-stage"
     VERSION = "1.0.0"
 
-<<<<<<< HEAD
-=======
     def __init__(self) -> None:
         super().__init__(plugin_name=self.NAME, version=self.VERSION)
 
     def registrations(self, resources: StagePluginResources) -> Sequence[StagePluginRegistration]:
->>>>>>> 165c668c
     @hookimpl
     def stage_builders(self, resources: StagePluginResources) -> Sequence[StagePluginRegistration]:
         adapter_manager = resources.adapter_manager
@@ -441,8 +432,6 @@
             field_name = config.get("field", "pdf_ir_ready") if isinstance(config, Mapping) else "pdf_ir_ready"
             return PdfGateStage(job_ledger=job_ledger, field=str(field_name))
 
-<<<<<<< HEAD
-=======
         return (
             self.create_registration(
                 stage_type="ingest",
@@ -495,7 +484,6 @@
                 capabilities=("ledger",),
             ),
         )
->>>>>>> 165c668c
         return [
             StagePluginRegistration(
                 metadata=StagePluginMetadata(
