"""Protocol-agnostic gateway service layer."""

from __future__ import annotations

import math
import uuid
from collections.abc import Mapping, Sequence
from dataclasses import dataclass, field, replace
from time import perf_counter
from typing import Any

import structlog
from Medical_KG_rev.chunking.exceptions import (
    ChunkerConfigurationError,
    ChunkingFailedError,
    ChunkingUnavailableError,
    InvalidDocumentError,
    ProfileNotFoundError,
    TokenizerMismatchError,
)

from ..adapters import AdapterDomain, AdapterPluginManager, get_plugin_manager
from ..adapters.plugins.models import AdapterRequest

from ..kg import ShaclValidator, ValidationError
<<<<<<< HEAD
from ..observability.metrics import (
    observe_job_duration,
    record_business_event,
    record_chunking_failure,
=======
from ..auth.scopes import Scopes
from ..observability.metrics import (
    CROSS_TENANT_ACCESS_ATTEMPTS,
    observe_job_duration,
    record_business_event,
>>>>>>> fcd3375b
)
from ..orchestration import (
    HaystackRetriever,
    JobLedger,
    JobLedgerEntry,
)
from ..orchestration.dagster import (
    DagsterOrchestrator,
    PipelineConfigLoader,
    ResiliencePolicyLoader,
    StageFactory,
    build_default_stage_factory,
    submit_to_dagster,
)
from ..orchestration.stages.contracts import StageContext
from ..services.extraction.templates import TemplateValidationError, validate_template
from ..services.embedding.namespace.access import validate_namespace_access
from ..services.embedding.namespace.registry import EmbeddingNamespaceRegistry
from ..services.embedding.registry import EmbeddingModelRegistry
from ..services.retrieval.chunking import ChunkingOptions, ChunkingService
from ..utils.errors import ProblemDetail as PipelineProblemDetail
from ..validation import UCUMValidator
from ..validation.fhir import FHIRValidationError, FHIRValidator
from Medical_KG_rev.embeddings.ports import EmbeddingRequest as AdapterEmbeddingRequest
from .models import (
    AdapterConfigSchemaView,
    AdapterHealthView,
    AdapterMetadataView,
    BatchError,
    BatchOperationResult,
    ChunkRequest,
    DocumentChunk,
    DocumentSummary,
    EmbeddingMetadata,
    EmbeddingResponse,
    EmbeddingVector,
    EmbedRequest,
    EmbeddingOptions,
    EntityLinkRequest,
    EntityLinkResult,
    ExtractionRequest,
    ExtractionResult,
    IngestionRequest,
    JobEvent,
    JobHistoryEntry,
    JobStatus,
    KnowledgeGraphWriteRequest,
    KnowledgeGraphWriteResult,
    NamespaceInfo,
    NamespaceValidationResponse,
    NamespaceValidationResult,
    OperationStatus,
    ProblemDetail,
    RetrievalResult,
    RetrieveRequest,
    SearchArguments,
    build_batch_result,
)
from .sse.manager import EventStreamManager

logger = structlog.get_logger(__name__)


class GatewayError(RuntimeError):
    """Domain specific exception carrying problem detail information."""

    def __init__(self, detail: ProblemDetail):
        super().__init__(detail.title)
        self.detail = detail


def _build_stage_factory(manager: AdapterPluginManager | None = None) -> StageFactory:
    registry = build_default_stage_factory(manager or get_plugin_manager())
    return StageFactory(registry)


@dataclass
class GatewayService:
    """Coordinates business logic shared across protocols."""

    _PIPELINE_NAME = "gateway-direct"
    _PIPELINE_VERSION = "v1"

    events: EventStreamManager
    orchestrator: DagsterOrchestrator
    ledger: JobLedger
    adapter_manager: AdapterPluginManager = field(default_factory=get_plugin_manager)
    stage_factory: StageFactory | None = None
    chunker: ChunkingService | None = None
    retriever: HaystackRetriever = field(default_factory=HaystackRetriever)
    shacl: ShaclValidator = field(default_factory=ShaclValidator.default)
    ucum: UCUMValidator = field(default_factory=UCUMValidator)
    fhir: FHIRValidator = field(default_factory=FHIRValidator)
    embedding_registry: EmbeddingModelRegistry = field(default_factory=EmbeddingModelRegistry)
    namespace_registry: EmbeddingNamespaceRegistry | None = None

    def __post_init__(self) -> None:
        if self.stage_factory is None:
            self.stage_factory = _build_stage_factory(self.adapter_manager)
        if self.chunker is None:
            self.chunker = ChunkingService(stage_factory=self.stage_factory)
        if self.namespace_registry is None:
            self.namespace_registry = self.embedding_registry.namespace_registry

    # ------------------------------------------------------------------
    # Internal helpers
    # ------------------------------------------------------------------
    def _convert_problem(self, problem: PipelineProblemDetail) -> ProblemDetail:
        payload = problem.to_response()
        extensions = payload.pop("extra", {})
        payload.setdefault("extensions", extensions)
        return ProblemDetail.model_validate(payload)

    def _to_job_status(self, entry: JobLedgerEntry) -> JobStatus:
        history = [
            JobHistoryEntry(
                from_status=transition.from_status,
                to_status=transition.to_status,
                stage=transition.stage,
                reason=transition.reason,
                timestamp=transition.timestamp,
            )
            for transition in entry.history
        ]
        return JobStatus(
            job_id=entry.job_id,
            doc_key=entry.doc_key,
            tenant_id=entry.tenant_id,
            status=entry.status,
            stage=entry.stage,
            pipeline=entry.pipeline,
            metadata=dict(entry.metadata),
            attempts=entry.attempts,
            created_at=entry.created_at,
            updated_at=entry.updated_at,
            history=history,
        )

    def _new_job(self, tenant_id: str, operation: str, *, metadata: dict | None = None) -> str:
        job_id = f"job-{uuid.uuid4().hex[:12]}"
        doc_key = f"{operation}:{job_id}"
        self.ledger.create(
            job_id=job_id,
            doc_key=doc_key,
            tenant_id=tenant_id,
            pipeline=operation,
            metadata={"operation": operation, **(metadata or {})},
        )
        self.ledger.mark_processing(job_id, stage=operation)
        logger.info("gateway.job.created", tenant_id=tenant_id, job_id=job_id, operation=operation)
        self.events.publish(
            JobEvent(job_id=job_id, type="jobs.started", payload={"operation": operation})
        )
        return job_id

    def _complete_job(self, job_id: str, payload: dict | None = None) -> None:
        logger.info("gateway.job.completed", job_id=job_id)
        self.ledger.mark_completed(job_id, metadata=payload or {})
        self.events.publish(JobEvent(job_id=job_id, type="jobs.completed", payload=payload or {}))

    def _fail_job(self, job_id: str, reason: str) -> None:
        logger.warning("gateway.job.failed", job_id=job_id, reason=reason)
        self.ledger.mark_failed(job_id, stage="error", reason=reason)
        self.events.publish(JobEvent(job_id=job_id, type="jobs.failed", payload={"reason": reason}))

    def _submit_dagster_job(
        self,
        *,
        dataset: str,
        request: IngestionRequest,
        item: Mapping[str, Any],
        metadata: dict[str, Any],
    ) -> OperationStatus:
        pipeline_name = self._resolve_pipeline(dataset, item)
        topology = self.orchestrator.pipeline_loader.load(pipeline_name)
        document_id = str(item.get("id") or uuid.uuid4().hex)
        doc_key = f"{dataset}:{document_id}"
        job_id = f"job-{uuid.uuid4().hex[:12]}"
        entry = self.ledger.idempotent_create(
            job_id=job_id,
            doc_key=doc_key,
            tenant_id=request.tenant_id,
            pipeline=pipeline_name,
            metadata={"dataset": dataset, "item": item, **metadata},
        )
        duplicate = entry.job_id != job_id
        if duplicate:
            error = BatchError(
                code="duplicate",
                message="Document already queued",
                details={"dataset": dataset},
            )
            return OperationStatus(
                job_id=entry.job_id,
                status="failed",
                message=f"Duplicate job for {dataset}",
                metadata={
                    "dataset": dataset,
                    "pipeline": entry.pipeline,
                    "doc_key": entry.doc_key,
                    "duplicate": True,
                },
                http_status=409,
                error=error,
            )

        correlation_id = uuid.uuid4().hex
        context = StageContext(
            tenant_id=request.tenant_id,
            doc_id=document_id,
            correlation_id=correlation_id,
            metadata={"dataset": dataset, **metadata},
            pipeline_name=pipeline_name,
            pipeline_version=topology.version,
        )

        domain = self._ingest_domain(topology) or AdapterDomain.BIOMEDICAL
        adapter_request = AdapterRequest(
            tenant_id=request.tenant_id,
            correlation_id=correlation_id,
            domain=domain,
            parameters={"dataset": dataset, "item": item},
        )
        payload = {"dataset": dataset, "item": item, "metadata": metadata}

        self.ledger.mark_processing(job_id, stage="bootstrap")
        self.events.publish(
            JobEvent(
                job_id=job_id,
                type="jobs.started",
                payload={"pipeline": pipeline_name, "dataset": dataset},
            )
        )

        error: BatchError | None = None
        status = "completed"
        message = f"Executed pipeline {pipeline_name}"
        result_metadata: dict[str, Any] = {}
        http_status = 202

        try:
            run_result = submit_to_dagster(
                self.orchestrator,
                pipeline=pipeline_name,
                context=context,
                adapter_request=adapter_request,
                payload=payload,
            )
            result_metadata = {"state": run_result.state}
            if run_result.success:
                self.ledger.mark_completed(job_id, metadata=result_metadata)
                self.events.publish(
                    JobEvent(
                        job_id=job_id,
                        type="jobs.completed",
                        payload={"pipeline": pipeline_name},
                    )
                )
            else:
                status = "failed"
                message = f"Pipeline {pipeline_name} reported failure"
                error = BatchError(
                    code="pipeline-failed",
                    message="Dagster job reported failure",
                    details={"pipeline": pipeline_name},
                )
                self.ledger.mark_failed(
                    job_id,
                    stage=pipeline_name,
                    reason="dagster-failure",
                    metadata=result_metadata,
                )
                self.events.publish(
                    JobEvent(
                        job_id=job_id,
                        type="jobs.failed",
                        payload={"pipeline": pipeline_name},
                    )
                )
        except Exception as exc:  # pragma: no cover - defensive guard
            status = "failed"
            message = f"Pipeline {pipeline_name} execution raised an exception"
            error = BatchError(
                code="dagster-error",
                message=str(exc),
                details={"pipeline": pipeline_name},
            )
            self.ledger.mark_failed(
                job_id,
                stage=pipeline_name,
                reason=str(exc),
                metadata={"exception": str(exc)},
            )
            self.events.publish(
                JobEvent(
                    job_id=job_id,
                    type="jobs.failed",
                    payload={"pipeline": pipeline_name, "error": str(exc)},
                )
            )

        return OperationStatus(
            job_id=job_id,
            status=status,
            message=message,
            metadata={
                "dataset": dataset,
                "pipeline": pipeline_name,
                "doc_key": doc_key,
                "duplicate": False,
                **result_metadata,
            },
            http_status=http_status,
            error=error,
        )

    def _resolve_pipeline(self, dataset: str, item: Mapping[str, Any]) -> str:
        dataset_key = dataset.lower()
        available = self.orchestrator.available_pipelines()
        for name in available:
            topology = self.orchestrator.pipeline_loader.load(name)
            if dataset_key in {source.lower() for source in topology.applicable_sources}:
                return topology.name
        if str(item.get("document_type", "")).lower() == "pdf":
            return "pdf-two-phase"
        return "auto"

    def _ingest_domain(self, topology) -> AdapterDomain | None:
        for stage in topology.stages:
            if stage.stage_type == "ingest":
                domain = stage.config.get("domain")
                if domain:
                    try:
                        return AdapterDomain(domain)
                    except Exception:  # pragma: no cover - validation guard
                        return None
        return None

    def ingest(self, dataset: str, request: IngestionRequest) -> BatchOperationResult:
        started = perf_counter()
        statuses: list[OperationStatus] = []
        for item in request.items:
            metadata = dict(request.metadata)
            if request.profile:
                metadata.setdefault("profile", request.profile)
            if request.chunking_options:
                metadata.setdefault("chunking_options", dict(request.chunking_options))
            status = self._submit_dagster_job(
                dataset=dataset,
                request=request,
                item=item,
                metadata=metadata,
            )
            statuses.append(status)
        result = build_batch_result(statuses)
        duration = perf_counter() - started
        observe_job_duration("ingest", duration)
        if request.items:
            record_business_event("documents_ingested", request.tenant_id)
        return result

    def chunk_document(self, request: ChunkRequest) -> Sequence[DocumentChunk]:
        job_id = self._new_job(request.tenant_id, "chunk")
        options_payload = request.options if isinstance(request.options, dict) else {}
        raw_text = options_payload.get("text") if isinstance(options_payload.get("text"), str) else None
        if not isinstance(raw_text, str) or not raw_text.strip():
            detail = ProblemDetail(
                title="Invalid document payload",
                status=400,
                type="https://httpstatuses.com/400",
                detail="Chunking requests must include a non-empty 'text' field in options",
                instance=f"/v1/chunk/{request.document_id}",
            )
            self._fail_job(job_id, detail.detail or detail.title)
            raise GatewayError(detail)
        metadata = {
            key: value
            for key, value in options_payload.items()
            if key != "text"
        }
        profile_hint: str | None = None
        raw_profile = metadata.get("profile") if isinstance(metadata, dict) else None
        if isinstance(raw_profile, str) and raw_profile:
            profile_hint = raw_profile
        options = ChunkingOptions(
            strategy=request.strategy,
            max_tokens=request.chunk_size,
            overlap=request.overlap,
            metadata=metadata,
        )
        chunker = self.chunker or ChunkingService(stage_factory=self.stage_factory)
        try:
            raw_chunks = chunker.chunk(
                request.tenant_id,
                request.document_id,
                raw_text,
                options,
            )
        except ProfileNotFoundError as exc:
            detail = ProblemDetail(
                title="Chunking profile not found",
                status=400,
                type="https://medical-kg/errors/chunking-profile-not-found",
                detail=str(exc),
                extensions={"available_profiles": list(getattr(exc, "available", []))},
            )
            record_chunking_failure(profile_hint or "unknown", "ProfileNotFoundError")
            self._fail_job(job_id, detail.detail or detail.title)
            raise GatewayError(detail) from exc
        except TokenizerMismatchError as exc:
            detail = ProblemDetail(
                title="Tokenizer mismatch",
                status=500,
                type="https://medical-kg/errors/tokenizer-mismatch",
                detail=str(exc),
            )
            record_chunking_failure(profile_hint or "unknown", "TokenizerMismatchError")
            self._fail_job(job_id, detail.detail or detail.title)
            raise GatewayError(detail) from exc
        except ChunkingFailedError as exc:
            message = exc.detail or str(exc) or "Chunking process failed"
            detail = ProblemDetail(
                title="Chunking failed",
                status=500,
                type="https://medical-kg/errors/chunking-failed",
                detail=message,
            )
            record_chunking_failure(profile_hint or "unknown", "ChunkingFailedError")
            self._fail_job(job_id, message)
            raise GatewayError(detail) from exc
        except InvalidDocumentError as exc:
            detail = ProblemDetail(
                title="Invalid document payload",
                status=400,
                type="https://httpstatuses.com/400",
                detail=str(exc),
                instance=f"/v1/chunk/{request.document_id}",
            )
            record_chunking_failure(profile_hint or "unknown", "InvalidDocumentError")
            self._fail_job(job_id, detail.detail or detail.title)
            raise GatewayError(detail) from exc
        except ChunkerConfigurationError as exc:
            detail = ProblemDetail(
                title="Chunker configuration invalid",
                status=422,
                type="https://httpstatuses.com/422",
                detail=str(exc),
                extensions={"valid_strategies": chunker.available_strategies()},
            )
            record_chunking_failure(profile_hint or "unknown", "ChunkerConfigurationError")
            self._fail_job(job_id, detail.detail or detail.title)
            raise GatewayError(detail) from exc
        except ChunkingUnavailableError as exc:
            retry_after = max(1, int(round(exc.retry_after)))
            detail = ProblemDetail(
                title="Chunking temporarily unavailable",
                status=503,
                type="https://httpstatuses.com/503",
                detail=str(exc),
                extensions={"retry_after": retry_after},
            )
            record_chunking_failure(profile_hint or "unknown", "ChunkingUnavailableError")
            self._fail_job(job_id, detail.detail or detail.title)
            raise GatewayError(detail) from exc
        except MineruOutOfMemoryError as exc:
            detail = ProblemDetail(
                title="MinerU out of memory",
                status=503,
                type="https://medical-kg/errors/mineru-oom",
                detail=str(exc),
                extensions={"reason": "gpu_out_of_memory"},
            )
            record_chunking_failure(profile_hint or "unknown", "MineruOutOfMemoryError")
            self._fail_job(job_id, detail.detail or detail.title)
            raise GatewayError(detail) from exc
        except MineruGpuUnavailableError as exc:
            detail = ProblemDetail(
                title="MinerU GPU unavailable",
                status=503,
                type="https://medical-kg/errors/mineru-gpu-unavailable",
                detail=str(exc),
                extensions={"reason": "gpu_unavailable"},
            )
            record_chunking_failure(profile_hint or "unknown", "MineruGpuUnavailableError")
            self._fail_job(job_id, detail.detail or detail.title)
            raise GatewayError(detail) from exc
        except MemoryError as exc:
            message = str(exc) or "Chunking operation exhausted available memory"
            detail = ProblemDetail(
                title="Chunking resources exhausted",
                status=503,
                type="https://httpstatuses.com/503",
                detail=message,
                extensions={"retry_after": 60},
            )
            self._fail_job(job_id, message)
            raise GatewayError(detail) from exc
        except TimeoutError as exc:
            message = str(exc) or "Chunking operation timed out"
            detail = ProblemDetail(
                title="Chunking resources exhausted",
                status=503,
                type="https://httpstatuses.com/503",
                detail=message,
                extensions={"retry_after": 30},
            )
            self._fail_job(job_id, message)
            raise GatewayError(detail) from exc
        except RuntimeError as exc:
            message = str(exc)
            if "GPU semantic checks" in message:
                detail = ProblemDetail(
                    title="GPU unavailable for semantic chunking",
                    status=503,
                    type="https://httpstatuses.com/503",
                    detail=message,
                    extensions={"reason": "gpu_unavailable"},
                )
                self._fail_job(job_id, message)
                raise GatewayError(detail) from exc
            self._fail_job(job_id, message or "Runtime error during chunking")
            raise
        chunks: list[DocumentChunk] = []
        for index, chunk in enumerate(raw_chunks):
            metadata = dict(chunk.meta)
            metadata.setdefault("granularity", chunk.granularity)
            metadata.setdefault("chunker", chunk.chunker)
            chunks.append(
                DocumentChunk(
                    document_id=request.document_id,
                    chunk_index=index,
                    content=chunk.body,
                    metadata=metadata,
                    token_count=metadata.get("token_count", 0),
                )
            )
        self.ledger.update_metadata(job_id, {"chunks": len(chunks)})
        self._complete_job(job_id, payload={"chunks": len(chunks)})
        return chunks

    def embed(self, request: EmbedRequest) -> EmbeddingResponse:
        if self.namespace_registry is None:
            raise RuntimeError("Namespace registry not initialised")

        started = perf_counter()
        options = request.options or EmbeddingOptions()
        namespace = request.namespace
        config = self.namespace_registry.get(namespace)

        access = validate_namespace_access(
            self.namespace_registry,
            namespace=namespace,
            tenant_id=request.tenant_id,
            required_scope=Scopes.EMBED_WRITE,
        )
        if not access.allowed:
            if access.reason and "Tenant" in access.reason:
                allowed = ",".join(sorted(self.namespace_registry.get_allowed_tenants(namespace)))
                CROSS_TENANT_ACCESS_ATTEMPTS.labels(
                    source_tenant=request.tenant_id,
                    target_tenant=allowed or "restricted",
                ).inc()
            detail = ProblemDetail(
                title="Namespace access denied",
                status=403,
                type="https://httpstatuses.com/403",
                detail=access.reason or "Access to namespace not permitted",
            )
            raise GatewayError(detail)

        job_id = self._new_job(request.tenant_id, "embed")
        correlation_id = uuid.uuid4().hex
        model_name = options.model or config.model_id

        texts: list[str] = []
        ids: list[str] = []
        metadata_payload: list[dict[str, Any]] = []
        for index, text in enumerate(request.texts):
            if not isinstance(text, str) or not text.strip():
                detail = ProblemDetail(
                    title="Invalid embedding input",
                    status=400,
                    type="https://httpstatuses.com/400",
                    detail="Embedding texts must be non-empty strings",
                )
                self._fail_job(job_id, detail.detail or detail.title)
                raise GatewayError(detail)
            body = text.strip()
            chunk_id = f"{job_id}:chunk:{index}"
            texts.append(body)
            ids.append(chunk_id)
            metadata_payload.append(
                {
                    "input_index": index,
                    "job_id": job_id,
                    "namespace": namespace,
                    "tenant_id": request.tenant_id,
                }
            )

        if not texts:
            payload = {"embeddings": 0, "model": model_name, "namespace": namespace}
            self.ledger.update_metadata(job_id, payload)
            self._complete_job(job_id, payload=payload)
            metadata = EmbeddingMetadata(
                provider=config.provider,
                dimension=config.dim,
                duration_ms=0.0,
                model=model_name,
            )
            return EmbeddingResponse(namespace=namespace, embeddings=(), metadata=metadata)

        embedder = self.embedding_registry.get(namespace)
        adapter_request = AdapterEmbeddingRequest(
            tenant_id=request.tenant_id,
            namespace=namespace,
            texts=texts,
            ids=ids,
            correlation_id=correlation_id,
            metadata=metadata_payload,
        )

        try:
            records = embedder.embed_documents(adapter_request)
        except Exception as exc:  # pragma: no cover - network/library error
            detail = ProblemDetail(
                title="Embedding failed",
                status=502,
                type="https://httpstatuses.com/502",
                detail=str(exc),
            )
            self._fail_job(job_id, detail.detail or detail.title)
            raise GatewayError(detail) from exc

        embeddings: list[EmbeddingVector] = []
        storage_router = getattr(self.embedding_registry, "storage_router", None)
        duration_ms = (perf_counter() - started) * 1000

        for record in records:
            meta = {**record.metadata}
            meta.setdefault("tenant_id", request.tenant_id)
            meta.setdefault("namespace", namespace)
            meta.setdefault("provider", config.provider)
            meta.setdefault("model", config.model_id)
            meta.setdefault("model_version", config.model_version)
            meta.setdefault("normalized", options.normalize or meta.get("normalized", False))
            meta.setdefault("pipeline", f"{self._PIPELINE_NAME}:{self._PIPELINE_VERSION}")
            meta.setdefault("correlation_id", correlation_id)
            storage_meta = self._storage_metadata(record.kind, request.tenant_id, namespace)
            if storage_meta:
                meta.setdefault("storage", storage_meta)
            if record.kind == "multi_vector" and record.vectors:
                meta.setdefault("vectors", [list(vector) for vector in record.vectors])
            updated_record = replace(record, metadata=meta)
            if storage_router is not None:
                storage_router.persist(updated_record)

            values: list[float] = []
            if updated_record.vectors:
                values = list(updated_record.vectors[0])
            if options.normalize and values and updated_record.kind != "sparse":
                magnitude = math.sqrt(sum(value * value for value in values))
                if magnitude > 0:
                    values = [value / magnitude for value in values]
            terms = dict(updated_record.terms or {}) if updated_record.kind == "sparse" else None
            dimension = updated_record.dim or (len(values) if values else 0)
            embeddings.append(
                EmbeddingVector(
                    id=updated_record.id,
                    model=model_name,
                    namespace=namespace,
                    kind=updated_record.kind,
                    dimension=dimension,
                    vector=values if updated_record.kind != "sparse" else None,
                    terms=terms,
                    metadata=meta,
                )
            )

        payload = {
            "embeddings": len(embeddings),
            "model": model_name,
            "namespace": namespace,
            "provider": config.provider,
            "tenant_id": request.tenant_id,
        }
        self.ledger.update_metadata(job_id, payload)
        self._complete_job(job_id, payload=payload)
        if embeddings:
            record_business_event("embeddings_generated", request.tenant_id)

        metadata = EmbeddingMetadata(
            provider=config.provider,
            dimension=config.dim,
            duration_ms=duration_ms,
            model=model_name,
        )
        return EmbeddingResponse(
            namespace=namespace,
            embeddings=embeddings,
            metadata=metadata,
        )

    def _storage_metadata(self, kind: str, tenant_id: str, namespace: str) -> dict[str, Any]:
        sanitized_namespace = namespace.replace(".", "-")
        if kind in {"single_vector", "multi_vector"}:
            faiss_index = f"/data/faiss/{tenant_id}/{sanitized_namespace}.index"
            neo4j_label = f"Embedding::{sanitized_namespace}::{tenant_id}"
            return {
                "faiss_index": faiss_index,
                "neo4j_label": neo4j_label,
                "filter": {"tenant_id": tenant_id},
            }
        if kind == "sparse":
            index_name = f"embeddings-sparse-{sanitized_namespace}".replace("--", "-")
            return {
                "opensearch_index": f"{index_name}-{tenant_id}",
                "rank_features_field": "splade_terms",
                "filter": {"term": {"tenant_id": tenant_id}},
            }
        if kind == "neural_sparse":
            index_name = f"embeddings-neural-{sanitized_namespace}".replace("--", "-")
            return {
                "opensearch_index": f"{index_name}-{tenant_id}",
                "neural_field": "neural_embedding",
                "filter": {"term": {"tenant_id": tenant_id}},
            }
        return {}

    def list_namespaces(
        self,
        *,
        tenant_id: str,
        scope: str = Scopes.EMBED_READ,
    ) -> list[NamespaceInfo]:
        if self.namespace_registry is None:
            raise RuntimeError("Namespace registry not initialised")
        entries = self.namespace_registry.list_enabled(tenant_id=tenant_id, scope=scope)
        return [
            NamespaceInfo(
                id=namespace,
                provider=config.provider,
                kind=config.kind.value,
                dimension=config.dim,
                max_tokens=config.max_tokens,
                enabled=config.enabled,
                allowed_tenants=list(config.allowed_tenants),
                allowed_scopes=list(config.allowed_scopes),
            )
            for namespace, config in entries
        ]

    def validate_namespace_texts(
        self,
        *,
        tenant_id: str,
        namespace: str,
        texts: Sequence[str],
    ) -> NamespaceValidationResponse:
        if self.namespace_registry is None:
            raise RuntimeError("Namespace registry not initialised")
        access = validate_namespace_access(
            self.namespace_registry,
            namespace=namespace,
            tenant_id=tenant_id,
            required_scope=Scopes.EMBED_READ,
        )
        if not access.allowed:
            detail = ProblemDetail(
                title="Namespace access denied",
                status=403,
                type="https://httpstatuses.com/403",
                detail=access.reason or "Access to namespace not permitted",
            )
            raise GatewayError(detail)

        max_tokens = self.namespace_registry.get_max_tokens(namespace)
        if max_tokens is None:
            detail = ProblemDetail(
                title="Namespace lacks token budget",
                status=400,
                type="https://httpstatuses.com/400",
                detail=f"Namespace '{namespace}' does not declare max_tokens",
            )
            raise GatewayError(detail)

        try:
            tokenizer = self.namespace_registry.get_tokenizer(namespace)
        except (ValueError, RuntimeError) as exc:
            detail = ProblemDetail(
                title="Tokenizer unavailable",
                status=502,
                type="https://httpstatuses.com/502",
                detail=str(exc),
            )
            raise GatewayError(detail) from exc

        results: list[NamespaceValidationResult] = []
        for index, text in enumerate(texts):
            encoded = tokenizer.encode(text or "", add_special_tokens=False)
            token_count = len(encoded)
            exceeds = token_count > max_tokens
            warning = f"Exceeds {max_tokens} tokens" if exceeds else None
            results.append(
                NamespaceValidationResult(
                    text_index=index,
                    token_count=token_count,
                    exceeds_budget=exceeds,
                    warning=warning,
                )
            )

        return NamespaceValidationResponse(
            namespace=namespace,
            valid=all(not item.exceeds_budget for item in results),
            results=results,
        )

    def retrieve(self, request: RetrieveRequest) -> RetrievalResult:
        started = perf_counter()
        job_id = self._new_job(request.tenant_id, "retrieve")
        filters = dict(request.filters or {})
        metadata = dict(request.metadata)
        if request.profile:
            metadata['profile'] = request.profile
        try:
            results = self.retriever.retrieve(request.query, filters=filters or None)
        except Exception as exc:
            detail = ProblemDetail(
                title="Retrieval failed",
                status=502,
                type="https://httpstatuses.com/502",
                detail=str(exc),
            )
            self._fail_job(job_id, detail.detail or detail.title)
            raise GatewayError(detail) from exc
        documents: list[DocumentSummary] = []
        for index, item in enumerate(results[: request.top_k]):
            meta = dict(item.get('meta') or {})
            doc_id = str(item.get('id') or meta.pop('id', None) or f"retrieved-{index}")
            title = meta.pop('title', None) or doc_id
            summary = meta.pop('summary', None)
            source = meta.pop('source', None) or 'hybrid'
            score = float(item.get('score') or meta.pop('score', 0.0) or 0.0)
            content = item.get('content')
            if content and 'content' not in meta:
                meta['content'] = content
            documents.append(
                DocumentSummary(
                    id=doc_id,
                    title=title,
                    score=score,
                    summary=summary,
                    source=source,
                    metadata=meta,
                    explain=item.get('explain') if request.explain else None,
                )
            )
        retrieval_duration = perf_counter() - started
        observe_job_duration('retrieve', retrieval_duration)
        record_business_event('retrieval_requests', request.tenant_id)
        if documents:
            record_business_event('documents_retrieved', request.tenant_id)
        stage_timings = {'retrieve': round(retrieval_duration, 6)}
        result = RetrievalResult(
            query=request.query,
            documents=documents,
            total=len(documents),
            rerank_metrics={'stage_timings_ms': {name: round(value * 1000, 3) for name, value in stage_timings.items()}},
            pipeline_version='haystack-hybrid/v1',
            partial=False,
            degraded=False,
            errors=[],
            stage_timings=stage_timings,
        )
        ledger_metadata = {
            'documents': result.total,
            'pipeline_version': result.pipeline_version,
            'filters': filters,
            'metadata': metadata,
        }
        self.ledger.update_metadata(job_id, ledger_metadata)
        if result.total == 0 and request.rerank:
            ledger_metadata['status'] = 'no-results'
        self._complete_job(job_id, payload=ledger_metadata)
        return result

    def entity_link(self, request: EntityLinkRequest) -> Sequence[EntityLinkResult]:
        job_id = self._new_job(request.tenant_id, "entity-link")
        results = [
            EntityLinkResult(
                mention=mention,
                entity_id=f"ENT-{abs(hash(mention)) % 9999:04d}",
                confidence=0.9,
                metadata={"context": request.context},
            )
            for mention in request.mentions
        ]
        self.ledger.update_metadata(job_id, {"links": len(results)})
        self._complete_job(job_id, payload={"links": len(results)})
        return results

    def extract(self, kind: str, request: ExtractionRequest) -> ExtractionResult:
        job_id = self._new_job(request.tenant_id, f"extract:{kind}")
        text = request.options.get("text") if request.options else None
        if not isinstance(text, str) or not text.strip():
            text = self._default_extraction_text(kind)
        try:
            payload = self._build_template(kind, text)
            validated = validate_template(kind, payload, text)
        except TemplateValidationError as exc:
            detail = ProblemDetail(
                title="Extraction validation failed",
                status=422,
                type="https://httpstatuses.com/422",
                detail=str(exc),
            )
            raise GatewayError(detail) from exc
        self.ledger.update_metadata(job_id, {"kind": kind, "spans": len(validated)})
        self._complete_job(job_id, payload={"kind": kind})
        return ExtractionResult(kind=kind, document_id=request.document_id, results=[validated])

    def write_kg(self, request: KnowledgeGraphWriteRequest) -> KnowledgeGraphWriteResult:
        job_id = self._new_job(request.tenant_id, "kg-write")
        nodes_payload = [node.model_dump(mode="python") for node in request.nodes]
        edges_payload = [edge.model_dump(mode="python") for edge in request.edges]
        try:
            self.shacl.validate_payload(nodes_payload, edges_payload)
            self._validate_fhir(nodes_payload)
        except (ValidationError, FHIRValidationError) as exc:
            detail = ProblemDetail(
                title="Knowledge graph validation failed",
                status=422,
                type="https://httpstatuses.com/422",
                detail=str(exc),
            )
            raise GatewayError(detail) from exc
        self.ledger.update_metadata(
            job_id,
            {
                "nodes": len(request.nodes),
                "edges": len(request.edges),
                "transactional": request.transactional,
            },
        )
        self._complete_job(
            job_id,
            payload={
                "nodes": len(request.nodes),
                "edges": len(request.edges),
                "transactional": request.transactional,
            },
        )
        return KnowledgeGraphWriteResult(
            nodes_written=len(request.nodes),
            edges_written=len(request.edges),
            metadata={"transactional": request.transactional},
        )

    # ------------------------------------------------------------------
    # Template helpers
    # ------------------------------------------------------------------
    def _default_extraction_text(self, kind: str) -> str:
        base = {
            "pico": (
                "Population: Adults with hypertension. Intervention: ACE inhibitor administered daily. "
                "Comparison: Placebo tablets. Outcome: Reduced systolic blood pressure at 12 weeks."
            ),
            "effects": (
                "Effect size 0.45 (95% CI 0.30-0.60) for reduction in systolic blood pressure after 12 weeks."
            ),
            "ae": ("Adverse event: dry cough (moderate, probable) occurred in 12% of patients."),
            "dose": ("Lisinopril 20 mg orally once daily for 12 weeks improved outcomes."),
            "eligibility": (
                "Inclusion: Age 18-75 with primary hypertension. Exclusion: Severe renal impairment or pregnancy."
            ),
        }
        return base.get(kind, base["pico"])

    def _span(self, text: str, phrase: str) -> dict[str, object]:
        if not phrase:
            return {"text": "", "start": 0, "end": 0}
        lower_text = text.lower()
        lower_phrase = phrase.lower()
        start = lower_text.find(lower_phrase)
        if start == -1:
            start = 0
            snippet = text[: len(phrase)]
        else:
            snippet = text[start : start + len(phrase)]
        end = start + len(snippet)
        return {"text": snippet, "start": start, "end": end}

    def _build_template(self, kind: str, text: str) -> dict[str, object]:
        lowered = kind.lower()
        if lowered == "pico":
            return {
                "population": {
                    "description": "Adults with hypertension",
                    "age_range": "18-75",
                    "gender": None,
                    "condition": "Hypertension",
                    "sample_size": 120,
                    "span": self._span(text, "Adults with hypertension"),
                },
                "interventions": [
                    {
                        "name": "ACE inhibitor",
                        "type": "medication",
                        "route": "oral",
                        "dose": "20 mg",
                        "span": self._span(text, "ACE inhibitor"),
                    }
                ],
                "comparison": {
                    "description": "Placebo",
                    "span": self._span(text, "Placebo"),
                },
                "outcomes": [
                    {
                        "name": "Reduced systolic blood pressure",
                        "measurement": "mmHg",
                        "timepoint": "12 weeks",
                        "effect_size": 0.45,
                        "span": self._span(text, "Reduced systolic blood pressure"),
                    }
                ],
                "confidence": 0.82,
            }
        if lowered == "effects":
            return {
                "measures": [
                    {
                        "outcome": "Systolic blood pressure",
                        "effect_size": 0.45,
                        "unit": "standardised mean difference",
                        "ci_low": 0.3,
                        "ci_high": 0.6,
                        "span": self._span(text, "Effect size 0.45"),
                    }
                ]
            }
        if lowered == "ae":
            return {
                "events": [
                    {
                        "event_type": "Dry cough",
                        "severity": "moderate",
                        "frequency": "12%",
                        "causality": "probable",
                        "span": self._span(text, "dry cough"),
                    }
                ]
            }
        if lowered == "dose":
            ucum = self.ucum.validate_value(20, "mg", context="dose")
            return {
                "regimens": [
                    {
                        "drug": "Lisinopril",
                        "dose_value": ucum.normalized_value,
                        "dose_unit": ucum.normalized_unit,
                        "route": "oral",
                        "frequency": "once daily",
                        "duration": "12 weeks",
                        "span": self._span(text, "20 mg"),
                    }
                ]
            }
        if lowered == "eligibility":
            return {
                "inclusion": [
                    {
                        "text": "Age 18-75",
                        "span": self._span(text, "Age 18-75"),
                        "metadata": {"type": "age"},
                    },
                    {
                        "text": "Primary hypertension",
                        "span": self._span(text, "primary hypertension"),
                        "metadata": {"type": "condition"},
                    },
                ],
                "exclusion": [
                    {
                        "text": "Severe renal impairment",
                        "span": self._span(text, "Severe renal impairment"),
                        "metadata": {"type": "condition"},
                    },
                ],
            }
        raise TemplateValidationError(f"Unknown extraction kind '{kind}'")

    def _validate_fhir(self, nodes: Sequence[Mapping[str, object]]) -> None:
        for node in nodes:
            properties = node.get("properties", {}) if isinstance(node, Mapping) else {}
            resource = properties.get("fhir") if isinstance(properties, Mapping) else None
            if isinstance(resource, Mapping):
                self.fhir.validate(resource)  # may raise FHIRValidationError

    def search(self, args: SearchArguments) -> RetrievalResult:
        job_id = self._new_job("system", "search")
        request = RetrievalResult(
            query=args.query,
            documents=[
                DocumentSummary(
                    id="doc-search-1",
                    title="GraphQL Search Result",
                    score=0.95,
                    summary=f"Result for {args.query}",
                    source="search",
                    metadata=args.filters,
                )
            ],
            total=1,
        )
        self.ledger.update_metadata(job_id, {"query": args.query})
        self._complete_job(job_id, payload={"documents": 1})
        return request

    # ------------------------------------------------------------------
    # Job APIs
    # ------------------------------------------------------------------
    def get_job(self, job_id: str, *, tenant_id: str) -> JobStatus | None:
        entry = self.ledger.get(job_id)
        if not entry or entry.tenant_id != tenant_id:
            return None
        return self._to_job_status(entry)

    def list_jobs(self, *, tenant_id: str, status: str | None = None) -> list[JobStatus]:
        entries = self.ledger.list(status=status)
        filtered = [entry for entry in entries if entry.tenant_id == tenant_id]
        return [self._to_job_status(entry) for entry in filtered]

    def cancel_job(
        self, job_id: str, *, tenant_id: str, reason: str | None = None
    ) -> JobStatus | None:
        entry = self.ledger.get(job_id)
        if not entry or entry.tenant_id != tenant_id:
            return None
        updated = self.ledger.mark_cancelled(job_id, reason=reason)
        return self._to_job_status(updated)

    # ------------------------------------------------------------------
    # Adapter plugin helpers
    # ------------------------------------------------------------------
    def list_adapters(self, domain: str | None = None) -> list[AdapterMetadataView]:
        domain_enum = AdapterDomain(domain) if domain else None
        metadata = self.adapter_manager.list_metadata(domain=domain_enum)
        return [self._to_adapter_view(item) for item in metadata]

    def get_adapter_metadata(self, name: str) -> AdapterMetadataView | None:
        try:
            metadata = self.adapter_manager.get_metadata(name)
        except Exception:
            return None
        return self._to_adapter_view(metadata)

    def get_adapter_health(self, name: str) -> AdapterHealthView | None:
        if name not in {meta.name for meta in self.adapter_manager.list_metadata()}:
            return None
        healthy = self.adapter_manager.check_health(name)
        return AdapterHealthView(name=name, healthy=healthy)

    def get_adapter_config_schema(self, name: str) -> AdapterConfigSchemaView | None:
        metadata = self.get_adapter_metadata(name)
        if metadata is None:
            return None
        schema = metadata.config_schema or {}
        return AdapterConfigSchemaView(name=name, schema=schema)

    def _to_adapter_view(self, metadata) -> AdapterMetadataView:
        dataset = getattr(metadata, "dataset", None)
        extra = metadata.extra if hasattr(metadata, "extra") else {}
        return AdapterMetadataView(
            name=metadata.name,
            version=metadata.version,
            domain=metadata.domain,
            summary=metadata.summary,
            capabilities=list(metadata.capabilities),
            maintainer=metadata.maintainer,
            dataset=dataset,
            config_schema=dict(metadata.config_schema or {}),
            extra=dict(extra),
        )


_service: GatewayService | None = None
_ledger: JobLedger | None = None
_orchestrator: DagsterOrchestrator | None = None
_pipeline_loader: PipelineConfigLoader | None = None
_resilience_loader: ResiliencePolicyLoader | None = None
_stage_factory: StageFactory | None = None


def get_gateway_service() -> GatewayService:
    global _service, _ledger, _orchestrator, _pipeline_loader, _resilience_loader, _stage_factory
    if _service is None:
        events = EventStreamManager()
        _ledger = JobLedger()
        adapter_manager = get_plugin_manager()
        _pipeline_loader = PipelineConfigLoader()
        _resilience_loader = ResiliencePolicyLoader()
        stage_builders = build_default_stage_factory(adapter_manager)
        _stage_factory = StageFactory(stage_builders)
        _orchestrator = DagsterOrchestrator(
            _pipeline_loader,
            _resilience_loader,
            _stage_factory,
        )
        _service = GatewayService(
            events=events,
            orchestrator=_orchestrator,
            ledger=_ledger,
            adapter_manager=adapter_manager,
        )
    return _service
from ..services.mineru import MineruGpuUnavailableError, MineruOutOfMemoryError<|MERGE_RESOLUTION|>--- conflicted
+++ resolved
@@ -23,18 +23,10 @@
 from ..adapters.plugins.models import AdapterRequest
 
 from ..kg import ShaclValidator, ValidationError
-<<<<<<< HEAD
 from ..observability.metrics import (
     observe_job_duration,
     record_business_event,
     record_chunking_failure,
-=======
-from ..auth.scopes import Scopes
-from ..observability.metrics import (
-    CROSS_TENANT_ACCESS_ATTEMPTS,
-    observe_job_duration,
-    record_business_event,
->>>>>>> fcd3375b
 )
 from ..orchestration import (
     HaystackRetriever,
