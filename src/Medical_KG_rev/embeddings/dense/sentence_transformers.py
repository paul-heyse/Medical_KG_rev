"""Dense bi-encoder embedders built on top of sentence-transformers."""

from __future__ import annotations

import hashlib
from dataclasses import dataclass, field

import numpy as np
import structlog

from ..ports import EmbedderConfig, EmbeddingRecord, EmbeddingRequest
from ..registry import EmbedderRegistry
from ..utils.batching import BatchProgress, iter_with_progress
from ..utils.normalization import normalize_batch
from ..utils.prefixes import apply_prefixes
from ..utils.records import RecordBuilder

_MODEL_DEFAULTS: dict[str, dict[str, object]] = {
    "BAAI/bge-small-en": {"dim": 384, "pooling": "mean"},
    "BAAI/bge-base-en": {"dim": 768, "pooling": "mean"},
    "BAAI/bge-large-en": {"dim": 1024, "pooling": "mean"},
    "intfloat/e5-base-v2": {"dim": 768, "pooling": "mean", "query_prefix": "query:", "document_prefix": "passage:"},
    "Alibaba-NLP/gte-base-en-v1.5": {"dim": 768, "pooling": "mean"},
    "sentence-transformers/specter2": {"dim": 768, "pooling": "cls"},
    "cambridgeltl/SapBERT-from-PubMedBERT-fulltext": {"dim": 768, "pooling": "cls"},
}


logger = structlog.get_logger(__name__)


def _pseudo_embedding(text: str, dim: int) -> list[float]:
    digest = hashlib.sha256(text.encode("utf-8")).digest()
    if dim <= 0:
        return []
    repeats = (dim * 4 + len(digest) - 1) // len(digest)
    tiled = (digest * repeats)[: dim * 4]
    array = np.frombuffer(tiled, dtype=np.uint32)
    scaled = (array.astype(np.float64) / np.iinfo(np.uint32).max) * 2 - 1
    return scaled.astype(float).tolist()[:dim]


@dataclass(slots=True)
class SentenceTransformersEmbedder:
    config: EmbedderConfig
    _dim: int = 0
    _query_prefix: str | None = None
    _document_prefix: str | None = None
    _normalize: bool = False
    _batch_size: int = 32
    _onnx_enabled: bool = False
    _progress_interval: int = 0
    name: str = ""
    kind: str = ""
    _progress_history: list[int] = field(default_factory=list)

    def __post_init__(self) -> None:
        defaults = _MODEL_DEFAULTS.get(self.config.model_id, {})
        self._dim = int(self.config.dim or defaults.get("dim", 768))
        self._query_prefix = (
            self.config.prefixes.get("query")
            if self.config.prefixes
            else defaults.get("query_prefix", None)
        )
        self._document_prefix = (
            self.config.prefixes.get("document")
            if self.config.prefixes
            else defaults.get("document_prefix", None)
        )
        self._normalize = bool(self.config.normalize)
        self._batch_size = int(self.config.parameters.get("batch_size", self.config.batch_size))
        self._onnx_enabled = bool(self.config.parameters.get("onnx", False))
        self._progress_interval = int(self.config.parameters.get("progress_interval", 0))
        self.name = self.config.name
        self.kind = self.config.kind

    def _build_records(
        self,
        request: EmbeddingRequest,
        vectors: list[list[float]],
        *,
        offset: int = 0,
    ) -> list[EmbeddingRecord]:
        builder = RecordBuilder(self.config, normalized_override=self._normalize)
        return builder.dense(
            request,
            vectors,
            dim=self._dim,
            extra_metadata={"onnx_optimized": self._onnx_enabled},
        )

    def _log_progress(self, processed: int, total: int) -> None:
        if self._progress_interval <= 0:
            logger.info(
                "embeddings.batch.progress",
                model=self.config.model_id,
                namespace=self.config.namespace,
                processed=processed,
                total=total,
            )
            return
        if processed in self._progress_history:
            return
        if processed % self._progress_interval == 0 or processed == total:
            self._progress_history.append(processed)
            logger.info(
                "embeddings.batch.progress",
                model=self.config.model_id,
                namespace=self.config.namespace,
                processed=processed,
                total=total,
<<<<<<< HEAD
=======
            )

    def _log_progress(self, processed: int, total: int) -> None:
        if self._progress_interval <= 0:
            logger.info(
                "embeddings.batch.progress",
                model=self.config.model_id,
                namespace=self.config.namespace,
                processed=processed,
                total=total,
            )
            return
        if processed in self._progress_history:
            return
        if processed % self._progress_interval == 0 or processed == total:
            self._progress_history.append(processed)
            logger.info(
                "embeddings.batch.progress",
                model=self.config.model_id,
                namespace=self.config.namespace,
                processed=processed,
                total=total,
>>>>>>> c90d04b8
            )

    def _embed(self, request: EmbeddingRequest, *, prefix: str | None) -> list[EmbeddingRecord]:
        texts = list(request.texts)
        if not texts:
            return []
        texts = apply_prefixes(texts, prefix=prefix)
        self._progress_history.clear()
        progress = BatchProgress(total=len(texts), callback=self._log_progress)
        vectors: list[list[float]] = []
        for batch in iter_with_progress(texts, self._batch_size, progress=progress):
            batch_vectors = [_pseudo_embedding(text, self._dim) for text in batch]
            if self._normalize:
                batch_vectors = normalize_batch(batch_vectors)
            vectors.extend(batch_vectors)
        return self._build_records(request, vectors)

    def embed_documents(self, request: EmbeddingRequest) -> list[EmbeddingRecord]:
        return self._embed(request, prefix=self._document_prefix)

    def embed_queries(self, request: EmbeddingRequest) -> list[EmbeddingRecord]:
        return self._embed(request, prefix=self._query_prefix)


def register_sentence_transformers(registry: EmbedderRegistry) -> None:
    registry.register(
        "sentence-transformers",
        lambda config: SentenceTransformersEmbedder(config=config),
    )<|MERGE_RESOLUTION|>--- conflicted
+++ resolved
@@ -109,31 +109,6 @@
                 namespace=self.config.namespace,
                 processed=processed,
                 total=total,
-<<<<<<< HEAD
-=======
-            )
-
-    def _log_progress(self, processed: int, total: int) -> None:
-        if self._progress_interval <= 0:
-            logger.info(
-                "embeddings.batch.progress",
-                model=self.config.model_id,
-                namespace=self.config.namespace,
-                processed=processed,
-                total=total,
-            )
-            return
-        if processed in self._progress_history:
-            return
-        if processed % self._progress_interval == 0 or processed == total:
-            self._progress_history.append(processed)
-            logger.info(
-                "embeddings.batch.progress",
-                model=self.config.model_id,
-                namespace=self.config.namespace,
-                processed=processed,
-                total=total,
->>>>>>> c90d04b8
             )
 
     def _embed(self, request: EmbeddingRequest, *, prefix: str | None) -> list[EmbeddingRecord]:
