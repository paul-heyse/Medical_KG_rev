"""Multi-strategy retrieval service combining sparse and dense search."""

from __future__ import annotations

from __future__ import annotations

from collections import OrderedDict
from collections.abc import Callable, Iterable, Mapping, Sequence
from dataclasses import dataclass
from typing import Any

import structlog

from Medical_KG_rev.auth.context import SecurityContext
from Medical_KG_rev.config import RerankingSettings
from Medical_KG_rev.services.reranking import (
    BatchProcessor,
    CircuitBreaker,
    FusionService,
    FusionSettings,
    FusionStrategy,
    NormalizationStrategy,
    PipelineSettings,
    RerankCacheManager,
    RerankerFactory,
    RerankingEngine,
    ScoredDocument,
)
from Medical_KG_rev.services.vector_store.errors import VectorStoreError
from Medical_KG_rev.services.vector_store.models import VectorQuery
from Medical_KG_rev.services.vector_store.service import VectorStoreService

from .faiss_index import FAISSIndex
from .opensearch_client import OpenSearchClient
from .reranker import CrossEncoderReranker
from Medical_KG_rev.services.reranking.pipeline.two_stage import TwoStagePipeline


logger = structlog.get_logger(__name__)


@dataclass(slots=True)
class RetrievalResult:
    id: str
    text: str
    retrieval_score: float
    rerank_score: float | None
    highlights: Sequence[Mapping[str, object]]
    metadata: Mapping[str, object]
    granularity: str


class RetrievalService:
    def __init__(
        self,
        opensearch: OpenSearchClient,
        faiss: FAISSIndex | None = None,
        reranker: CrossEncoderReranker | None = None,
        *,
        vector_store: VectorStoreService | None = None,
        vector_namespace: str = "default",
        context_factory: Callable[[], SecurityContext] | None = None,
<<<<<<< HEAD
        granularity_weights: Mapping[str, float] | None = None,
=======
        fusion_service: FusionService | None = None,
        pipeline_settings: PipelineSettings | None = None,
        reranking_engine: RerankingEngine | None = None,
        reranking_settings: RerankingSettings | None = None,
>>>>>>> 62900e3b
    ) -> None:
        self.opensearch = opensearch
        self.faiss = faiss
        self.vector_store = vector_store
        self.vector_namespace = vector_namespace
        self._context_factory = context_factory
<<<<<<< HEAD
        self._granularity_weights = {
            "document": 0.6,
            "section": 1.0,
            "paragraph": 1.2,
            "window": 0.9,
            "table": 0.8,
        }
        if granularity_weights:
            self._granularity_weights.update(granularity_weights)
=======
        self.router = router or RetrievalRouter()
        self._namespace_map = dict(namespace_map or {})

        fusion_cfg = reranking_settings.fusion if reranking_settings else None
        fusion_settings = FusionSettings(
            strategy=FusionStrategy(fusion_cfg.strategy)
            if fusion_cfg
            else FusionStrategy.RRF,
            rrf_k=fusion_cfg.rrf_k if fusion_cfg else 60,
            weights=fusion_cfg.weights if fusion_cfg else {},
            normalization=NormalizationStrategy(fusion_cfg.normalization)
            if fusion_cfg
            else NormalizationStrategy.MIN_MAX,
            deduplicate=fusion_cfg.deduplicate if fusion_cfg else True,
        )
        self._fusion = fusion_service or FusionService(fusion_settings)

        ttl = reranking_settings.cache_ttl if reranking_settings else 3600
        failure_threshold = (
            reranking_settings.circuit_breaker_failures if reranking_settings else 5
        )
        reset_timeout = (
            reranking_settings.circuit_breaker_reset if reranking_settings else 30.0
        )
        batch_size = (
            reranking_settings.model.batch_size if reranking_settings else 64
        )
        self._reranking_engine = reranking_engine or RerankingEngine(
            factory=RerankerFactory(),
            cache=RerankCacheManager(ttl_seconds=ttl),
            batch_processor=BatchProcessor(max_batch_size=batch_size),
            circuit_breaker=CircuitBreaker(
                failure_threshold=failure_threshold, reset_timeout=reset_timeout
            ),
        )
        pipeline_cfg = reranking_settings.pipeline if reranking_settings else None
        pipeline_settings = pipeline_settings or PipelineSettings(
            retrieve_candidates=pipeline_cfg.retrieve_candidates if pipeline_cfg else 1000,
            rerank_candidates=pipeline_cfg.rerank_candidates if pipeline_cfg else 100,
            return_top_k=pipeline_cfg.return_top_k if pipeline_cfg else 10,
        )
        self._pipeline = TwoStagePipeline(
            fusion=self._fusion,
            reranking=self._reranking_engine,
            settings=pipeline_settings,
        )
        # Backwards compatible attribute
        self.reranker = reranker or CrossEncoderReranker()
        self._default_reranker = (
            reranking_settings.model.reranker_id
            if reranking_settings
            else "cross_encoder:bge"
        )
>>>>>>> 62900e3b

    def search(
        self,
        index: str,
        query: str,
        filters: Mapping[str, object] | None = None,
        k: int = 10,
        rerank: bool = False,
        embedding_kind: str | None = None,
        *,
        reranker_id: str | None = None,
        context: SecurityContext | None = None,
        explain: bool = False,
    ) -> list[RetrievalResult]:
        security_context = context or (
            self._context_factory()
            if self._context_factory
            else SecurityContext(subject="system", tenant_id="system", scopes={"*"})
        )
        namespace = self._resolve_namespace(embedding_kind)
        request = RoutingRequest(
            query=query,
            top_k=k,
            filters=filters or {},
            namespace=namespace,
            context=security_context,
        )
        dense_results = self._dense_search(query, k, security_context)
<<<<<<< HEAD
        fused = self._fuse_results([bm25_results, splade_results, dense_results])
        if filters and "granularity" in filters:
            allowed = filters["granularity"]
            if isinstance(allowed, str):
                allowed_set = {allowed}
            elif isinstance(allowed, Sequence):
                allowed_set = {str(value) for value in allowed}
            else:
                allowed_set = {str(allowed)}
            fused = [result for result in fused if result.granularity in allowed_set]
        fused = self._merge_neighbors(fused)
=======

        default_reranker = reranker_id or self._default_reranker
        candidate_lists = {
            "bm25": self._materialise_documents(
                bm25_results, security_context, strategy="bm25"
            ),
            "splade": self._materialise_documents(
                splade_results, security_context, strategy="splade"
            ),
            "dense": self._materialise_documents(
                dense_results, security_context, strategy="dense"
            ),
        }
        fused, metrics = self._pipeline.execute(
            security_context,
            query,
            candidate_lists,
            reranker_id=default_reranker,
            top_k=k,
            rerank=rerank,
            explain=explain,
        )
        results: list[RetrievalResult] = []
        for rank, document in enumerate(fused, start=1):
            retrieval_score = float(document.metadata.get("retrieval_score", document.score))
            results.append(
                RetrievalResult(
                    id=document.doc_id,
                    text=document.content,
                    retrieval_score=retrieval_score,
                    rerank_score=document.score if rerank else None,
                    highlights=list(document.highlights),
                    metadata=dict(document.metadata),
                )
            )
>>>>>>> 62900e3b
        if rerank:
            for result in results:
                result.metadata.setdefault("reranking", metrics.get("reranking", {}))
        if explain:
            for result, document in zip(results, fused, strict=False):
                result.metadata.setdefault("pipeline_metrics", metrics)
                result.metadata.setdefault("fusion", metrics.get("fusion", {}))
                result.metadata.setdefault("timing", metrics.get("timing", {}))
                result.metadata.setdefault(
                    "strategy_scores",
                    dict(document.strategy_scores),
                )
        return results

    def _dense_strategy(
        self, namespace: str, query: str, k: int, context: SecurityContext
    ) -> list[RouterMatch]:
        pseudo_query = [float(hash(token) % 100) for token in query.split()]
        results: list[RouterMatch] = []
        if self.vector_store is not None:
            try:
                dimension = self.vector_store.registry.get(
                    tenant_id=context.tenant_id, namespace=namespace
                ).params.dimension
                if len(pseudo_query) < dimension:
                    pseudo_query.extend([0.0] * (dimension - len(pseudo_query)))
                elif len(pseudo_query) > dimension:
                    pseudo_query = pseudo_query[:dimension]
                matches = self.vector_store.query(
                    context=context,
                    namespace=namespace,
                    query=VectorQuery(values=pseudo_query, top_k=k),
                )
            except VectorStoreError as exc:
                logger.warning(
                    "retrieval.vector_search.failed",
                    namespace=namespace,
                    error=str(exc),
                )
                return []
            except Exception as exc:  # pragma: no cover - defensive logging
                logger.warning(
                    "retrieval.vector_search.failed",
                    namespace=namespace,
                    error=str(exc),
                )
                return []
            for match in matches:
                metadata = dict(match.metadata)
                metadata.setdefault("namespace", namespace)
                results.append(
                    RouterMatch(
                        id=match.vector_id,
                        score=float(match.score),
                        metadata=metadata,
                        source="vector",
                    )
                )
            return results
        if not self.faiss or not self.faiss.ids:
            return []
        if len(pseudo_query) < self.faiss.dimension:
            pseudo_query.extend([0.0] * (self.faiss.dimension - len(pseudo_query)))
        elif len(pseudo_query) > self.faiss.dimension:
            pseudo_query = pseudo_query[: self.faiss.dimension]
        hits = self.faiss.search(pseudo_query, k=k)
        for chunk_id, score, metadata in hits:
            meta = {"text": metadata.get("text", ""), **metadata}
            results.append(
                RouterMatch(
                    id=chunk_id,
                    score=float(score),
                    metadata=meta,
                    source="faiss",
                )
            )
        return results

    def _build_strategies(
        self, index: str, context: SecurityContext, namespace: str
    ) -> list[RetrievalStrategy]:
        def bm25_handler(request: RoutingRequest) -> list[RouterMatch]:
            hits = self.opensearch.search(
                index, request.query, strategy="bm25", filters=request.filters, size=request.top_k
            )
            return [self._opensearch_to_match(hit, "bm25") for hit in hits]

<<<<<<< HEAD
    def _fuse_results(
        self, result_sets: Sequence[Sequence[Mapping[str, object]]]
    ) -> list[RetrievalResult]:
        aggregated: dict[str, dict[str, object]] = {}
        for results in result_sets:
            for rank, result in enumerate(results, start=1):
                chunk_id = result["_id"]
                data = aggregated.setdefault(
                    chunk_id,
                    {
                        "text": result["_source"].get("text", ""),
                        "metadata": result["_source"],
                        "highlights": list(result.get("highlight", [])),
                        "rrf": 0.0,
                    },
                )
                weight = self._granularity_weights.get(
                    str(result["_source"].get("granularity", "paragraph")),
                    1.0,
                )
                data["rrf"] += weight * (1.0 / (50 + rank))
        fused: list[RetrievalResult] = []
        for chunk_id, payload in aggregated.items():
            metadata = dict(payload["metadata"])
            granularity = str(metadata.get("granularity", "paragraph"))
            fused.append(
                RetrievalResult(
                    id=chunk_id,
                    text=str(payload["text"]),
                    retrieval_score=float(payload["rrf"]),
                    rerank_score=None,
                    highlights=list(payload["highlights"]),
                    metadata=metadata,
                    granularity=granularity,
                )
=======
    def _materialise_documents(
        self,
        results: Sequence[Mapping[str, object]],
        context: SecurityContext,
        *,
        strategy: str,
    ) -> list[ScoredDocument]:
        documents: list[ScoredDocument] = []
        for result in results:
            doc_id = str(result.get("_id"))
            source = result.get("_source", {})
            if not isinstance(source, Mapping):
                source = {}
            metadata = dict(source)
            metadata.setdefault("strategy", strategy)
            tenant = str(metadata.get("tenant_id", context.tenant_id))
            text = str(metadata.get("text", ""))
            score = float(result.get("_score", 0.0))
            document = ScoredDocument(
                doc_id=doc_id,
                content=text,
                tenant_id=tenant,
                source=str(metadata.get("source", strategy)),
                strategy_scores={strategy: score},
                metadata=metadata,
                highlights=list(result.get("highlight", [])),
                score=score,
>>>>>>> 62900e3b
            )
            documents.append(document)
        return documents

    def _merge_neighbors(self, results: Iterable[RetrievalResult]) -> list[RetrievalResult]:
        merged: list[RetrievalResult] = []
        buffer: dict[tuple[str, str], RetrievalResult] = {}
        for result in results:
            if result.granularity != "window":
                merged.append(result)
                continue
            doc_key, chunker, index = self._parse_chunk_id(result.id)
            key = (doc_key, chunker)
            existing = buffer.get(key)
            if existing is None:
                buffer[key] = result
                continue
            prev_doc, prev_chunker, prev_index = self._parse_chunk_id(existing.id)
            if prev_doc == doc_key and prev_chunker == chunker and index == prev_index + 1:
                combined_text = existing.text + "\n" + result.text
                combined_score = max(existing.retrieval_score, result.retrieval_score)
                metadata = dict(existing.metadata)
                metadata.setdefault("merged_ids", [existing.id])
                metadata["merged_ids"].append(result.id)
                metadata["text"] = combined_text
                merged_result = RetrievalResult(
                    id=result.id,
                    text=combined_text,
                    retrieval_score=combined_score,
                    rerank_score=None,
                    highlights=existing.highlights,
                    metadata=metadata,
                    granularity=result.granularity,
                )
                buffer[key] = merged_result
            else:
                merged.append(existing)
                buffer[key] = result
        merged.extend(buffer.values())
        return merged

    def _parse_chunk_id(self, chunk_id: str) -> tuple[str, str, int]:
        parts = chunk_id.split(":")
        if len(parts) < 4:
            return chunk_id, "unknown", 0
        try:
            return parts[0], parts[1], int(parts[-1])
        except ValueError:
            return parts[0], parts[1], 0

    def _apply_rerank(
        self, query: str, results: Iterable[RetrievalResult]
    ) -> list[RetrievalResult]:
        materialised = list(results)
        candidates = [
            {"id": result.id, "text": result.text, **result.metadata} for result in materialised
        ]
        scored, _metrics = self.reranker.rerank(query, candidates)
        score_map = {item.get("id"): item.get("rerank_score", 0.0) for item in scored}
        reranked: list[RetrievalResult] = []
        for result in materialised:
            reranked.append(
                RetrievalResult(
                    id=result.id,
                    text=result.text,
                    retrieval_score=result.retrieval_score,
                    rerank_score=score_map.get(result.id),
                    highlights=result.highlights,
                    metadata=result.metadata,
                    granularity=result.granularity,
                )
            )
        return reranked

    def _encode_query(self, query: str, context: SecurityContext) -> Sequence[EmbeddingVector]:
        if not self.embedding_worker:
            return []
        namespaces = self.active_namespaces or [self.vector_namespace]
        request = QueryEmbeddingRequest(
            tenant_id=context.tenant_id,
            chunk_ids=[f"query:{index}" for index in range(len(namespaces))],
            texts=[query] * len(namespaces),
            namespaces=namespaces,
            batch_size=1,
            actor=context.subject,
        )
        response = self.embedding_worker.encode_queries(request)
        return response.vectors

    def _query_cache_get(self, query: str) -> list[Mapping[str, object]] | None:
        key = (query, tuple(sorted(self.active_namespaces)))
        if key in self._query_cache:
            value = self._query_cache.pop(key)
            self._query_cache[key] = value
            return value
        return None

    def _query_cache_set(self, query: str, results: list[Mapping[str, object]]) -> None:
        key = (query, tuple(sorted(self.active_namespaces)))
        self._query_cache[key] = results
        if len(self._query_cache) > self._cache_size:
            self._query_cache.popitem(last=False)<|MERGE_RESOLUTION|>--- conflicted
+++ resolved
@@ -60,21 +60,13 @@
         vector_store: VectorStoreService | None = None,
         vector_namespace: str = "default",
         context_factory: Callable[[], SecurityContext] | None = None,
-<<<<<<< HEAD
         granularity_weights: Mapping[str, float] | None = None,
-=======
-        fusion_service: FusionService | None = None,
-        pipeline_settings: PipelineSettings | None = None,
-        reranking_engine: RerankingEngine | None = None,
-        reranking_settings: RerankingSettings | None = None,
->>>>>>> 62900e3b
     ) -> None:
         self.opensearch = opensearch
         self.faiss = faiss
         self.vector_store = vector_store
         self.vector_namespace = vector_namespace
         self._context_factory = context_factory
-<<<<<<< HEAD
         self._granularity_weights = {
             "document": 0.6,
             "section": 1.0,
@@ -84,61 +76,6 @@
         }
         if granularity_weights:
             self._granularity_weights.update(granularity_weights)
-=======
-        self.router = router or RetrievalRouter()
-        self._namespace_map = dict(namespace_map or {})
-
-        fusion_cfg = reranking_settings.fusion if reranking_settings else None
-        fusion_settings = FusionSettings(
-            strategy=FusionStrategy(fusion_cfg.strategy)
-            if fusion_cfg
-            else FusionStrategy.RRF,
-            rrf_k=fusion_cfg.rrf_k if fusion_cfg else 60,
-            weights=fusion_cfg.weights if fusion_cfg else {},
-            normalization=NormalizationStrategy(fusion_cfg.normalization)
-            if fusion_cfg
-            else NormalizationStrategy.MIN_MAX,
-            deduplicate=fusion_cfg.deduplicate if fusion_cfg else True,
-        )
-        self._fusion = fusion_service or FusionService(fusion_settings)
-
-        ttl = reranking_settings.cache_ttl if reranking_settings else 3600
-        failure_threshold = (
-            reranking_settings.circuit_breaker_failures if reranking_settings else 5
-        )
-        reset_timeout = (
-            reranking_settings.circuit_breaker_reset if reranking_settings else 30.0
-        )
-        batch_size = (
-            reranking_settings.model.batch_size if reranking_settings else 64
-        )
-        self._reranking_engine = reranking_engine or RerankingEngine(
-            factory=RerankerFactory(),
-            cache=RerankCacheManager(ttl_seconds=ttl),
-            batch_processor=BatchProcessor(max_batch_size=batch_size),
-            circuit_breaker=CircuitBreaker(
-                failure_threshold=failure_threshold, reset_timeout=reset_timeout
-            ),
-        )
-        pipeline_cfg = reranking_settings.pipeline if reranking_settings else None
-        pipeline_settings = pipeline_settings or PipelineSettings(
-            retrieve_candidates=pipeline_cfg.retrieve_candidates if pipeline_cfg else 1000,
-            rerank_candidates=pipeline_cfg.rerank_candidates if pipeline_cfg else 100,
-            return_top_k=pipeline_cfg.return_top_k if pipeline_cfg else 10,
-        )
-        self._pipeline = TwoStagePipeline(
-            fusion=self._fusion,
-            reranking=self._reranking_engine,
-            settings=pipeline_settings,
-        )
-        # Backwards compatible attribute
-        self.reranker = reranker or CrossEncoderReranker()
-        self._default_reranker = (
-            reranking_settings.model.reranker_id
-            if reranking_settings
-            else "cross_encoder:bge"
-        )
->>>>>>> 62900e3b
 
     def search(
         self,
@@ -167,7 +104,6 @@
             context=security_context,
         )
         dense_results = self._dense_search(query, k, security_context)
-<<<<<<< HEAD
         fused = self._fuse_results([bm25_results, splade_results, dense_results])
         if filters and "granularity" in filters:
             allowed = filters["granularity"]
@@ -179,43 +115,6 @@
                 allowed_set = {str(allowed)}
             fused = [result for result in fused if result.granularity in allowed_set]
         fused = self._merge_neighbors(fused)
-=======
-
-        default_reranker = reranker_id or self._default_reranker
-        candidate_lists = {
-            "bm25": self._materialise_documents(
-                bm25_results, security_context, strategy="bm25"
-            ),
-            "splade": self._materialise_documents(
-                splade_results, security_context, strategy="splade"
-            ),
-            "dense": self._materialise_documents(
-                dense_results, security_context, strategy="dense"
-            ),
-        }
-        fused, metrics = self._pipeline.execute(
-            security_context,
-            query,
-            candidate_lists,
-            reranker_id=default_reranker,
-            top_k=k,
-            rerank=rerank,
-            explain=explain,
-        )
-        results: list[RetrievalResult] = []
-        for rank, document in enumerate(fused, start=1):
-            retrieval_score = float(document.metadata.get("retrieval_score", document.score))
-            results.append(
-                RetrievalResult(
-                    id=document.doc_id,
-                    text=document.content,
-                    retrieval_score=retrieval_score,
-                    rerank_score=document.score if rerank else None,
-                    highlights=list(document.highlights),
-                    metadata=dict(document.metadata),
-                )
-            )
->>>>>>> 62900e3b
         if rerank:
             for result in results:
                 result.metadata.setdefault("reranking", metrics.get("reranking", {}))
@@ -303,7 +202,6 @@
             )
             return [self._opensearch_to_match(hit, "bm25") for hit in hits]
 
-<<<<<<< HEAD
     def _fuse_results(
         self, result_sets: Sequence[Sequence[Mapping[str, object]]]
     ) -> list[RetrievalResult]:
@@ -339,35 +237,6 @@
                     metadata=metadata,
                     granularity=granularity,
                 )
-=======
-    def _materialise_documents(
-        self,
-        results: Sequence[Mapping[str, object]],
-        context: SecurityContext,
-        *,
-        strategy: str,
-    ) -> list[ScoredDocument]:
-        documents: list[ScoredDocument] = []
-        for result in results:
-            doc_id = str(result.get("_id"))
-            source = result.get("_source", {})
-            if not isinstance(source, Mapping):
-                source = {}
-            metadata = dict(source)
-            metadata.setdefault("strategy", strategy)
-            tenant = str(metadata.get("tenant_id", context.tenant_id))
-            text = str(metadata.get("text", ""))
-            score = float(result.get("_score", 0.0))
-            document = ScoredDocument(
-                doc_id=doc_id,
-                content=text,
-                tenant_id=tenant,
-                source=str(metadata.get("source", strategy)),
-                strategy_scores={strategy: score},
-                metadata=metadata,
-                highlights=list(result.get("highlight", [])),
-                score=score,
->>>>>>> 62900e3b
             )
             documents.append(document)
         return documents
