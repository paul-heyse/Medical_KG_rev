--- conflicted
+++ resolved
@@ -4,12 +4,7 @@
 
 from dataclasses import dataclass, field
 from pathlib import Path
-<<<<<<< HEAD
 from typing import Iterable
-=======
-from types import SimpleNamespace
-
->>>>>>> 14e7ee2c
 from Medical_KG_rev.chunking import (
     Chunk,
     ChunkingOptions as ModularOptions,
@@ -49,7 +44,6 @@
     def __init__(self, *, config_path: Path | None = None) -> None:
         self._service = ModularChunkingService(config_path=config_path)
 
-<<<<<<< HEAD
     def chunk(self, *args, **kwargs) -> list[Chunk]:
         """Chunk text, supporting both legacy and modern call signatures."""
 
@@ -217,33 +211,6 @@
                 )
                 synthesized_index += 1
         return legacy_chunks
-=======
-    def chunk(
-        self,
-        tenant_id: str,
-        document_id: str,
-        text: str,
-        options: ChunkingOptions | None = None,
-    ) -> list[Chunk]:
-        # Backwards compatibility: allow calls without tenant identifier where the first
-        # argument is the document_id and the second is the text payload.
-        if isinstance(text, ChunkingOptions) and options is None:
-            options = text
-            text = document_id
-            document_id = tenant_id
-            tenant_id = "system"
-        modular_options = self._translate_options(options)
-        try:
-            chunks = self._service.chunk_text(
-                tenant_id=tenant_id,
-                document_id=document_id,
-                text=text,
-                options=modular_options,
-            )
-        except TypeError:
-            chunks = self._fallback_chunk(tenant_id, document_id, text, options)
-        return [self._normalize(chunk) for chunk in chunks]
->>>>>>> 14e7ee2c
 
     def chunk_sections(self, tenant_id: str, document_id: str, text: str) -> list[Chunk]:
         return self.chunk(
@@ -271,7 +238,6 @@
 
     def sliding_window(
         self,
-<<<<<<< HEAD
         document_id: str,
         text: str,
         max_tokens: int,
@@ -280,21 +246,6 @@
         tenant_id: str = "default",
     ) -> list[Chunk]:
         modular_chunks = self.chunk(
-=======
-        tenant_id: str,
-        document_id: str,
-        text: str | None = None,
-        *,
-        max_tokens: int,
-        overlap: float,
-    ) -> list[Chunk]:
-        if text is None:
-            text = document_id
-            document_id = tenant_id
-            tenant_id = "system"
-        return self.chunk(
-            tenant_id,
->>>>>>> 14e7ee2c
             document_id,
             text,
             ChunkingOptions(
@@ -510,7 +461,6 @@
                     granularity = default_granularity
         canonical = strategy or "section_aware"
         if options.max_tokens is not None:
-<<<<<<< HEAD
             translated = {
                 "section_aware": "target_tokens",
                 "sliding_window": "target_tokens",
@@ -520,11 +470,6 @@
             if translated:
                 params.setdefault(translated, options.max_tokens)
         if options.overlap is not None and canonical == "sliding_window":
-=======
-            params.setdefault("max_tokens", options.max_tokens)
-            params.setdefault("target_tokens", options.max_tokens)
-        if options.overlap is not None:
->>>>>>> 14e7ee2c
             params.setdefault("overlap_ratio", options.overlap)
         return ModularOptions(
             strategy=strategy,
