--- conflicted
+++ resolved
@@ -287,42 +287,6 @@
     RESILIENCE_RATE_LIMIT_WAIT.labels(policy, stage).observe(wait_seconds)
 
 
-<<<<<<< HEAD
-=======
-def record_embedding_timing(namespace: str, provider: str, duration_seconds: float) -> None:
-    """Observe embedding generation duration for a namespace/provider pair."""
-
-    EMBEDDING_DURATION.labels(namespace, provider).observe(duration_seconds)
-
-
-def record_embedding_success(namespace: str, provider: str, produced: int) -> None:
-    """Increment embedding output counter when embeddings are produced."""
-
-    if produced:
-        EMBEDDING_OUTPUT.labels(namespace, provider).inc(produced)
-
-
-def record_embedding_failure(namespace: str, provider: str, error_type: str) -> None:
-    """Record embedding failures grouped by provider and error type."""
-
-    EMBEDDING_FAILURES.labels(namespace, provider, error_type).inc()
-
-
-def record_embedding_cache_hit(namespace: str, hits: int) -> None:
-    """Record cache hits for embeddings."""
-
-    if hits:
-        EMBEDDING_CACHE_HITS.labels(namespace).inc(hits)
-
-
-def record_embedding_cache_miss(namespace: str, misses: int) -> None:
-    """Record cache misses for embeddings."""
-
-    if misses:
-        EMBEDDING_CACHE_MISSES.labels(namespace).inc(misses)
-
-
->>>>>>> main
 def _observe_with_exemplar(metric, labels: tuple[str, ...], value: float) -> None:
     labelled = metric.labels(*labels)
     correlation_id = get_correlation_id()
