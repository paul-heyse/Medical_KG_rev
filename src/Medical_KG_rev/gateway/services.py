"""Protocol-agnostic gateway service layer."""

from __future__ import annotations

import hashlib
import math
import uuid
from collections.abc import Mapping, Sequence
from dataclasses import dataclass, field
from time import perf_counter
from typing import Any

import json

import structlog
from Medical_KG_rev.chunking.exceptions import (
    ChunkerConfigurationError,
    ChunkingUnavailableError,
    InvalidDocumentError,
)

from ..adapters import AdapterDomain, AdapterPluginManager, get_plugin_manager
from ..auth.context import SecurityContext
from ..config import AppSettings, RerankingSettings
from ..kg import ShaclValidator, ValidationError
from ..observability.metrics import observe_job_duration, record_business_event
from ..orchestration import JobLedger, JobLedgerEntry, Orchestrator
from ..orchestration.kafka import KafkaClient
from ..orchestration.worker import IngestWorker, MappingWorker, WorkerBase
from ..services.evaluation import (
    EvaluationConfig,
    EvaluationResult,
    EvaluationRunner,
    TestSetManager,
    build_test_set,
)
from ..services.extraction.templates import TemplateValidationError, validate_template
from ..services.retrieval import FAISSIndex, OpenSearchClient, RetrievalService
from ..services.retrieval.chunking import ChunkingOptions, ChunkingService
<<<<<<< HEAD
from ..services.retrieval.routing import IntentClassifier, QueryIntent
from ..services.reranking import PipelineSettings
=======
from ..services.retrieval.reranker import CrossEncoderReranker
from ..services.retrieval.routing import IntentClassifier, QueryIntent
from ..services.reranking import ModelDownloadError, ModelHandle, RerankerModelRegistry
from ..services.retrieval.router import (
    RetrievalRouter,
    RetrievalStrategy,
    RouterMatch,
    RoutingRequest,
)
from ..utils.errors import ProblemDetail as PipelineProblemDetail
>>>>>>> 8f4acb2d
from ..validation import UCUMValidator
from ..validation.fhir import FHIRValidationError, FHIRValidator
from .models import (
    AdapterConfigSchemaView,
    AdapterHealthView,
    AdapterMetadataView,
    BatchError,
    BatchOperationResult,
    ChunkRequest,
    DocumentChunk,
    DocumentSummary,
    EmbeddingVector,
    EmbedRequest,
    EntityLinkRequest,
    EntityLinkResult,
    ExtractionRequest,
    ExtractionResult,
    EvaluationRequest,
    IngestionRequest,
    JobEvent,
    JobHistoryEntry,
    JobStatus,
    KnowledgeGraphWriteRequest,
    KnowledgeGraphWriteResult,
    OperationStatus,
    ProblemDetail,
    RetrievalResult,
    RetrieveRequest,
    SearchArguments,
    build_batch_result,
)
from .sse.manager import EventStreamManager

logger = structlog.get_logger(__name__)

RETRIEVAL_PIPELINE_VERSION = "retrieval-service:v1"


class GatewayError(RuntimeError):
    """Domain specific exception carrying problem detail information."""

    def __init__(self, detail: ProblemDetail):
        super().__init__(detail.title)
        self.detail = detail


def _is_table_document(metadata: Mapping[str, Any] | None) -> bool:
    if not isinstance(metadata, Mapping):
        return False
    if bool(metadata.get("is_table")):
        return True
    segment = str(metadata.get("segment_type", ""))
    if segment.lower() == "table":
        return True
    intent_hint = str(metadata.get("intent_hint", "")).lower()
    if intent_hint in {"ae", "adverse_events", "table"}:
        return True
    if "table_html" in metadata:
        return True
    return False


@dataclass
class GatewayService:
    """Coordinates business logic shared across protocols."""

    events: EventStreamManager
    orchestrator: Orchestrator
    ledger: JobLedger
    adapter_manager: AdapterPluginManager = field(default_factory=get_plugin_manager)
    workers: list[WorkerBase] = field(default_factory=list)
    chunker: ChunkingService = field(default_factory=ChunkingService)
<<<<<<< HEAD
=======
    reranker: CrossEncoderReranker = field(default_factory=CrossEncoderReranker)
    reranker_models: RerankerModelRegistry = field(default_factory=RerankerModelRegistry)
>>>>>>> 8f4acb2d
    intent_classifier: IntentClassifier = field(default_factory=IntentClassifier)
    shacl: ShaclValidator = field(default_factory=ShaclValidator.default)
    ucum: UCUMValidator = field(default_factory=UCUMValidator)
    fhir: FHIRValidator = field(default_factory=FHIRValidator)
<<<<<<< HEAD
    app_settings: AppSettings | None = None
    reranking_settings: RerankingSettings | None = None
    opensearch_client: OpenSearchClient | None = None
    faiss_index: FAISSIndex | None = None
    retrieval_service: RetrievalService | None = None
    test_set_manager: TestSetManager = field(default_factory=TestSetManager)
    _evaluation_runner: EvaluationRunner | None = field(default=None, init=False, repr=False)
=======
    config_manager: PipelineConfigManager | None = None
    profile_manager: ProfileManager | None = None
    profile_detector: ProfileDetector | None = None
    query_pipeline_builder: QueryPipelineBuilder | None = None
    retrieval_router: RetrievalRouter | None = None
    test_set_manager: TestSetManager = field(default_factory=TestSetManager)
    _evaluation_runner: EvaluationRunner | None = field(default=None, init=False, repr=False)
    _parallel_executor: ParallelExecutor | None = field(default=None, init=False, repr=False)
    _default_reranker_model: ModelHandle | None = field(default=None, init=False, repr=False)
>>>>>>> 8f4acb2d

    # ------------------------------------------------------------------
    # Internal helpers
    # ------------------------------------------------------------------
    def __post_init__(self) -> None:
<<<<<<< HEAD
        self._ensure_retrieval_components()

    def _ensure_retrieval_components(self) -> None:
        if self.app_settings is None:
            self.app_settings = AppSettings()
        if self.reranking_settings is None:
            self.reranking_settings = self.app_settings.reranking
        if self.opensearch_client is None:
            self.opensearch_client = OpenSearchClient()
        if self.retrieval_service is None:
            pipeline_cfg = getattr(self.reranking_settings, "pipeline", None)
            pipeline_settings = PipelineSettings(
                retrieve_candidates=(
                    int(pipeline_cfg.retrieve_candidates)
                    if pipeline_cfg is not None
                    else 1000
                ),
                rerank_candidates=max(
                    200,
                    int(pipeline_cfg.rerank_candidates) if pipeline_cfg is not None else 100,
                ),
                return_top_k=max(
                    50,
                    int(pipeline_cfg.return_top_k) if pipeline_cfg is not None else 10,
                ),
            )
            self.retrieval_service = RetrievalService(
                self.opensearch_client,
                self.faiss_index,
                reranking_settings=self.reranking_settings,
                pipeline_settings=pipeline_settings,
=======
        self._ensure_pipeline_components()
        try:
            self._default_reranker_model = self.reranker_models.ensure()
        except ModelDownloadError as exc:
            logger.warning(
                "gateway.rerank.model_cache_failed",
                error=str(exc),
            )
            self._default_reranker_model = None

    def _ensure_pipeline_components(self) -> None:
        if self.config_manager is None:
            self.config_manager = PipelineConfigManager(Path("config/orchestration/pipelines.yaml"))
        if self._parallel_executor is None:
            self._parallel_executor = ParallelExecutor(max_workers=4)
        if self.profile_manager is None:
            config = self.config_manager.config
            self.profile_manager = ProfileManager(config, config.profiles)
        if self.profile_detector is None:
            profiles = self.profile_manager.list_profiles()
            default_profile = profiles[0] if profiles else "default"
            self.profile_detector = ProfileDetector(
                self.profile_manager,
                default_profile=default_profile,
>>>>>>> 8f4acb2d
            )

    def _index_for_request(
        self, request: RetrieveRequest, metadata: Mapping[str, Any]
    ) -> str:
        candidate = metadata.get("index")
        if isinstance(candidate, str) and candidate.strip():
            return candidate.strip()
        if request.profile:
            return f"{request.profile}-chunks"
        dataset = metadata.get("dataset") or metadata.get("source")
        if isinstance(dataset, str) and dataset.strip():
            return f"{dataset.strip()}-chunks"
        return "chunks"

    def _to_job_status(self, entry: JobLedgerEntry) -> JobStatus:
        history = [
            JobHistoryEntry(
                from_status=transition.from_status,
                to_status=transition.to_status,
                stage=transition.stage,
                reason=transition.reason,
                timestamp=transition.timestamp,
            )
            for transition in entry.history
        ]
        return JobStatus(
            job_id=entry.job_id,
            doc_key=entry.doc_key,
            tenant_id=entry.tenant_id,
            status=entry.status,
            stage=entry.stage,
            pipeline=entry.pipeline,
            metadata=dict(entry.metadata),
            attempts=entry.attempts,
            created_at=entry.created_at,
            updated_at=entry.updated_at,
            history=history,
        )

    def _new_job(self, tenant_id: str, operation: str, *, metadata: dict | None = None) -> str:
        job_id = f"job-{uuid.uuid4().hex[:12]}"
        doc_key = f"{operation}:{job_id}"
        self.ledger.create(
            job_id=job_id,
            doc_key=doc_key,
            tenant_id=tenant_id,
            pipeline=operation,
            metadata={"operation": operation, **(metadata or {})},
        )
        self.ledger.mark_processing(job_id, stage=operation)
        logger.info("gateway.job.created", tenant_id=tenant_id, job_id=job_id, operation=operation)
        self.events.publish(
            JobEvent(job_id=job_id, type="jobs.started", payload={"operation": operation})
        )
        return job_id

    def _complete_job(self, job_id: str, payload: dict | None = None) -> None:
        logger.info("gateway.job.completed", job_id=job_id)
        self.ledger.mark_completed(job_id, metadata=payload or {})
        self.events.publish(JobEvent(job_id=job_id, type="jobs.completed", payload=payload or {}))

    def _fail_job(self, job_id: str, reason: str) -> None:
        logger.warning("gateway.job.failed", job_id=job_id, reason=reason)
        self.ledger.mark_failed(job_id, stage="error", reason=reason)
        self.events.publish(JobEvent(job_id=job_id, type="jobs.failed", payload={"reason": reason}))

    def ingest(self, dataset: str, request: IngestionRequest) -> BatchOperationResult:
        started = perf_counter()
        statuses: list[OperationStatus] = []
        for item in request.items:
            metadata = dict(request.metadata)
            if request.profile:
                metadata.setdefault("profile", request.profile)
            entry = self.orchestrator.submit_job(
                tenant_id=request.tenant_id,
                dataset=dataset,
                item=item,
                priority=request.priority,
                metadata=metadata,
            )
            duplicate = bool(entry.metadata.get("duplicate"))
            message = (
                f"Duplicate job for {dataset}" if duplicate else f"Queued pipeline {entry.pipeline}"
            )
            error = None
            http_status = 202
            status_value = entry.status
            if duplicate:
                http_status = 409
                status_value = "failed"
                error = BatchError(
                    code="duplicate",
                    message="Document already queued",
                    details={"dataset": dataset},
                )
            statuses.append(
                OperationStatus(
                    job_id=entry.job_id,
                    status=status_value,
                    message=message,
                    metadata={
                        "dataset": dataset,
                        "pipeline": entry.pipeline,
                        "doc_key": entry.doc_key,
                        "duplicate": duplicate,
                    },
                    http_status=http_status,
                    error=error,
                )
            )
        result = build_batch_result(statuses)
        duration = perf_counter() - started
        observe_job_duration("ingest", duration)
        if request.items:
            record_business_event("documents_ingested", request.tenant_id)
        return result

    def chunk_document(self, request: ChunkRequest) -> Sequence[DocumentChunk]:
        job_id = self._new_job(request.tenant_id, "chunk")
        options_payload = request.options if isinstance(request.options, dict) else {}
        raw_text = options_payload.get("text") if isinstance(options_payload.get("text"), str) else None
        if raw_text is not None and not raw_text.strip():
            detail = ProblemDetail(
                title="Invalid document payload",
                status=400,
                type="https://httpstatuses.com/400",
                detail="Text payload must be a non-empty string",
                instance=f"/v1/chunk/{request.document_id}",
            )
            self._fail_job(job_id, detail.detail or detail.title)
            raise GatewayError(detail)
        sample_text = raw_text or (
            "Population: Adults with hypertension. Intervention: ACE inhibitor administered daily. "
            "Comparison: Placebo. Outcome: Reduced systolic blood pressure at 12 weeks."
        )
        options = ChunkingOptions(
            strategy=request.strategy,
            max_tokens=request.chunk_size,
            overlap=request.overlap,
        )
        try:
            raw_chunks = self.chunker.chunk(
                request.tenant_id, request.document_id, sample_text, options
            )
        except InvalidDocumentError as exc:
            detail = ProblemDetail(
                title="Invalid document payload",
                status=400,
                type="https://httpstatuses.com/400",
                detail=str(exc),
                instance=f"/v1/chunk/{request.document_id}",
            )
            self._fail_job(job_id, detail.detail or detail.title)
            raise GatewayError(detail) from exc
        except ChunkerConfigurationError as exc:
            detail = ProblemDetail(
                title="Chunker configuration invalid",
                status=422,
                type="https://httpstatuses.com/422",
                detail=str(exc),
                extensions={"valid_strategies": self.chunker.available_strategies()},
            )
            self._fail_job(job_id, detail.detail or detail.title)
            raise GatewayError(detail) from exc
        except ChunkingUnavailableError as exc:
            retry_after = max(1, int(round(exc.retry_after)))
            detail = ProblemDetail(
                title="Chunking temporarily unavailable",
                status=503,
                type="https://httpstatuses.com/503",
                detail=str(exc),
                extensions={"retry_after": retry_after},
            )
            self._fail_job(job_id, detail.detail or detail.title)
            raise GatewayError(detail) from exc
        except MemoryError as exc:
            message = str(exc) or "Chunking operation exhausted available memory"
            detail = ProblemDetail(
                title="Chunking resources exhausted",
                status=503,
                type="https://httpstatuses.com/503",
                detail=message,
                extensions={"retry_after": 60},
            )
            self._fail_job(job_id, message)
            raise GatewayError(detail) from exc
        except TimeoutError as exc:
            message = str(exc) or "Chunking operation timed out"
            detail = ProblemDetail(
                title="Chunking resources exhausted",
                status=503,
                type="https://httpstatuses.com/503",
                detail=message,
                extensions={"retry_after": 30},
            )
            self._fail_job(job_id, message)
            raise GatewayError(detail) from exc
        except RuntimeError as exc:
            message = str(exc)
            if "GPU semantic checks" in message:
                detail = ProblemDetail(
                    title="GPU unavailable for semantic chunking",
                    status=503,
                    type="https://httpstatuses.com/503",
                    detail=message,
                    extensions={"reason": "gpu_unavailable"},
                )
                self._fail_job(job_id, message)
                raise GatewayError(detail) from exc
            self._fail_job(job_id, message or "Runtime error during chunking")
            raise
        chunks: list[DocumentChunk] = []
        for index, chunk in enumerate(raw_chunks):
            metadata = dict(chunk.meta)
            metadata.setdefault("granularity", chunk.granularity)
            metadata.setdefault("chunker", chunk.chunker)
            chunks.append(
                DocumentChunk(
                    document_id=request.document_id,
                    chunk_index=index,
                    content=chunk.body,
                    metadata=metadata,
                    token_count=metadata.get("token_count", 0),
                )
            )
        self.ledger.update_metadata(job_id, {"chunks": len(chunks)})
        self._complete_job(job_id, payload={"chunks": len(chunks)})
        return chunks

    def embed(self, request: EmbedRequest) -> Sequence[EmbeddingVector]:
        job_id = self._new_job(request.tenant_id, "embed")
        embeddings: list[EmbeddingVector] = []
        for index, text in enumerate(request.inputs):
            vector = [round(math.sin(i + len(text)) % 1, 4) for i in range(8)]
            embeddings.append(
                EmbeddingVector(
                    id=f"emb-{index}",
                    model=request.model,
                    namespace=request.namespace,
                    kind="single_vector",
                    dimension=len(vector),
                    vector=vector,
                    metadata={
                        "length": len(text),
                        "normalized": request.normalize,
                        "namespace": request.namespace,
                    },
                )
            )
        self.ledger.update_metadata(job_id, {"embeddings": len(embeddings)})
        self._complete_job(
            job_id,
            payload={
                "embeddings": len(embeddings),
                "namespace": request.namespace,
                "model": request.model,
            },
        )
        return embeddings

    def retrieve(self, request: RetrieveRequest) -> RetrievalResult:
        self._ensure_retrieval_components()
        started = perf_counter()
        job_id = self._new_job(request.tenant_id, "retrieve")
        metadata: dict[str, Any] = {"filters": request.filters, **request.metadata}
        if request.profile:
            metadata.setdefault("profile", request.profile)

        classification = self.intent_classifier.classify(
            request.query, override=request.query_intent
        )
        intent_payload = {
            "detected": classification.intent.value,
            "confidence": classification.confidence,
            "override": classification.override.value if classification.override else None,
            "matched_patterns": list(classification.matched_patterns),
            "table_only": request.table_only,
        }
        metadata.setdefault("intent", intent_payload.copy())

        index_name = self._index_for_request(request, metadata)
        rerank_flag = request.rerank if request.rerank is not None else True
        retrieval_service = self.retrieval_service
        assert retrieval_service is not None
        security_context = SecurityContext(
            subject="gateway",
            tenant_id=request.tenant_id,
            scopes={"*", "retrieve:read"},
        )

        try:
            service_results = retrieval_service.search(
                index=index_name,
                query=request.query,
                filters=request.filters,
                k=request.top_k,
                rerank=rerank_flag,
                rerank_model=request.rerank_model,
                context=security_context,
                explain=request.explain,
            )
        except Exception as exc:  # pragma: no cover - defensive guardrail
            detail = ProblemDetail(
                title="Retrieval failed",
                status=500,
                type="https://medical-kg/errors/retrieval",
                detail=str(exc),
            )
            self._fail_job(job_id, detail.detail or detail.title)
            raise GatewayError(detail) from exc
<<<<<<< HEAD

        documents: list[DocumentSummary] = []
        table_documents: list[DocumentSummary] = []
        rerank_metadata: dict[str, Any] = {}
        stage_timings: dict[str, float] = {}
        component_errors: list[str] = []

        for result in service_results:
            metadata_payload = dict(result.metadata)
            if metadata_payload:
                payload_rerank = metadata_payload.get("reranking")
                if isinstance(payload_rerank, Mapping):
                    rerank_metadata = dict(payload_rerank)
                components = metadata_payload.get("components")
                if isinstance(components, Mapping):
                    errors = components.get("errors", [])
                    if isinstance(errors, Sequence):
                        component_errors.extend(str(error) for error in errors if error)
                metrics_payload = metadata_payload.get("pipeline_metrics")
                if isinstance(metrics_payload, Mapping):
                    timings = metrics_payload.get("timing")
                    if isinstance(timings, Mapping):
                        for name, duration in timings.items():
                            try:
                                stage_timings[name] = float(duration)
                            except (TypeError, ValueError):
                                continue
            title = str(
                metadata_payload.get("title")
                or metadata_payload.get("document_id")
                or metadata_payload.get("id")
                or result.id
            )
            summary_text = metadata_payload.get("summary")
            source = str(
                metadata_payload.get("source")
                or metadata_payload.get("strategy")
                or metadata_payload.get("profile")
                or "hybrid"
            )
            explain_payload = (
                metadata_payload.get("component_scores") if request.explain else None
            )
            score = (
                float(result.rerank_score)
                if result.rerank_score is not None
                else float(result.retrieval_score)
            )
            document = DocumentSummary(
                id=result.id,
                title=title,
                score=score,
                summary=summary_text if isinstance(summary_text, str) else None,
                source=source,
                metadata=metadata_payload,
                explain=explain_payload,
            )
            documents.append(document)
            if _is_table_document(metadata_payload):
                table_documents.append(document)

        if request.table_only:
            if table_documents:
                selected_documents = table_documents[: request.top_k]
            else:
                intent_payload.setdefault("warnings", []).append("table_only_fallback")
                selected_documents = documents[: request.top_k]
        else:
            selected_documents = documents[: request.top_k]

        unique_errors = sorted({error for error in component_errors if error})
        problem_details = [
            ProblemDetail(
                type="https://medical-kg/errors/retrieval-component",
                title="Retrieval component error",
                status=502,
                detail=error,
            )
            for error in unique_errors
        ]
=======
        classification = self.intent_classifier.classify(
            request.query, override=request.query_intent
        )
        intent_payload = {
            "detected": classification.intent.value,
            "confidence": classification.confidence,
            "override": classification.override.value if classification.override else None,
            "matched_patterns": list(classification.matched_patterns),
            "table_only": request.table_only,
        }
        metadata.setdefault("intent", intent_payload.copy())

        overrides: dict[str, dict[str, Any]] = {
            "final": {"top_k": request.top_k, "explain": request.explain},
            "rerank": {
                "enabled": request.rerank,
                "rerank_candidates": request.rerank_top_k,
                "allow_overflow": request.rerank_overflow,
            },
        }
        rerank_override = overrides["rerank"]
        rerank_override["requested_model"] = request.rerank_model
        model_handle = self._default_reranker_model
        fallback_reason: str | None = None
        if request.rerank_model:
            try:
                model_handle = self.reranker_models.ensure(request.rerank_model)
            except KeyError:
                fallback_reason = "unknown_model"
                logger.warning(
                    "gateway.rerank.unknown_model",
                    requested=request.rerank_model,
                )
                model_handle = self._default_reranker_model
            except ModelDownloadError as exc:
                fallback_reason = "download_failed"
                logger.warning(
                    "gateway.rerank.download_failed",
                    requested=request.rerank_model,
                    error=str(exc),
                )
                model_handle = self._default_reranker_model
        if model_handle is not None:
            rerank_override.setdefault("reranker_id", model_handle.model.reranker_id)
            rerank_override["model_key"] = model_handle.model.key
            rerank_override["model_version"] = model_handle.model.version
        if fallback_reason and model_handle is not None:
            rerank_override["fallback"] = fallback_reason
            rerank_override["fallback_model"] = model_handle.model.key
        if model_handle is not None:
            metadata.setdefault("reranking", {})
            metadata["reranking"].update(
                {
                    "model": {
                        "key": model_handle.model.key,
                        "model_id": model_handle.model.model_id,
                        "version": model_handle.model.version,
                        "provider": model_handle.model.provider,
                    },
                    "requested_model": request.rerank_model,
                }
            )
            if fallback_reason:
                metadata["reranking"]["fallback"] = fallback_reason
        context = PipelineContext(
            tenant_id=request.tenant_id,
            operation="retrieve",
            data={
                "query": request.query,
                "filters": request.filters,
                "metadata": metadata,
                "profile": profile.name,
                "config": overrides,
                "explain": request.explain,
                "top_k": request.top_k,
                "intent": intent_payload,
                "table_only": request.table_only,
                "tabular_confidence": classification.confidence,
                "query_intent": classification.intent.value,
            },
        )
        executor = self._executor_for_profile(profile)
        pipeline_name = getattr(executor.executor, "pipeline", profile.query)
        result_context = executor.run(context)

        pipeline_intent = result_context.data.get("intent")
        if isinstance(pipeline_intent, Mapping):
            intent_payload.update({k: v for k, v in pipeline_intent.items()})
            metadata["intent"].update(intent_payload)

        raw_results = list(result_context.data.get("results", []))
        processed: list[DocumentSummary] = []
        table_documents: list[DocumentSummary] = []
        for item in raw_results:
            document_payload = dict(item.get("document", {}))
            doc_id = str(document_payload.get("id") or item.get("id"))
            metadata_payload = {
                key: value
                for key, value in document_payload.items()
                if key not in {"id", "title", "summary", "source"}
            }
            summary = DocumentSummary(
                id=doc_id,
                title=str(document_payload.get("title", doc_id)),
                score=float(item.get("score", 0.0)),
                summary=document_payload.get("summary"),
                source=document_payload.get("source", pipeline_name),
                metadata=metadata_payload,
                explain=item.get("strategies") if request.explain else None,
            )
            processed.append(summary)
            if _is_table_document(metadata_payload):
                table_documents.append(summary)

        if request.table_only:
            if table_documents:
                documents = table_documents[: request.top_k]
            else:
                intent_payload.setdefault("warnings", []).append("table_only_fallback")
                documents = processed[: request.top_k]
        else:
            documents = processed[: request.top_k]
>>>>>>> 8f4acb2d

        stage_timings_ms = {
            name: round(value * 1000.0, 3) for name, value in stage_timings.items()
        }
<<<<<<< HEAD
        rerank_metrics = dict(rerank_metadata)
        if stage_timings_ms:
            rerank_metrics.setdefault("stage_timings_ms", stage_timings_ms)
        if request.rerank_model:
            rerank_metrics.setdefault("requested_model", request.rerank_model)
        if unique_errors:
            rerank_metrics.setdefault("component_errors", unique_errors)

=======
        if model_handle is not None:
            rerank_metrics["model"] = {
                "key": model_handle.model.key,
                "model_id": model_handle.model.model_id,
                "version": model_handle.model.version,
                "provider": model_handle.model.provider,
            }
            rerank_metrics["requested_model"] = request.rerank_model
            if fallback_reason:
                rerank_metrics["fallback"] = fallback_reason
>>>>>>> 8f4acb2d
        result = RetrievalResult(
            query=request.query,
            documents=selected_documents,
            total=len(selected_documents),
            rerank_metrics=rerank_metrics,
<<<<<<< HEAD
            pipeline_version=RETRIEVAL_PIPELINE_VERSION,
            partial=bool(unique_errors),
            degraded=bool(unique_errors),
            errors=problem_details,
            stage_timings={name: round(value, 6) for name, value in stage_timings.items()},
=======
            pipeline_version=result_context.data.get("pipeline_version") or context.pipeline_version,
            partial=result_context.partial,
            degraded=result_context.data.get("degraded", False),
            errors=errors,
            stage_timings={
                name: round(duration, 6)
                for name, duration in result_context.stage_timings.items()
            },
>>>>>>> 8f4acb2d
            intent=intent_payload,
        )

        duration = perf_counter() - started
        observe_job_duration("retrieve", duration)
        record_business_event("retrieval_requests", request.tenant_id)
        if result.total:
            record_business_event("documents_retrieved", request.tenant_id)

        ledger_metadata = {
            "documents": result.total,
            "pipeline_version": result.pipeline_version,
            "partial": result.partial,
            "degraded": result.degraded,
            "index": index_name,
        }
        if unique_errors:
            ledger_metadata["component_errors"] = unique_errors

        if not result.documents and problem_details:
            problem = problem_details[0]
            self._fail_job(job_id, problem.detail or problem.title)
            raise GatewayError(problem)

        self.ledger.update_metadata(job_id, ledger_metadata)
        if result.partial:
            partial_payload = dict(ledger_metadata)
            partial_payload["status"] = "partial"
            self._complete_job(job_id, payload=partial_payload)
        else:
            self._complete_job(job_id, payload=ledger_metadata)
        return result

    def evaluate_retrieval(self, request: EvaluationRequest) -> EvaluationResult:
<<<<<<< HEAD
        self._ensure_retrieval_components()
=======
        self._ensure_pipeline_components()
        self._refresh_pipeline_components()
>>>>>>> 8f4acb2d
        if self._evaluation_runner is None:
            self._evaluation_runner = EvaluationRunner()
        if request.test_set_name:
            test_set = self.test_set_manager.load(
                request.test_set_name,
                expected_version=request.test_set_version,
            )
        else:
            inline_queries = [
                {
                    "query_id": query.query_id,
                    "query_text": query.query_text,
                    "query_type": query.query_type,
                    "relevant_docs": [
                        {"doc_id": doc.doc_id, "grade": doc.grade} for doc in query.relevant_docs
                    ],
                    "metadata": dict(query.metadata),
                }
                for query in request.queries or []
            ]
            version = request.test_set_version or "inline"
            serialised = json.dumps(inline_queries, sort_keys=True).encode("utf-8")
            inline_id = hashlib.sha256(serialised).hexdigest()[:8]
            name = request.test_set_name or f"inline-{inline_id}"
            test_set = build_test_set(name=name, queries=inline_queries, version=version)
        config = EvaluationConfig(
            top_k=request.top_k,
            components=tuple(request.components) if request.components else None,
            rerank=request.rerank,
        )

        def _run(record) -> Sequence[str]:
            metadata = dict(request.metadata)
            evaluation_meta = dict(metadata.get("evaluation", {}))
            evaluation_meta.update(
                {
                    "query_id": record.query_id,
                    "query_type": record.query_type.value,
                    "test_set_version": test_set.version,
                }
            )
            if record.metadata:
                evaluation_meta.setdefault("query_metadata", dict(record.metadata))
            if config.components:
                evaluation_meta["components"] = list(config.components)
            metadata["evaluation"] = evaluation_meta
            retrieval_request = RetrieveRequest(
                tenant_id=request.tenant_id,
                query=record.query_text,
                top_k=request.top_k,
                filters=dict(request.filters),
                rerank=request.rerank if request.rerank is not None else True,
                rerank_top_k=request.rerank_top_k,
                rerank_overflow=request.rerank_overflow,
                profile=request.profile,
                metadata=metadata,
                explain=False,
            )
            response = self.retrieve(retrieval_request)
            return [document.id for document in response.documents]

        return self._evaluation_runner.evaluate(
            test_set,
            _run,
            config=config,
            use_cache=request.use_cache,
        )

    def entity_link(self, request: EntityLinkRequest) -> Sequence[EntityLinkResult]:
        job_id = self._new_job(request.tenant_id, "entity-link")
        results = [
            EntityLinkResult(
                mention=mention,
                entity_id=f"ENT-{abs(hash(mention)) % 9999:04d}",
                confidence=0.9,
                metadata={"context": request.context},
            )
            for mention in request.mentions
        ]
        self.ledger.update_metadata(job_id, {"links": len(results)})
        self._complete_job(job_id, payload={"links": len(results)})
        return results

    def extract(self, kind: str, request: ExtractionRequest) -> ExtractionResult:
        job_id = self._new_job(request.tenant_id, f"extract:{kind}")
        text = request.options.get("text") if request.options else None
        if not isinstance(text, str) or not text.strip():
            text = self._default_extraction_text(kind)
        try:
            payload = self._build_template(kind, text)
            validated = validate_template(kind, payload, text)
        except TemplateValidationError as exc:
            detail = ProblemDetail(
                title="Extraction validation failed",
                status=422,
                type="https://httpstatuses.com/422",
                detail=str(exc),
            )
            raise GatewayError(detail) from exc
        self.ledger.update_metadata(job_id, {"kind": kind, "spans": len(validated)})
        self._complete_job(job_id, payload={"kind": kind})
        return ExtractionResult(kind=kind, document_id=request.document_id, results=[validated])

    def write_kg(self, request: KnowledgeGraphWriteRequest) -> KnowledgeGraphWriteResult:
        job_id = self._new_job(request.tenant_id, "kg-write")
        nodes_payload = [node.model_dump(mode="python") for node in request.nodes]
        edges_payload = [edge.model_dump(mode="python") for edge in request.edges]
        try:
            self.shacl.validate_payload(nodes_payload, edges_payload)
            self._validate_fhir(nodes_payload)
        except (ValidationError, FHIRValidationError) as exc:
            detail = ProblemDetail(
                title="Knowledge graph validation failed",
                status=422,
                type="https://httpstatuses.com/422",
                detail=str(exc),
            )
            raise GatewayError(detail) from exc
        self.ledger.update_metadata(
            job_id,
            {
                "nodes": len(request.nodes),
                "edges": len(request.edges),
                "transactional": request.transactional,
            },
        )
        self._complete_job(
            job_id,
            payload={
                "nodes": len(request.nodes),
                "edges": len(request.edges),
                "transactional": request.transactional,
            },
        )
        return KnowledgeGraphWriteResult(
            nodes_written=len(request.nodes),
            edges_written=len(request.edges),
            metadata={"transactional": request.transactional},
        )

    # ------------------------------------------------------------------
    # Template helpers
    # ------------------------------------------------------------------
    def _default_extraction_text(self, kind: str) -> str:
        base = {
            "pico": (
                "Population: Adults with hypertension. Intervention: ACE inhibitor administered daily. "
                "Comparison: Placebo tablets. Outcome: Reduced systolic blood pressure at 12 weeks."
            ),
            "effects": (
                "Effect size 0.45 (95% CI 0.30-0.60) for reduction in systolic blood pressure after 12 weeks."
            ),
            "ae": ("Adverse event: dry cough (moderate, probable) occurred in 12% of patients."),
            "dose": ("Lisinopril 20 mg orally once daily for 12 weeks improved outcomes."),
            "eligibility": (
                "Inclusion: Age 18-75 with primary hypertension. Exclusion: Severe renal impairment or pregnancy."
            ),
        }
        return base.get(kind, base["pico"])

    def _span(self, text: str, phrase: str) -> dict[str, object]:
        if not phrase:
            return {"text": "", "start": 0, "end": 0}
        lower_text = text.lower()
        lower_phrase = phrase.lower()
        start = lower_text.find(lower_phrase)
        if start == -1:
            start = 0
            snippet = text[: len(phrase)]
        else:
            snippet = text[start : start + len(phrase)]
        end = start + len(snippet)
        return {"text": snippet, "start": start, "end": end}

    def _build_template(self, kind: str, text: str) -> dict[str, object]:
        lowered = kind.lower()
        if lowered == "pico":
            return {
                "population": {
                    "description": "Adults with hypertension",
                    "age_range": "18-75",
                    "gender": None,
                    "condition": "Hypertension",
                    "sample_size": 120,
                    "span": self._span(text, "Adults with hypertension"),
                },
                "interventions": [
                    {
                        "name": "ACE inhibitor",
                        "type": "medication",
                        "route": "oral",
                        "dose": "20 mg",
                        "span": self._span(text, "ACE inhibitor"),
                    }
                ],
                "comparison": {
                    "description": "Placebo",
                    "span": self._span(text, "Placebo"),
                },
                "outcomes": [
                    {
                        "name": "Reduced systolic blood pressure",
                        "measurement": "mmHg",
                        "timepoint": "12 weeks",
                        "effect_size": 0.45,
                        "span": self._span(text, "Reduced systolic blood pressure"),
                    }
                ],
                "confidence": 0.82,
            }
        if lowered == "effects":
            return {
                "measures": [
                    {
                        "outcome": "Systolic blood pressure",
                        "effect_size": 0.45,
                        "unit": "standardised mean difference",
                        "ci_low": 0.3,
                        "ci_high": 0.6,
                        "span": self._span(text, "Effect size 0.45"),
                    }
                ]
            }
        if lowered == "ae":
            return {
                "events": [
                    {
                        "event_type": "Dry cough",
                        "severity": "moderate",
                        "frequency": "12%",
                        "causality": "probable",
                        "span": self._span(text, "dry cough"),
                    }
                ]
            }
        if lowered == "dose":
            ucum = self.ucum.validate_value(20, "mg", context="dose")
            return {
                "regimens": [
                    {
                        "drug": "Lisinopril",
                        "dose_value": ucum.normalized_value,
                        "dose_unit": ucum.normalized_unit,
                        "route": "oral",
                        "frequency": "once daily",
                        "duration": "12 weeks",
                        "span": self._span(text, "20 mg"),
                    }
                ]
            }
        if lowered == "eligibility":
            return {
                "inclusion": [
                    {
                        "text": "Age 18-75",
                        "span": self._span(text, "Age 18-75"),
                        "metadata": {"type": "age"},
                    },
                    {
                        "text": "Primary hypertension",
                        "span": self._span(text, "primary hypertension"),
                        "metadata": {"type": "condition"},
                    },
                ],
                "exclusion": [
                    {
                        "text": "Severe renal impairment",
                        "span": self._span(text, "Severe renal impairment"),
                        "metadata": {"type": "condition"},
                    },
                ],
            }
        raise TemplateValidationError(f"Unknown extraction kind '{kind}'")

    def _validate_fhir(self, nodes: Sequence[Mapping[str, object]]) -> None:
        for node in nodes:
            properties = node.get("properties", {}) if isinstance(node, Mapping) else {}
            resource = properties.get("fhir") if isinstance(properties, Mapping) else None
            if isinstance(resource, Mapping):
                self.fhir.validate(resource)  # may raise FHIRValidationError

    def search(self, args: SearchArguments) -> RetrievalResult:
        job_id = self._new_job("system", "search")
        intent_payload = {
            "detected": args.query_intent.value if args.query_intent else None,
            "table_only": args.table_only,
        }
        request = RetrievalResult(
            query=args.query,
            documents=[
                DocumentSummary(
                    id="doc-search-1",
                    title="GraphQL Search Result",
                    score=0.95,
                    summary=f"Result for {args.query}",
                    source="search",
                    metadata=args.filters,
                )
            ],
            total=1,
            intent=intent_payload,
        )
        self.ledger.update_metadata(job_id, {"query": args.query})
        self._complete_job(job_id, payload={"documents": 1})
        return request

    # ------------------------------------------------------------------
    # Job APIs
    # ------------------------------------------------------------------
    def get_job(self, job_id: str, *, tenant_id: str) -> JobStatus | None:
        entry = self.ledger.get(job_id)
        if not entry or entry.tenant_id != tenant_id:
            return None
        return self._to_job_status(entry)

    def list_jobs(self, *, tenant_id: str, status: str | None = None) -> list[JobStatus]:
        entries = self.ledger.list(status=status)
        filtered = [entry for entry in entries if entry.tenant_id == tenant_id]
        return [self._to_job_status(entry) for entry in filtered]

    def cancel_job(
        self, job_id: str, *, tenant_id: str, reason: str | None = None
    ) -> JobStatus | None:
        entry = self.ledger.get(job_id)
        if not entry or entry.tenant_id != tenant_id:
            return None
        updated = self.orchestrator.cancel_job(job_id, reason=reason)
        if not updated:
            return None
        return self._to_job_status(updated)

    # ------------------------------------------------------------------
    # Adapter plugin helpers
    # ------------------------------------------------------------------
    def list_adapters(self, domain: str | None = None) -> list[AdapterMetadataView]:
        domain_enum = AdapterDomain(domain) if domain else None
        metadata = self.adapter_manager.list_metadata(domain=domain_enum)
        return [self._to_adapter_view(item) for item in metadata]

    def get_adapter_metadata(self, name: str) -> AdapterMetadataView | None:
        try:
            metadata = self.adapter_manager.get_metadata(name)
        except Exception:
            return None
        return self._to_adapter_view(metadata)

    def get_adapter_health(self, name: str) -> AdapterHealthView | None:
        if name not in {meta.name for meta in self.adapter_manager.list_metadata()}:
            return None
        healthy = self.adapter_manager.check_health(name)
        return AdapterHealthView(name=name, healthy=healthy)

    def get_adapter_config_schema(self, name: str) -> AdapterConfigSchemaView | None:
        metadata = self.get_adapter_metadata(name)
        if metadata is None:
            return None
        schema = metadata.config_schema or {}
        return AdapterConfigSchemaView(name=name, schema=schema)

    def _to_adapter_view(self, metadata) -> AdapterMetadataView:
        dataset = getattr(metadata, "dataset", None)
        extra = metadata.extra if hasattr(metadata, "extra") else {}
        return AdapterMetadataView(
            name=metadata.name,
            version=metadata.version,
            domain=metadata.domain,
            summary=metadata.summary,
            capabilities=list(metadata.capabilities),
            maintainer=metadata.maintainer,
            dataset=dataset,
            config_schema=dict(metadata.config_schema or {}),
            extra=dict(extra),
        )


_service: GatewayService | None = None
_kafka: KafkaClient | None = None
_ledger: JobLedger | None = None
_orchestrator: Orchestrator | None = None
_workers: list[WorkerBase] = []


def get_gateway_service() -> GatewayService:
    global _service, _kafka, _ledger, _orchestrator, _workers
    if _service is None:
        events = EventStreamManager()
        _kafka = KafkaClient()
        _kafka.create_topics(
            ["ingest.requests.v1", "ingest.results.v1", "mapping.events.v1", "ingest.deadletter.v1"]
        )
        _ledger = JobLedger()
        _orchestrator = Orchestrator(_kafka, _ledger, events)
        _service = GatewayService(events=events, orchestrator=_orchestrator, ledger=_ledger)
        _workers = [
            IngestWorker(_orchestrator, _kafka, _ledger, events),
            MappingWorker(_kafka, _ledger, events),
        ]
        _service.workers.extend(_workers)
    return _service<|MERGE_RESOLUTION|>--- conflicted
+++ resolved
@@ -37,21 +37,8 @@
 from ..services.extraction.templates import TemplateValidationError, validate_template
 from ..services.retrieval import FAISSIndex, OpenSearchClient, RetrievalService
 from ..services.retrieval.chunking import ChunkingOptions, ChunkingService
-<<<<<<< HEAD
 from ..services.retrieval.routing import IntentClassifier, QueryIntent
 from ..services.reranking import PipelineSettings
-=======
-from ..services.retrieval.reranker import CrossEncoderReranker
-from ..services.retrieval.routing import IntentClassifier, QueryIntent
-from ..services.reranking import ModelDownloadError, ModelHandle, RerankerModelRegistry
-from ..services.retrieval.router import (
-    RetrievalRouter,
-    RetrievalStrategy,
-    RouterMatch,
-    RoutingRequest,
-)
-from ..utils.errors import ProblemDetail as PipelineProblemDetail
->>>>>>> 8f4acb2d
 from ..validation import UCUMValidator
 from ..validation.fhir import FHIRValidationError, FHIRValidator
 from .models import (
@@ -124,16 +111,10 @@
     adapter_manager: AdapterPluginManager = field(default_factory=get_plugin_manager)
     workers: list[WorkerBase] = field(default_factory=list)
     chunker: ChunkingService = field(default_factory=ChunkingService)
-<<<<<<< HEAD
-=======
-    reranker: CrossEncoderReranker = field(default_factory=CrossEncoderReranker)
-    reranker_models: RerankerModelRegistry = field(default_factory=RerankerModelRegistry)
->>>>>>> 8f4acb2d
     intent_classifier: IntentClassifier = field(default_factory=IntentClassifier)
     shacl: ShaclValidator = field(default_factory=ShaclValidator.default)
     ucum: UCUMValidator = field(default_factory=UCUMValidator)
     fhir: FHIRValidator = field(default_factory=FHIRValidator)
-<<<<<<< HEAD
     app_settings: AppSettings | None = None
     reranking_settings: RerankingSettings | None = None
     opensearch_client: OpenSearchClient | None = None
@@ -141,23 +122,11 @@
     retrieval_service: RetrievalService | None = None
     test_set_manager: TestSetManager = field(default_factory=TestSetManager)
     _evaluation_runner: EvaluationRunner | None = field(default=None, init=False, repr=False)
-=======
-    config_manager: PipelineConfigManager | None = None
-    profile_manager: ProfileManager | None = None
-    profile_detector: ProfileDetector | None = None
-    query_pipeline_builder: QueryPipelineBuilder | None = None
-    retrieval_router: RetrievalRouter | None = None
-    test_set_manager: TestSetManager = field(default_factory=TestSetManager)
-    _evaluation_runner: EvaluationRunner | None = field(default=None, init=False, repr=False)
-    _parallel_executor: ParallelExecutor | None = field(default=None, init=False, repr=False)
-    _default_reranker_model: ModelHandle | None = field(default=None, init=False, repr=False)
->>>>>>> 8f4acb2d
 
     # ------------------------------------------------------------------
     # Internal helpers
     # ------------------------------------------------------------------
     def __post_init__(self) -> None:
-<<<<<<< HEAD
         self._ensure_retrieval_components()
 
     def _ensure_retrieval_components(self) -> None:
@@ -189,32 +158,6 @@
                 self.faiss_index,
                 reranking_settings=self.reranking_settings,
                 pipeline_settings=pipeline_settings,
-=======
-        self._ensure_pipeline_components()
-        try:
-            self._default_reranker_model = self.reranker_models.ensure()
-        except ModelDownloadError as exc:
-            logger.warning(
-                "gateway.rerank.model_cache_failed",
-                error=str(exc),
-            )
-            self._default_reranker_model = None
-
-    def _ensure_pipeline_components(self) -> None:
-        if self.config_manager is None:
-            self.config_manager = PipelineConfigManager(Path("config/orchestration/pipelines.yaml"))
-        if self._parallel_executor is None:
-            self._parallel_executor = ParallelExecutor(max_workers=4)
-        if self.profile_manager is None:
-            config = self.config_manager.config
-            self.profile_manager = ProfileManager(config, config.profiles)
-        if self.profile_detector is None:
-            profiles = self.profile_manager.list_profiles()
-            default_profile = profiles[0] if profiles else "default"
-            self.profile_detector = ProfileDetector(
-                self.profile_manager,
-                default_profile=default_profile,
->>>>>>> 8f4acb2d
             )
 
     def _index_for_request(
@@ -526,7 +469,6 @@
             )
             self._fail_job(job_id, detail.detail or detail.title)
             raise GatewayError(detail) from exc
-<<<<<<< HEAD
 
         documents: list[DocumentSummary] = []
         table_documents: list[DocumentSummary] = []
@@ -607,135 +549,10 @@
             )
             for error in unique_errors
         ]
-=======
-        classification = self.intent_classifier.classify(
-            request.query, override=request.query_intent
-        )
-        intent_payload = {
-            "detected": classification.intent.value,
-            "confidence": classification.confidence,
-            "override": classification.override.value if classification.override else None,
-            "matched_patterns": list(classification.matched_patterns),
-            "table_only": request.table_only,
-        }
-        metadata.setdefault("intent", intent_payload.copy())
-
-        overrides: dict[str, dict[str, Any]] = {
-            "final": {"top_k": request.top_k, "explain": request.explain},
-            "rerank": {
-                "enabled": request.rerank,
-                "rerank_candidates": request.rerank_top_k,
-                "allow_overflow": request.rerank_overflow,
-            },
-        }
-        rerank_override = overrides["rerank"]
-        rerank_override["requested_model"] = request.rerank_model
-        model_handle = self._default_reranker_model
-        fallback_reason: str | None = None
-        if request.rerank_model:
-            try:
-                model_handle = self.reranker_models.ensure(request.rerank_model)
-            except KeyError:
-                fallback_reason = "unknown_model"
-                logger.warning(
-                    "gateway.rerank.unknown_model",
-                    requested=request.rerank_model,
-                )
-                model_handle = self._default_reranker_model
-            except ModelDownloadError as exc:
-                fallback_reason = "download_failed"
-                logger.warning(
-                    "gateway.rerank.download_failed",
-                    requested=request.rerank_model,
-                    error=str(exc),
-                )
-                model_handle = self._default_reranker_model
-        if model_handle is not None:
-            rerank_override.setdefault("reranker_id", model_handle.model.reranker_id)
-            rerank_override["model_key"] = model_handle.model.key
-            rerank_override["model_version"] = model_handle.model.version
-        if fallback_reason and model_handle is not None:
-            rerank_override["fallback"] = fallback_reason
-            rerank_override["fallback_model"] = model_handle.model.key
-        if model_handle is not None:
-            metadata.setdefault("reranking", {})
-            metadata["reranking"].update(
-                {
-                    "model": {
-                        "key": model_handle.model.key,
-                        "model_id": model_handle.model.model_id,
-                        "version": model_handle.model.version,
-                        "provider": model_handle.model.provider,
-                    },
-                    "requested_model": request.rerank_model,
-                }
-            )
-            if fallback_reason:
-                metadata["reranking"]["fallback"] = fallback_reason
-        context = PipelineContext(
-            tenant_id=request.tenant_id,
-            operation="retrieve",
-            data={
-                "query": request.query,
-                "filters": request.filters,
-                "metadata": metadata,
-                "profile": profile.name,
-                "config": overrides,
-                "explain": request.explain,
-                "top_k": request.top_k,
-                "intent": intent_payload,
-                "table_only": request.table_only,
-                "tabular_confidence": classification.confidence,
-                "query_intent": classification.intent.value,
-            },
-        )
-        executor = self._executor_for_profile(profile)
-        pipeline_name = getattr(executor.executor, "pipeline", profile.query)
-        result_context = executor.run(context)
-
-        pipeline_intent = result_context.data.get("intent")
-        if isinstance(pipeline_intent, Mapping):
-            intent_payload.update({k: v for k, v in pipeline_intent.items()})
-            metadata["intent"].update(intent_payload)
-
-        raw_results = list(result_context.data.get("results", []))
-        processed: list[DocumentSummary] = []
-        table_documents: list[DocumentSummary] = []
-        for item in raw_results:
-            document_payload = dict(item.get("document", {}))
-            doc_id = str(document_payload.get("id") or item.get("id"))
-            metadata_payload = {
-                key: value
-                for key, value in document_payload.items()
-                if key not in {"id", "title", "summary", "source"}
-            }
-            summary = DocumentSummary(
-                id=doc_id,
-                title=str(document_payload.get("title", doc_id)),
-                score=float(item.get("score", 0.0)),
-                summary=document_payload.get("summary"),
-                source=document_payload.get("source", pipeline_name),
-                metadata=metadata_payload,
-                explain=item.get("strategies") if request.explain else None,
-            )
-            processed.append(summary)
-            if _is_table_document(metadata_payload):
-                table_documents.append(summary)
-
-        if request.table_only:
-            if table_documents:
-                documents = table_documents[: request.top_k]
-            else:
-                intent_payload.setdefault("warnings", []).append("table_only_fallback")
-                documents = processed[: request.top_k]
-        else:
-            documents = processed[: request.top_k]
->>>>>>> 8f4acb2d
 
         stage_timings_ms = {
             name: round(value * 1000.0, 3) for name, value in stage_timings.items()
         }
-<<<<<<< HEAD
         rerank_metrics = dict(rerank_metadata)
         if stage_timings_ms:
             rerank_metrics.setdefault("stage_timings_ms", stage_timings_ms)
@@ -744,39 +561,16 @@
         if unique_errors:
             rerank_metrics.setdefault("component_errors", unique_errors)
 
-=======
-        if model_handle is not None:
-            rerank_metrics["model"] = {
-                "key": model_handle.model.key,
-                "model_id": model_handle.model.model_id,
-                "version": model_handle.model.version,
-                "provider": model_handle.model.provider,
-            }
-            rerank_metrics["requested_model"] = request.rerank_model
-            if fallback_reason:
-                rerank_metrics["fallback"] = fallback_reason
->>>>>>> 8f4acb2d
         result = RetrievalResult(
             query=request.query,
             documents=selected_documents,
             total=len(selected_documents),
             rerank_metrics=rerank_metrics,
-<<<<<<< HEAD
             pipeline_version=RETRIEVAL_PIPELINE_VERSION,
             partial=bool(unique_errors),
             degraded=bool(unique_errors),
             errors=problem_details,
             stage_timings={name: round(value, 6) for name, value in stage_timings.items()},
-=======
-            pipeline_version=result_context.data.get("pipeline_version") or context.pipeline_version,
-            partial=result_context.partial,
-            degraded=result_context.data.get("degraded", False),
-            errors=errors,
-            stage_timings={
-                name: round(duration, 6)
-                for name, duration in result_context.stage_timings.items()
-            },
->>>>>>> 8f4acb2d
             intent=intent_payload,
         )
 
@@ -811,12 +605,7 @@
         return result
 
     def evaluate_retrieval(self, request: EvaluationRequest) -> EvaluationResult:
-<<<<<<< HEAD
         self._ensure_retrieval_components()
-=======
-        self._ensure_pipeline_components()
-        self._refresh_pipeline_components()
->>>>>>> 8f4acb2d
         if self._evaluation_runner is None:
             self._evaluation_runner = EvaluationRunner()
         if request.test_set_name:
