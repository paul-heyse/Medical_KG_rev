--- conflicted
+++ resolved
@@ -589,36 +589,7 @@
 
         duration_ms = int((time.perf_counter() - start_time) * 1000)
 
-<<<<<<< HEAD
         ledger_entry = self.state_manager.complete_run(context.job_id)
-=======
-        final_state = result.output_for_node(job.final_node)
-        phase_index = job.total_phases
-        phase_ready = True
-        if isinstance(final_state, Mapping):
-            phase_index = int(final_state.get("phase_index", phase_index))
-            phase_ready = bool(final_state.get("phase_ready", True))
-
-        ledger_entry = None
-        if context.job_id:
-            try:
-                if phase_index >= job.total_phases and phase_ready:
-                    ledger_entry = self.job_ledger.mark_completed(context.job_id)
-                else:
-                    ledger_entry = self.job_ledger.set_phase(
-                        context.job_id,
-                        f"phase-{phase_index}",
-                    )
-                    self.job_ledger.update_metadata(
-                        context.job_id,
-                        {
-                            "phase_ready": phase_ready,
-                            "phase_index": phase_index,
-                        },
-                    )
-            except JobLedgerError:
-                ledger_entry = self.job_ledger.get(context.job_id)
->>>>>>> 18d0d470
 
         self.openlineage.emit_run_completed(
             pipeline,
