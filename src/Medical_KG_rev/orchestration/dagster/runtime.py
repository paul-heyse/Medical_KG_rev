"""Dagster runtime orchestration primitives."""

from __future__ import annotations

from dataclasses import dataclass
import re
from pathlib import Path
from typing import Any, Callable, Mapping

from dagster import (
    Definitions,
    ExecuteInProcessResult,
    In,
    Out,
    ResourceDefinition,
    graph,
    op,
)

<<<<<<< HEAD
from Medical_KG_rev.adapters.plugins.bootstrap import get_plugin_manager
=======
>>>>>>> main
from Medical_KG_rev.adapters.plugins.models import AdapterRequest
from Medical_KG_rev.orchestration.dagster.configuration import (
    PipelineConfigLoader,
    PipelineTopologyConfig,
    ResiliencePolicyLoader,
    StageDefinition,
)
<<<<<<< HEAD
from Medical_KG_rev.orchestration.dagster.stages import build_default_stage_factory
=======
>>>>>>> main
from Medical_KG_rev.orchestration.stages.contracts import StageContext
from Medical_KG_rev.utils.logging import get_logger

logger = get_logger(__name__)


class StageResolutionError(RuntimeError):
    """Raised when a stage cannot be resolved from the registry."""


@dataclass(slots=True)
class StageFactory:
    """Resolve orchestration stages by topology stage type."""

    registry: Mapping[str, Callable[[StageDefinition], object]]

    def resolve(self, pipeline: str, stage: StageDefinition) -> object:
        try:
            factory = self.registry[stage.stage_type]
        except KeyError as exc:  # pragma: no cover - defensive guard
            raise StageResolutionError(
                f"Pipeline '{pipeline}' declared unknown stage type '{stage.stage_type}'"
            ) from exc
        instance = factory(stage)
        logger.debug(
            "dagster.stage.resolved",
            pipeline=pipeline,
            stage=stage.name,
            stage_type=stage.stage_type,
        )
        return instance


@op(
    name="bootstrap",
    out=Out(dict),
    config_schema={
        "context": dict,
        "adapter_request": dict,
        "payload": dict,
    },
)
def bootstrap_op(context) -> dict[str, Any]:
    """Initialise the orchestration state for a Dagster run."""

    ctx_payload = context.op_config["context"]
    adapter_payload = context.op_config["adapter_request"]
    payload = context.op_config.get("payload", {})

    stage_ctx = StageContext(
        tenant_id=ctx_payload["tenant_id"],
        doc_id=ctx_payload.get("doc_id"),
        correlation_id=ctx_payload.get("correlation_id"),
        metadata=ctx_payload.get("metadata", {}),
        pipeline_name=ctx_payload.get("pipeline_name"),
        pipeline_version=ctx_payload.get("pipeline_version"),
    )
    adapter_request = AdapterRequest.model_validate(adapter_payload)

    state = {
        "context": stage_ctx,
        "adapter_request": adapter_request,
        "payload": payload,
        "results": {},
    }
    logger.debug(
        "dagster.bootstrap.initialised",
        tenant_id=stage_ctx.tenant_id,
        pipeline=stage_ctx.pipeline_name,
    )
    return state


def _stage_state_key(stage_type: str) -> str:
    return {
        "ingest": "payloads",
        "parse": "document",
        "ir-validation": "document",
        "chunk": "chunks",
        "embed": "embedding_batch",
        "index": "index_receipt",
        "extract": "extraction",
        "knowledge-graph": "graph_receipt",
    }.get(stage_type, stage_type)


def _apply_stage_output(
    stage_type: str,
    stage_name: str,
    state: dict[str, Any],
    output: Any,
) -> dict[str, Any]:
    if stage_type == "ingest":
        state["payloads"] = output
    elif stage_type in {"parse", "ir-validation"}:
        state["document"] = output
    elif stage_type == "chunk":
        state["chunks"] = output
    elif stage_type == "embed":
        state["embedding_batch"] = output
    elif stage_type == "index":
        state["index_receipt"] = output
    elif stage_type == "extract":
        entities, claims = output
        state["entities"] = entities
        state["claims"] = claims
    elif stage_type == "knowledge-graph":
        state["graph_receipt"] = output
    else:  # pragma: no cover - guard for future expansion
        state[_stage_state_key(stage_type)] = output
    state.setdefault("results", {})[stage_name] = {
        "type": stage_type,
        "output": state.get(_stage_state_key(stage_type)),
    }
    return state


def _make_stage_op(
    topology: PipelineTopologyConfig,
    stage_definition: StageDefinition,
):
    stage_type = stage_definition.stage_type
    stage_name = stage_definition.name
    policy_name = stage_definition.policy or "default"

    @op(
        name=stage_name,
        ins={"state": In(dict)},
        out=Out(dict),
        required_resource_keys={"stage_factory", "resilience_policies"},
    )
    def _stage_op(context, state: dict[str, Any]) -> dict[str, Any]:
        stage = context.resources.stage_factory.resolve(topology.name, stage_definition)
        policy_loader: ResiliencePolicyLoader = context.resources.resilience_policies

        execute = getattr(stage, "execute")
        wrapped = policy_loader.apply(policy_name, stage_name, execute)

        stage_ctx: StageContext = state["context"]

        if stage_type == "ingest":
            adapter_request: AdapterRequest = state["adapter_request"]
            result = wrapped(stage_ctx, adapter_request)
        elif stage_type in {"parse", "ir-validation"}:
            payloads = state.get("payloads", [])
            result = wrapped(stage_ctx, payloads)
        elif stage_type == "chunk":
            document = state.get("document")
            result = wrapped(stage_ctx, document)
        elif stage_type == "embed":
            chunks = state.get("chunks", [])
            result = wrapped(stage_ctx, chunks)
        elif stage_type == "index":
            batch = state.get("embedding_batch")
            result = wrapped(stage_ctx, batch)
        elif stage_type == "extract":
            document = state.get("document")
            result = wrapped(stage_ctx, document)
        elif stage_type == "knowledge-graph":
            entities = state.get("entities", [])
            claims = state.get("claims", [])
            result = wrapped(stage_ctx, entities, claims)
        else:  # pragma: no cover - guard for future expansion
            upstream = state.get(_stage_state_key(stage_type))
            result = wrapped(stage_ctx, upstream)

        updated = dict(state)
        _apply_stage_output(stage_type, stage_name, updated, result)
        logger.debug(
            "dagster.stage.completed",
            pipeline=topology.name,
            stage=stage_name,
            stage_type=stage_type,
            policy=policy_name,
        )
        return updated

    return _stage_op


def _topological_order(stages: list[StageDefinition]) -> list[str]:
    graph: dict[str, set[str]] = {stage.name: set(stage.depends_on) for stage in stages}
    resolved: list[str] = []
    temporary: set[str] = set()
    permanent: set[str] = set()

    def visit(node: str) -> None:
        if node in permanent:
            return
        if node in temporary:
            raise ValueError(f"Cycle detected involving stage '{node}'")
        temporary.add(node)
        for dep in graph.get(node, set()):
            visit(dep)
        temporary.remove(node)
        permanent.add(node)
        resolved.append(node)

    for stage in graph:
        visit(stage)
    return resolved


@dataclass(slots=True)
class BuiltPipelineJob:
    job_name: str
    job_definition: Any
    final_node: str


def _normalise_name(name: str) -> str:
    """Return a Dagster-safe identifier derived from the pipeline name."""

    candidate = re.sub(r"[^0-9A-Za-z_]+", "_", name)
    if not candidate:
        return "pipeline"
    if candidate[0].isdigit():
        candidate = f"p_{candidate}"
    return candidate


def _build_pipeline_job(
    topology: PipelineTopologyConfig,
    *,
    stage_factory: StageFactory,
    resilience_loader: ResiliencePolicyLoader,
) -> BuiltPipelineJob:
    stage_ops = {
        stage.name: _make_stage_op(topology, stage)
        for stage in topology.stages
    }
    order = _topological_order(topology.stages)

    safe_name = _normalise_name(topology.name)

    @graph(name=f"{safe_name}_graph")
    def _pipeline_graph():
        state = bootstrap_op.alias("bootstrap")()
        for stage_name in order:
            op_def = stage_ops[stage_name].alias(stage_name)
            state = op_def(state)
        return state

    job = _pipeline_graph.to_job(
        name=f"{safe_name}_job",
        resource_defs={
            "stage_factory": ResourceDefinition.hardcoded_resource(stage_factory),
            "resilience_policies": ResourceDefinition.hardcoded_resource(resilience_loader),
        },
        tags={
            "medical_kg.pipeline": topology.name,
            "medical_kg.pipeline_version": topology.version,
        },
    )

    return BuiltPipelineJob(
        job_name=job.name,
        job_definition=job,
        final_node=order[-1] if order else "bootstrap",
    )


@dataclass(slots=True)
class DagsterRunResult:
    """Result returned after executing a Dagster job."""

    pipeline: str
    success: bool
    state: dict[str, Any]
    dagster_result: ExecuteInProcessResult


class DagsterOrchestrator:
    """Submit orchestration jobs to Dagster using declarative topology configs."""

    def __init__(
        self,
        pipeline_loader: PipelineConfigLoader,
        resilience_loader: ResiliencePolicyLoader,
        stage_factory: StageFactory,
        *,
        base_path: str | Path | None = None,
    ) -> None:
        self.pipeline_loader = pipeline_loader
        self.resilience_loader = resilience_loader
        self.stage_factory = stage_factory
        self.base_path = Path(base_path or pipeline_loader.base_path)
        self._jobs: dict[str, BuiltPipelineJob] = {}
        self._definitions: Definitions | None = None
        self._refresh_jobs()

    @property
    def definitions(self) -> Definitions:
        if self._definitions is None:
            jobs = [entry.job_definition for entry in self._jobs.values()]
            self._definitions = Definitions(jobs=jobs)
        return self._definitions

    def available_pipelines(self) -> list[str]:
        return sorted(self._jobs)

    def _refresh_jobs(self) -> None:
        job_entries: dict[str, BuiltPipelineJob] = {}
        for path in sorted(self.base_path.glob("*.yaml")):
            topology = self.pipeline_loader.load(path.stem)
            job_entries[topology.name] = _build_pipeline_job(
                topology,
                stage_factory=self.stage_factory,
                resilience_loader=self.resilience_loader,
            )
        self._jobs = job_entries
        self._definitions = None

    def submit(
        self,
        *,
        pipeline: str,
        context: StageContext,
        adapter_request: AdapterRequest,
        payload: Mapping[str, Any],
    ) -> DagsterRunResult:
        if pipeline not in self._jobs:
            self._refresh_jobs()
        try:
            job = self._jobs[pipeline]
        except KeyError as exc:  # pragma: no cover - defensive guard
            raise ValueError(f"Unknown pipeline '{pipeline}'") from exc

        run_config = {
            "ops": {
                "bootstrap": {
                    "config": {
                        "context": {
                            "tenant_id": context.tenant_id,
                            "doc_id": context.doc_id,
                            "correlation_id": context.correlation_id,
                            "metadata": context.metadata,
                            "pipeline_name": pipeline,
                            "pipeline_version": self.pipeline_loader.load(pipeline).version,
                        },
                        "adapter_request": adapter_request.model_dump(),
                        "payload": dict(payload),
                    }
                }
            }
        }

        result = job.job_definition.execute_in_process(run_config=run_config)
        final_state = result.output_for_node(job.final_node)
        return DagsterRunResult(
            pipeline=pipeline,
            success=result.success,
            state=final_state,
            dagster_result=result,
        )


def submit_to_dagster(
    orchestrator: DagsterOrchestrator,
    *,
    pipeline: str,
    context: StageContext,
    adapter_request: AdapterRequest,
    payload: Mapping[str, Any] | None = None,
) -> DagsterRunResult:
    """Convenience helper mirroring the legacy orchestration API."""

    return orchestrator.submit(
        pipeline=pipeline,
        context=context,
        adapter_request=adapter_request,
        payload=payload or {},
    )


<<<<<<< HEAD
def build_default_orchestrator() -> DagsterOrchestrator:
    """Construct a Dagster orchestrator with default stage builders."""

    pipeline_loader = PipelineConfigLoader()
    resilience_loader = ResiliencePolicyLoader()
    stage_builders = build_default_stage_factory(get_plugin_manager())
    stage_factory = StageFactory(stage_builders)
    return DagsterOrchestrator(pipeline_loader, resilience_loader, stage_factory)


try:  # pragma: no cover - import side effect for CLI usage
    defs = build_default_orchestrator().definitions
except Exception:  # pragma: no cover - avoid hard failure when optional deps missing
    defs = None


=======
>>>>>>> main
__all__ = [
    "DagsterOrchestrator",
    "DagsterRunResult",
    "StageFactory",
    "StageResolutionError",
    "submit_to_dagster",
]
<|MERGE_RESOLUTION|>--- conflicted
+++ resolved
@@ -17,10 +17,7 @@
     op,
 )
 
-<<<<<<< HEAD
 from Medical_KG_rev.adapters.plugins.bootstrap import get_plugin_manager
-=======
->>>>>>> main
 from Medical_KG_rev.adapters.plugins.models import AdapterRequest
 from Medical_KG_rev.orchestration.dagster.configuration import (
     PipelineConfigLoader,
@@ -28,10 +25,7 @@
     ResiliencePolicyLoader,
     StageDefinition,
 )
-<<<<<<< HEAD
 from Medical_KG_rev.orchestration.dagster.stages import build_default_stage_factory
-=======
->>>>>>> main
 from Medical_KG_rev.orchestration.stages.contracts import StageContext
 from Medical_KG_rev.utils.logging import get_logger
 
@@ -407,7 +401,6 @@
     )
 
 
-<<<<<<< HEAD
 def build_default_orchestrator() -> DagsterOrchestrator:
     """Construct a Dagster orchestrator with default stage builders."""
 
@@ -424,12 +417,10 @@
     defs = None
 
 
-=======
->>>>>>> main
 __all__ = [
     "DagsterOrchestrator",
     "DagsterRunResult",
     "StageFactory",
     "StageResolutionError",
     "submit_to_dagster",
-]
+]