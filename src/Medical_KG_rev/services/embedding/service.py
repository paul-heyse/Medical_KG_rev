--- conflicted
+++ resolved
@@ -8,13 +8,7 @@
 
 import time
 from dataclasses import dataclass, field
-<<<<<<< HEAD
 from typing import Sequence
-=======
-from pathlib import Path
-from types import SimpleNamespace
-from typing import Iterator, Mapping, Sequence
->>>>>>> ec29d377
 
 import structlog
 
@@ -24,27 +18,12 @@
     EmbeddingRequest as AdapterEmbeddingRequest,
 )
 from Medical_KG_rev.embeddings.namespace import NamespaceManager
-<<<<<<< HEAD
 from Medical_KG_rev.embeddings.utils.gpu import ensure_available
 from Medical_KG_rev.services.vector_store.models import VectorRecord
 from Medical_KG_rev.services.vector_store.service import VectorStoreService
 from Medical_KG_rev.auth.context import SecurityContext
 
 from .registry import EmbeddingModelRegistry
-=======
-from Medical_KG_rev.embeddings.ports import (
-    BaseEmbedder,
-    EmbedderConfig,
-    EmbeddingRecord,
-    EmbeddingRequest as AdapterEmbeddingRequest,
-)
-from Medical_KG_rev.embeddings.providers import register_builtin_embedders
-from Medical_KG_rev.embeddings.registry import EmbedderFactory, EmbedderRegistry
-from Medical_KG_rev.embeddings.storage import StorageRouter
-from Medical_KG_rev.embeddings.utils.batching import BatchProgress
-from Medical_KG_rev.embeddings.utils.gpu import ensure_available
-from Medical_KG_rev.services.vector_store.service import VectorStoreService
->>>>>>> ec29d377
 
 logger = structlog.get_logger(__name__)
 
@@ -182,99 +161,10 @@
 
     def __init__(
         self,
-<<<<<<< HEAD
-=======
-        registry_or_namespace: EmbeddingModelRegistry | NamespaceManager | None = None,
-        *,
-        namespace_manager: NamespaceManager | None = None,
-        config_path: str | None = None,
-    ) -> None:
-        self._legacy_registry: EmbeddingModelRegistry | None = None
-        if isinstance(registry_or_namespace, EmbeddingModelRegistry):
-            self._legacy_registry = registry_or_namespace
-            self.namespace_manager = registry_or_namespace.namespace_manager
-            self.registry = None
-            self.factory = None
-            self.storage_router = StorageRouter()
-            self._config = None
-            self._embedder_configs: list[EmbedderConfig] = []
-            self._configs_by_name: dict[str, EmbedderConfig] = {}
-            self._configs_by_namespace: dict[str, EmbedderConfig] = {}
-            return
-
-        if isinstance(registry_or_namespace, NamespaceManager) and namespace_manager is not None:
-            raise TypeError("namespace_manager should not be provided twice")
-        effective_namespace = namespace_manager
-        if effective_namespace is None and isinstance(registry_or_namespace, NamespaceManager):
-            effective_namespace = registry_or_namespace
-        self.namespace_manager = effective_namespace or NamespaceManager()
-        self.registry = EmbedderRegistry(namespace_manager=self.namespace_manager)
-        register_builtin_embedders(self.registry)
-        self.factory = EmbedderFactory(self.registry)
-        loaded_config = load_embeddings_config(Path(config_path) if config_path else None)
-        embedder_configs = loaded_config.to_embedder_configs()
-        if _gpu_manager is not None:
-            gpu_configs = [
-                EmbedderConfig(
-                    name="bge-gpu",
-                    provider="sentence-transformers",
-                    kind="single_vector",
-                    namespace="single_vector.gpu_compat.64.v1",
-                    model_id="BAAI/bge-small-en",
-                    dim=64,
-                    normalize=True,
-                ),
-                EmbedderConfig(
-                    name="colbert-gpu",
-                    provider="colbert",
-                    kind="multi_vector",
-                    namespace="multi_vector.gpu_compat.128.v1",
-                    model_id="colbert/colbertv2",
-                    dim=128,
-                    normalize=False,
-                ),
-            ]
-            embedder_configs = [*embedder_configs, *gpu_configs]
-            active_namespaces = [config.namespace for config in gpu_configs]
-            self._config = SimpleNamespace(active_namespaces=active_namespaces)
-        else:
-            self._config = loaded_config
-        self._embedder_configs = embedder_configs
-        self._configs_by_name = {config.name: config for config in self._embedder_configs}
-        alias_map: dict[str, EmbedderConfig] = {}
-        for config in self._embedder_configs:
-            if "-" in config.name:
-                base_name, _ = config.name.split("-", 1)
-                if base_name and base_name not in self._configs_by_name:
-                    alias_map[base_name] = config
-                underscored = config.name.replace("-", "_")
-                if underscored and underscored not in self._configs_by_name:
-                    alias_map[underscored] = config
-        self._configs_by_name.update(alias_map)
-
-    def get(self, name: str) -> BaseEmbedder:
-        config = self._configs_by_name[name]
-        return self.factory.get(config)
-
-    def configs(self) -> list[EmbedderConfig]:
-        return list(self._embedder_configs)
-
-    @property
-    def active_namespaces(self) -> list[str]:
-        return list(self._config.active_namespaces)
-
-
-class EmbeddingWorker:
-    """Coordinates config-driven embedding generation and validation."""
-
-    def __init__(
-        self,
->>>>>>> ec29d377
         registry: EmbeddingModelRegistry | None = None,
         *,
         namespace_manager: NamespaceManager | None = None,
         config_path: str | None = None,
-<<<<<<< HEAD
         vector_store: VectorStoreService | None = None,
     ) -> None:
         if registry is None:
@@ -294,61 +184,6 @@
             models=request.models,
             namespaces=request.namespaces,
         )
-=======
-        storage_router: StorageRouter | None = None,
-        vector_store: VectorStoreService | None = None,
-    ) -> None:
-        self._legacy_registry: object | None = None
-        if registry is not None:
-            self.namespace_manager = registry.namespace_manager
-            self.registry = registry.registry
-            self.factory = registry.factory
-            self._config = registry._config
-            self._embedder_configs = registry.configs()
-        else:
-            self.namespace_manager = namespace_manager or NamespaceManager()
-            self.registry = EmbedderRegistry(namespace_manager=self.namespace_manager)
-            register_builtin_embedders(self.registry)
-            self.factory = EmbedderFactory(self.registry)
-            self._config = load_embeddings_config(Path(config_path) if config_path else None)
-            self._embedder_configs = self._config.to_embedder_configs()
-        self.storage_router = storage_router or StorageRouter()
-        self._vector_builder = _VectorBuilder(self.storage_router)
-        self.vector_store = vector_store
-        self._configs_by_name = {config.name: config for config in self._embedder_configs}
-        self._configs_by_namespace = {config.namespace: config for config in self._embedder_configs}
-        self._active_namespaces = self._derive_active_namespaces()
-
-    # ------------------------------------------------------------------
-    @property
-    def active_namespaces(self) -> list[str]:
-        return list(self._active_namespaces)
-
-    # ------------------------------------------------------------------
-    def _derive_active_namespaces(self) -> list[str]:
-        configured = list(getattr(self._config, "active_namespaces", []) or [])
-        if configured:
-            return configured
-        return [config.namespace for config in self._embedder_configs]
-
-    @property
-    def namespace_weights(self) -> dict[str, float]:
-        return {config.namespace: 1.0 for config in self._embedder_configs}
-
-    def _resolve_configs(self, request: EmbeddingRequest) -> list[EmbedderConfig]:
-        if request.namespaces:
-            configs = [self._configs_by_namespace[ns] for ns in request.namespaces if ns in self._configs_by_namespace]
-            if configs:
-                return configs
-        if request.models:
-            configs = [self._configs_by_name[name] for name in request.models if name in self._configs_by_name]
-            if configs:
-                return configs
-        active = [self._configs_by_namespace[ns] for ns in self._active_namespaces if ns in self._configs_by_namespace]
-        if active:
-            return active
-        return list(self._embedder_configs)
->>>>>>> ec29d377
 
     def _adapter_request(
         self,
@@ -412,40 +247,12 @@
         )
         for config in configs:
             ensure_available(config.requires_gpu, operation=f"embed:{config.name}")
-<<<<<<< HEAD
             try:
                 embedder = self.model_registry.get(config)
             except KeyError:
                 embedder = self.factory.get(config)
             adapter_request = self._adapter_request(request, config)
             records = embedder.embed_documents(adapter_request)
-=======
-            embedder = self.factory.get(config)
-            batches = self._batch_iterator(request, request.batch_size)
-            progress = BatchProgress(
-                total=len(request.texts),
-                callback=lambda processed, total, namespace=config.namespace, model=config.name: logger.info(
-                    "embedding.pipeline.progress",
-                    namespace=namespace,
-                    model=model,
-                    processed=processed,
-                    total=total,
-                ),
-            )
-            start = time.perf_counter()
-            records: list[EmbeddingRecord] = []
-            for text_batch, id_batch, metadata_batch in batches:
-                adapter_request = self._adapter_request(
-                    request,
-                    config,
-                    texts=text_batch,
-                    ids=id_batch,
-                    metadata=metadata_batch,
-                )
-                batch_records = embedder.embed_documents(adapter_request)
-                records.extend(batch_records)
-                progress.step(len(text_batch))
->>>>>>> ec29d377
             if not records:
                 logger.warning(
                     "embedding.pipeline.no_output",
@@ -461,7 +268,6 @@
             for record in records:
                 dim = self._dimension_from_record(record)
                 self.namespace_manager.validate_record(config.namespace, dim)
-<<<<<<< HEAD
                 metadata = {
                     **record.metadata,
                     "storage_target": self.storage_router.route(record.kind).name,
@@ -504,10 +310,6 @@
                     namespace=config.namespace,
                     records=vector_records,
                 )
-=======
-                self.storage_router.persist(record)
-                response.vectors.append(self._vector_builder.build(record))
->>>>>>> ec29d377
             logger.info(
                 "embedding.pipeline.completed",
                 namespace=config.namespace,
