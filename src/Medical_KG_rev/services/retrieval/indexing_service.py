"""Indexing pipeline that orchestrates chunking, embedding, and indexing."""

from __future__ import annotations

from collections.abc import Mapping, Sequence
from dataclasses import dataclass

<<<<<<< HEAD
import structlog

from Medical_KG_rev.services.embedding.service import (
    EmbeddingRequest,
    EmbeddingVector,
    EmbeddingWorker,
)
=======
from Medical_KG_rev.services.embedding.service import EmbeddingRequest, EmbeddingWorker
from Medical_KG_rev.services.reranking.pipeline.cache import RerankCacheManager
>>>>>>> 2ca57e4d

from .chunking import Chunk, ChunkingOptions, ChunkingService
from .faiss_index import FAISSIndex
from .opensearch_client import OpenSearchClient


logger = structlog.get_logger(__name__)


@dataclass(slots=True)
class IndexingResult:
    document_id: str
    chunk_ids: Sequence[str]


class IndexingService:
    def __init__(
        self,
        chunking: ChunkingService,
        embedding_worker: EmbeddingWorker,
        opensearch: OpenSearchClient,
        faiss: FAISSIndex | None,
        chunk_index: str = "chunks",
        rerank_cache: RerankCacheManager | None = None,
    ) -> None:
        self.chunking = chunking
        self.embedding_worker = embedding_worker
        self.opensearch = opensearch
        self.faiss = faiss
        self.chunk_index = chunk_index
        self.rerank_cache = rerank_cache

    def index_document(
        self,
        tenant_id: str,
        document_id: str,
        text: str,
        metadata: Mapping[str, object] | None = None,
        chunk_options: ChunkingOptions | None = None,
        incremental: bool = False,
    ) -> IndexingResult:
        chunks = self.chunking.chunk(
            document_id,
            text,
            chunk_options,
            tenant_id=tenant_id,
        )
        if incremental:
            chunk_ids = [chunk.chunk_id for chunk in chunks]
            existing = self._existing_chunk_ids(chunk_ids)
            chunks = [chunk for chunk in chunks if chunk.chunk_id not in existing]
        if not chunks:
            return IndexingResult(document_id=document_id, chunk_ids=[])
        self._index_chunks(chunks, metadata)
<<<<<<< HEAD
        self._embed_and_index(tenant_id, chunks, metadata)
        return IndexingResult(document_id=document_id, chunk_ids=[chunk.chunk_id for chunk in chunks])
=======
        self._embed_and_index(tenant_id, chunks)
        if self.rerank_cache is not None:
            self.rerank_cache.invalidate(tenant_id, [document_id])
        return IndexingResult(document_id=document_id, chunk_ids=[chunk.id for chunk in chunks])
>>>>>>> 2ca57e4d

    def _index_chunks(self, chunks: Sequence[Chunk], metadata: Mapping[str, object] | None) -> None:
        documents = []
        for chunk in chunks:
            chunk_meta = getattr(chunk, "meta", None) or getattr(chunk, "metadata", {})
            doc = {
                "id": chunk.chunk_id,
                "text": chunk.body,
                "doc_id": chunk.doc_id,
                "granularity": chunk.granularity,
                "chunker": chunk.chunker,
            }
            doc.update(chunk_meta)
            if metadata:
                doc.update(metadata)
            documents.append(doc)
        self.opensearch.bulk_index(self.chunk_index, documents, id_field="id")

    def _embed_and_index(
        self,
        tenant_id: str,
        chunks: Sequence[Chunk],
        metadata: Mapping[str, object] | None,
    ) -> None:
        if self.faiss is None:
            return
        request = EmbeddingRequest(
            tenant_id=tenant_id,
            chunk_ids=[chunk.chunk_id for chunk in chunks],
            texts=[chunk.body for chunk in chunks],
            normalize=True,
            metadatas=chunk_metadata,
        )
        response = self.embedding_worker.run(request)
        dense_vectors = [vector for vector in response.vectors if vector.values]
        chunk_lookup = {chunk.chunk_id: chunk for chunk in chunks}
        for vector in dense_vectors:
            chunk = chunk_lookup.get(vector.id)
            if chunk is None:
                continue
            normalized = self._normalize_vector_payload(vector)
            if normalized is None:
                continue
            metadata = self._merge_metadata(chunk, vector, metadata)
            self.faiss.add(vector.id, normalized, metadata)

    def refresh(self) -> None:
        """Placeholder for compatibility with production implementation."""
        return None

    def _existing_chunk_ids(self, chunk_ids: Sequence[str]) -> set[str]:
        if self.faiss is not None:
            known = set(self.faiss.ids)
            return {chunk_id for chunk_id in chunk_ids if chunk_id in known}
<<<<<<< HEAD
        logger.info(
            "retrieval.indexing.incremental_fallback",
            reason="faiss_unavailable",
            chunk_ids=len(chunk_ids),
        )
        existing: set[str] = set()
        for chunk_id in chunk_ids:
            if self.opensearch.has_document(self.chunk_index, chunk_id):
=======
        existing: set[str] = set()
        for chunk_id in chunk_ids:
            if self.opensearch.get(self.chunk_index, chunk_id) is not None:
>>>>>>> 2ca57e4d
                existing.add(chunk_id)
        return existing

    def _normalize_vector_payload(self, vector: EmbeddingVector) -> list[float] | None:
        values = vector.values
        if values is None or self.faiss is None:
            return None
        floats = [float(value) for value in values]
        if len(floats) < self.faiss.dimension:
            floats.extend([0.0] * (self.faiss.dimension - len(floats)))
        elif len(floats) > self.faiss.dimension:
            floats = floats[: self.faiss.dimension]
        return floats

    def _merge_metadata(
        self,
        chunk: Chunk,
        vector: EmbeddingVector,
        request_metadata: Mapping[str, object] | None,
    ) -> dict[str, object]:
        metadata = dict(chunk.meta)
        metadata.setdefault("text", chunk.body)
        metadata.setdefault("granularity", chunk.granularity)
        metadata.setdefault("chunker", chunk.chunker)
        if request_metadata:
            metadata.update(request_metadata)
        metadata.update(vector.metadata)
        metadata.setdefault("model", vector.model)
        metadata.setdefault("namespace", vector.namespace)
        metadata.setdefault("vector_kind", vector.kind)
        return metadata<|MERGE_RESOLUTION|>--- conflicted
+++ resolved
@@ -5,7 +5,6 @@
 from collections.abc import Mapping, Sequence
 from dataclasses import dataclass
 
-<<<<<<< HEAD
 import structlog
 
 from Medical_KG_rev.services.embedding.service import (
@@ -13,10 +12,6 @@
     EmbeddingVector,
     EmbeddingWorker,
 )
-=======
-from Medical_KG_rev.services.embedding.service import EmbeddingRequest, EmbeddingWorker
-from Medical_KG_rev.services.reranking.pipeline.cache import RerankCacheManager
->>>>>>> 2ca57e4d
 
 from .chunking import Chunk, ChunkingOptions, ChunkingService
 from .faiss_index import FAISSIndex
@@ -71,15 +66,8 @@
         if not chunks:
             return IndexingResult(document_id=document_id, chunk_ids=[])
         self._index_chunks(chunks, metadata)
-<<<<<<< HEAD
         self._embed_and_index(tenant_id, chunks, metadata)
         return IndexingResult(document_id=document_id, chunk_ids=[chunk.chunk_id for chunk in chunks])
-=======
-        self._embed_and_index(tenant_id, chunks)
-        if self.rerank_cache is not None:
-            self.rerank_cache.invalidate(tenant_id, [document_id])
-        return IndexingResult(document_id=document_id, chunk_ids=[chunk.id for chunk in chunks])
->>>>>>> 2ca57e4d
 
     def _index_chunks(self, chunks: Sequence[Chunk], metadata: Mapping[str, object] | None) -> None:
         documents = []
@@ -134,7 +122,6 @@
         if self.faiss is not None:
             known = set(self.faiss.ids)
             return {chunk_id for chunk_id in chunk_ids if chunk_id in known}
-<<<<<<< HEAD
         logger.info(
             "retrieval.indexing.incremental_fallback",
             reason="faiss_unavailable",
@@ -143,11 +130,6 @@
         existing: set[str] = set()
         for chunk_id in chunk_ids:
             if self.opensearch.has_document(self.chunk_index, chunk_id):
-=======
-        existing: set[str] = set()
-        for chunk_id in chunk_ids:
-            if self.opensearch.get(self.chunk_index, chunk_id) is not None:
->>>>>>> 2ca57e4d
                 existing.add(chunk_id)
         return existing
 
