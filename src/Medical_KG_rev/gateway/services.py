--- conflicted
+++ resolved
@@ -9,10 +9,7 @@
 from typing import Any
 
 import structlog
-<<<<<<< HEAD
-=======
 from Medical_KG_rev.chunking.exceptions import InvalidDocumentError
->>>>>>> b637e3e5
 from aiolimiter import AsyncLimiter
 from pybreaker import CircuitBreaker
 
@@ -34,10 +31,7 @@
     PipelineConfigLoader,
     ResiliencePolicyLoader,
     StageFactory,
-<<<<<<< HEAD
-=======
     build_stage_factory,
->>>>>>> b637e3e5
     create_stage_plugin_manager,
     submit_to_dagster,
 )
@@ -52,21 +46,16 @@
 )
 from ..services.embedding.persister import (
     EmbeddingPersister,
-<<<<<<< HEAD
-=======
     PersistenceContext,
->>>>>>> b637e3e5
     PersisterRuntimeSettings,
     build_persister,
 )
 from ..services.embedding.registry import EmbeddingModelRegistry
 from ..services.embedding.telemetry import EmbeddingTelemetry, StandardEmbeddingTelemetry
 from ..services.retrieval.chunking import ChunkingService
-<<<<<<< HEAD
 from ..utils.errors import ProblemDetail as PipelineProblemDetail
 from ..validation import UCUMValidator
 from ..validation.fhir import FHIRValidationError, FHIRValidator
-=======
 from ..services.retrieval.chunking_command import ChunkCommand
 from .chunking import ChunkingErrorTranslator
 from ..utils.errors import ProblemDetail as PipelineProblemDetail
@@ -78,7 +67,6 @@
 from ..utils.errors import ProblemDetail as PipelineProblemDetail
 from ..validation import UCUMValidator
 from ..validation.fhir import FHIRValidationError, FHIRValidator
->>>>>>> b637e3e5
 from .coordinators import (
     ChunkingCoordinator,
     ChunkingRequest as CoordinatorChunkingRequest,
@@ -90,10 +78,7 @@
     EmbeddingResult,
     JobLifecycleManager,
 )
-<<<<<<< HEAD
 from .chunking_errors import ChunkingErrorTranslator
-=======
->>>>>>> b637e3e5
 from .models import (
     AdapterConfigSchemaView,
     AdapterHealthView,
@@ -149,15 +134,12 @@
 
 def _build_stage_factory(
     manager: AdapterPluginManager | None = None,
-<<<<<<< HEAD
-=======
     ledger: JobLedger | None = None,
 ) -> StageFactory:
     adapter_manager = manager or get_plugin_manager()
     job_ledger = ledger or JobLedger()
     pipeline_resource = create_default_pipeline_resource()
     return build_stage_factory(adapter_manager, pipeline_resource, job_ledger)
->>>>>>> b637e3e5
     *,
     job_ledger: JobLedger | None = None,
 ) -> StageFactory:
@@ -196,10 +178,7 @@
     job_lifecycle: JobLifecycleManager | None = None
     chunking_coordinator: ChunkingCoordinator | None = None
     embedding_coordinator: EmbeddingCoordinator | None = None
-<<<<<<< HEAD
     chunking_errors: ChunkingErrorTranslator | None = None
-=======
->>>>>>> b637e3e5
 
     def __post_init__(self) -> None:
         self.job_lifecycle = JobLifecycleManager(self.ledger, self.events)
@@ -208,13 +187,11 @@
                 self.adapter_manager,
                 job_ledger=self.ledger,
             )
-<<<<<<< HEAD
         if self.chunker is None:
             self.chunker = ChunkingService(stage_factory=self.stage_factory)
         if self.chunking_errors is None:
             self.chunking_errors = ChunkingErrorTranslator(
                 strategies=self.chunker.available_strategies()
-=======
             self.stage_factory = _build_stage_factory(self.adapter_manager, self.ledger)
             
         if self.chunker is None:
@@ -222,7 +199,6 @@
         if self.chunking_error_translator is None:
             self.chunking_error_translator = ChunkingErrorTranslator(
                 available_strategies=self.chunker.available_strategies,
->>>>>>> b637e3e5
             )
         if self.namespace_registry is None:
             self.namespace_registry = self.embedding_registry.namespace_registry
@@ -249,10 +225,7 @@
                 lifecycle=self.job_lifecycle,
                 chunker=self.chunker,
                 config=self._build_coordinator_config("chunking"),
-<<<<<<< HEAD
                 errors=self.chunking_errors,
-=======
->>>>>>> b637e3e5
             )
         if self.embedding_coordinator is None:
             if self.namespace_registry is None:
@@ -576,16 +549,12 @@
             correlation_id=None,
             metadata={"document_id": request.document_id},
             document_id=request.document_id,
-<<<<<<< HEAD
             text=request.text,
-=======
->>>>>>> b637e3e5
             strategy=request.strategy,
             chunk_size=request.chunk_size,
             overlap=request.overlap,
             options=request.options,
         )
-<<<<<<< HEAD
         try:
             result: ChunkingResult = self.chunking_coordinator(coordinator_request)
         except CoordinatorError as exc:
@@ -603,7 +572,6 @@
     def embed(self, request: EmbedRequest) -> EmbeddingResponse:
         if self.embedding_coordinator is None:
             raise RuntimeError("Embedding coordinator not initialised")
-=======
         try:
             result: ChunkingResult = self.chunking_coordinator(coordinator_request)
         except CoordinatorError as exc:
@@ -772,7 +740,6 @@
                 model=model_name,
             )
             return EmbeddingResponse(namespace=namespace, embeddings=(), metadata=metadata)
->>>>>>> b637e3e5
 
         coordinator_request = CoordinatorEmbeddingRequest(
             tenant_id=request.tenant_id,
@@ -793,8 +760,6 @@
         if result.response is None:
             raise RuntimeError("Embedding coordinator returned no response")
         return result.response
-<<<<<<< HEAD
-=======
             records = embedder.embed_documents(adapter_request)
         except Exception as exc:  # pragma: no cover - network/library error
             detail = ProblemDetail(
@@ -925,7 +890,6 @@
                 "filter": {"term": {"tenant_id": tenant_id}},
             }
         return {}
->>>>>>> b637e3e5
 
     def list_namespaces(
         self,
@@ -1465,11 +1429,8 @@
         adapter_manager = get_plugin_manager()
         _pipeline_loader = PipelineConfigLoader()
         _resilience_loader = ResiliencePolicyLoader()
-<<<<<<< HEAD
-=======
         pipeline_resource = create_default_pipeline_resource()
         _stage_factory = build_stage_factory(adapter_manager, pipeline_resource, _ledger)
->>>>>>> b637e3e5
         stage_plugin_manager = create_stage_plugin_manager(
             adapter_manager,
             job_ledger=_ledger,
