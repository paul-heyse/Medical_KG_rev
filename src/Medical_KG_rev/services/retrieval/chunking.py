--- conflicted
+++ resolved
@@ -431,10 +431,6 @@
             sections=sections,
         )
 
-<<<<<<< HEAD
-    def available_strategies(self) -> list[str]:
-        return self._service.list_strategies()
-=======
     @staticmethod
     def _looks_like_heading(line: str) -> bool:
         stripped = line.strip()
@@ -499,7 +495,9 @@
                 )
             )
         return chunks
->>>>>>> e89b94b0
+
+    def available_strategies(self) -> list[str]:
+        return self._service.list_strategies()
 
     def _translate_options(self, options: ChunkingOptions | None) -> ModularOptions | None:
         if options is None:
