"""Configuration helpers for Medical_KG_rev."""

from .domains import DomainConfig, DomainRegistry
from .settings import (
    AppSettings,
    Environment,
    FeatureFlagSettings,
    LoggingSettings,
    ObservabilitySettings,
    RerankingSettings,
    SecretResolver,
    TelemetrySettings,
    get_settings,
    load_settings,
    migrate_reranking_config,
<<<<<<< HEAD
=======
)
from .vector_store import (
    CompressionConfig as VectorCompressionConfig,
    NamespaceConfigModel as VectorNamespaceConfig,
    VectorStoreConfig,
    load_vector_store_config,
)
from .vector_store import (
    CompressionConfig as VectorCompressionConfig,
    NamespaceConfigModel as VectorNamespaceConfig,
    VectorStoreConfig,
    load_vector_store_config,
>>>>>>> e8fef1a9
)

__all__ = [
    "AppSettings",
    "DomainConfig",
    "DomainRegistry",
    "Environment",
    "FeatureFlagSettings",
    "LoggingSettings",
    "ObservabilitySettings",
    "RerankingSettings",
    "migrate_reranking_config",
    "SecretResolver",
    "TelemetrySettings",
    "get_settings",
    "load_settings",
    "VectorCompressionConfig",
    "VectorNamespaceConfig",
    "VectorStoreConfig",
    "load_vector_store_config",
]<|MERGE_RESOLUTION|>--- conflicted
+++ resolved
@@ -13,21 +13,6 @@
     get_settings,
     load_settings,
     migrate_reranking_config,
-<<<<<<< HEAD
-=======
-)
-from .vector_store import (
-    CompressionConfig as VectorCompressionConfig,
-    NamespaceConfigModel as VectorNamespaceConfig,
-    VectorStoreConfig,
-    load_vector_store_config,
-)
-from .vector_store import (
-    CompressionConfig as VectorCompressionConfig,
-    NamespaceConfigModel as VectorNamespaceConfig,
-    VectorStoreConfig,
-    load_vector_store_config,
->>>>>>> e8fef1a9
 )
 
 __all__ = [
