"""Multi-strategy retrieval service combining sparse and dense search."""

from __future__ import annotations

from __future__ import annotations

from collections import OrderedDict
from collections.abc import Callable, Iterable, Mapping, Sequence
from dataclasses import dataclass
from typing import Any

import structlog

from Medical_KG_rev.auth.context import SecurityContext
from Medical_KG_rev.services.embedding.service import (
    EmbeddingRequest as QueryEmbeddingRequest,
    EmbeddingVector,
    EmbeddingWorker,
)
from Medical_KG_rev.services.vector_store.errors import VectorStoreError
from Medical_KG_rev.services.vector_store.models import VectorQuery
from Medical_KG_rev.services.vector_store.service import VectorStoreService

from .faiss_index import FAISSIndex
from .opensearch_client import OpenSearchClient
from .reranker import CrossEncoderReranker


logger = structlog.get_logger(__name__)


@dataclass(slots=True)
class RetrievalResult:
    id: str
    text: str
    retrieval_score: float
    rerank_score: float | None
    highlights: Sequence[Mapping[str, object]]
    metadata: Mapping[str, object]
    granularity: str


class RetrievalService:
    def __init__(
        self,
        opensearch: OpenSearchClient,
        faiss: FAISSIndex | None = None,
        reranker: CrossEncoderReranker | None = None,
        *,
        vector_store: VectorStoreService | None = None,
        vector_namespace: str = "default",
        context_factory: Callable[[], SecurityContext] | None = None,
<<<<<<< HEAD
        granularity_weights: Mapping[str, float] | None = None,
=======
        embedding_worker: EmbeddingWorker | None = None,
        active_namespaces: Sequence[str] | None = None,
        namespace_weights: Mapping[str, float] | None = None,
>>>>>>> 44e1db2d
    ) -> None:
        self.opensearch = opensearch
        self.faiss = faiss
        self.reranker = reranker or CrossEncoderReranker()
        self.vector_store = vector_store
        self.vector_namespace = vector_namespace
        self._context_factory = context_factory
<<<<<<< HEAD
        self._granularity_weights = {
            "document": 0.6,
            "section": 1.0,
            "paragraph": 1.2,
            "window": 0.9,
            "table": 0.8,
        }
        if granularity_weights:
            self._granularity_weights.update(granularity_weights)
=======
        self.embedding_worker = embedding_worker
        self.active_namespaces = list(active_namespaces or [vector_namespace])
        self.namespace_weights = dict(namespace_weights or {vector_namespace: 1.0})
        self._query_cache: OrderedDict[tuple[str, tuple[str, ...]], list[Mapping[str, Any]]] = OrderedDict()
        self._cache_size = 32
>>>>>>> 44e1db2d

    def search(
        self,
        index: str,
        query: str,
        filters: Mapping[str, object] | None = None,
        k: int = 10,
        rerank: bool = False,
        *,
        context: SecurityContext | None = None,
    ) -> list[RetrievalResult]:
        security_context = context or (
            self._context_factory()
            if self._context_factory
            else SecurityContext(subject="system", tenant_id="system", scopes={"*"})
        )
        bm25_results = self.opensearch.search(
            index, query, strategy="bm25", filters=filters, size=k
        )
        splade_results = self.opensearch.search(
            index, query, strategy="splade", filters=filters, size=k
        )
        dense_results = self._dense_search(query, k, security_context)
        fused = self._fuse_results([bm25_results, splade_results, dense_results])
        if filters and "granularity" in filters:
            allowed = filters["granularity"]
            if isinstance(allowed, str):
                allowed_set = {allowed}
            elif isinstance(allowed, Sequence):
                allowed_set = {str(value) for value in allowed}
            else:
                allowed_set = {str(allowed)}
            fused = [result for result in fused if result.granularity in allowed_set]
        fused = self._merge_neighbors(fused)
        if rerank:
            fused = self._apply_rerank(query, fused)
        fused.sort(key=lambda item: item.rerank_score or item.retrieval_score, reverse=True)
        return fused

    def _dense_search(
        self, query: str, k: int, context: SecurityContext
    ) -> list[Mapping[str, object]]:
        if self.vector_store is not None and self.embedding_worker is not None:
            return self._vector_store_search(query, k, context)
        if not self.faiss or not self.faiss.ids:
            return []
        pseudo_query = [float(hash(token) % 100) for token in query.split()]
        if len(pseudo_query) < self.faiss.dimension:
            pseudo_query.extend([0.0] * (self.faiss.dimension - len(pseudo_query)))
        elif len(pseudo_query) > self.faiss.dimension:
            pseudo_query = pseudo_query[: self.faiss.dimension]
        hits = self.faiss.search(pseudo_query, k=k)
        results: list[Mapping[str, object]] = []
        for chunk_id, score, metadata in hits:
            results.append(
                {
                    "_id": chunk_id,
                    "_score": score,
                    "_source": {"text": metadata.get("text", ""), **metadata},
                    "highlight": [],
                }
            )
        return results

    def _vector_store_search(
        self, query: str, k: int, context: SecurityContext
    ) -> list[Mapping[str, object]]:
        cached = self._query_cache_get(query)
        if cached is not None:
            return cached
        embeddings = self._encode_query(query, context)
        namespace = self.vector_namespace
        try:
            results: list[Mapping[str, object]] = []
            for embedding in embeddings:
                if not embedding.vectors:
                    continue
                dimension = self.vector_store.registry.get(
                    tenant_id=context.tenant_id, namespace=embedding.namespace
                ).params.dimension
                values = list(embedding.vectors[0])
                if len(values) < dimension:
                    values.extend([0.0] * (dimension - len(values)))
                elif len(values) > dimension:
                    values = values[:dimension]
                matches = self.vector_store.query(
                    context=context,
                    namespace=embedding.namespace,
                    query=VectorQuery(values=values, top_k=k),
                )
                results.extend(
                    {
                        "_id": match.vector_id,
                        "_score": match.score * self.namespace_weights.get(embedding.namespace, 1.0),
                        "_source": {"text": str(match.metadata.get("text", "")), **match.metadata},
                        "highlight": [],
                    }
                    for match in matches
                )
        except VectorStoreError as exc:
            logger.warning(
                "retrieval.vector_search.failed",
                namespace=namespace,
                error=str(exc),
            )
            return []
        except Exception as exc:  # pragma: no cover - defensive logging
            logger.warning(
                "retrieval.vector_search.failed",
                namespace=namespace,
                error=str(exc),
            )
            return []
        if results:
            self._query_cache_set(query, results)
        return results

    def _fuse_results(
        self, result_sets: Sequence[Sequence[Mapping[str, object]]]
    ) -> list[RetrievalResult]:
        aggregated: dict[str, dict[str, object]] = {}
        for results in result_sets:
            for rank, result in enumerate(results, start=1):
                chunk_id = result["_id"]
                data = aggregated.setdefault(
                    chunk_id,
                    {
                        "text": result["_source"].get("text", ""),
                        "metadata": result["_source"],
                        "highlights": list(result.get("highlight", [])),
                        "rrf": 0.0,
                    },
                )
                weight = self._granularity_weights.get(
                    str(result["_source"].get("granularity", "paragraph")),
                    1.0,
                )
                data["rrf"] += weight * (1.0 / (50 + rank))
        fused: list[RetrievalResult] = []
        for chunk_id, payload in aggregated.items():
            metadata = dict(payload["metadata"])
            granularity = str(metadata.get("granularity", "paragraph"))
            fused.append(
                RetrievalResult(
                    id=chunk_id,
                    text=str(payload["text"]),
                    retrieval_score=float(payload["rrf"]),
                    rerank_score=None,
                    highlights=list(payload["highlights"]),
                    metadata=metadata,
                    granularity=granularity,
                )
            )
        fused.sort(key=lambda item: item.retrieval_score, reverse=True)
        return fused

    def _merge_neighbors(self, results: Iterable[RetrievalResult]) -> list[RetrievalResult]:
        merged: list[RetrievalResult] = []
        buffer: dict[tuple[str, str], RetrievalResult] = {}
        for result in results:
            if result.granularity != "window":
                merged.append(result)
                continue
            doc_key, chunker, index = self._parse_chunk_id(result.id)
            key = (doc_key, chunker)
            existing = buffer.get(key)
            if existing is None:
                buffer[key] = result
                continue
            prev_doc, prev_chunker, prev_index = self._parse_chunk_id(existing.id)
            if prev_doc == doc_key and prev_chunker == chunker and index == prev_index + 1:
                combined_text = existing.text + "\n" + result.text
                combined_score = max(existing.retrieval_score, result.retrieval_score)
                metadata = dict(existing.metadata)
                metadata.setdefault("merged_ids", [existing.id])
                metadata["merged_ids"].append(result.id)
                metadata["text"] = combined_text
                merged_result = RetrievalResult(
                    id=result.id,
                    text=combined_text,
                    retrieval_score=combined_score,
                    rerank_score=None,
                    highlights=existing.highlights,
                    metadata=metadata,
                    granularity=result.granularity,
                )
                buffer[key] = merged_result
            else:
                merged.append(existing)
                buffer[key] = result
        merged.extend(buffer.values())
        return merged

    def _parse_chunk_id(self, chunk_id: str) -> tuple[str, str, int]:
        parts = chunk_id.split(":")
        if len(parts) < 4:
            return chunk_id, "unknown", 0
        try:
            return parts[0], parts[1], int(parts[-1])
        except ValueError:
            return parts[0], parts[1], 0

    def _apply_rerank(
        self, query: str, results: Iterable[RetrievalResult]
    ) -> list[RetrievalResult]:
        materialised = list(results)
        candidates = [
            {"id": result.id, "text": result.text, **result.metadata} for result in materialised
        ]
        scored, _metrics = self.reranker.rerank(query, candidates)
        score_map = {item.get("id"): item.get("rerank_score", 0.0) for item in scored}
        reranked: list[RetrievalResult] = []
        for result in materialised:
            reranked.append(
                RetrievalResult(
                    id=result.id,
                    text=result.text,
                    retrieval_score=result.retrieval_score,
                    rerank_score=score_map.get(result.id),
                    highlights=result.highlights,
                    metadata=result.metadata,
                    granularity=result.granularity,
                )
            )
        return reranked

    def _encode_query(self, query: str, context: SecurityContext) -> Sequence[EmbeddingVector]:
        if not self.embedding_worker:
            return []
        namespaces = self.active_namespaces or [self.vector_namespace]
        request = QueryEmbeddingRequest(
            tenant_id=context.tenant_id,
            chunk_ids=[f"query:{index}" for index in range(len(namespaces))],
            texts=[query] * len(namespaces),
            namespaces=namespaces,
            batch_size=1,
        )
        response = self.embedding_worker.encode_queries(request)
        return response.vectors

    def _query_cache_get(self, query: str) -> list[Mapping[str, object]] | None:
        key = (query, tuple(sorted(self.active_namespaces)))
        if key in self._query_cache:
            value = self._query_cache.pop(key)
            self._query_cache[key] = value
            return value
        return None

    def _query_cache_set(self, query: str, results: list[Mapping[str, object]]) -> None:
        key = (query, tuple(sorted(self.active_namespaces)))
        self._query_cache[key] = results
        if len(self._query_cache) > self._cache_size:
            self._query_cache.popitem(last=False)<|MERGE_RESOLUTION|>--- conflicted
+++ resolved
@@ -50,13 +50,7 @@
         vector_store: VectorStoreService | None = None,
         vector_namespace: str = "default",
         context_factory: Callable[[], SecurityContext] | None = None,
-<<<<<<< HEAD
         granularity_weights: Mapping[str, float] | None = None,
-=======
-        embedding_worker: EmbeddingWorker | None = None,
-        active_namespaces: Sequence[str] | None = None,
-        namespace_weights: Mapping[str, float] | None = None,
->>>>>>> 44e1db2d
     ) -> None:
         self.opensearch = opensearch
         self.faiss = faiss
@@ -64,7 +58,6 @@
         self.vector_store = vector_store
         self.vector_namespace = vector_namespace
         self._context_factory = context_factory
-<<<<<<< HEAD
         self._granularity_weights = {
             "document": 0.6,
             "section": 1.0,
@@ -74,13 +67,6 @@
         }
         if granularity_weights:
             self._granularity_weights.update(granularity_weights)
-=======
-        self.embedding_worker = embedding_worker
-        self.active_namespaces = list(active_namespaces or [vector_namespace])
-        self.namespace_weights = dict(namespace_weights or {vector_namespace: 1.0})
-        self._query_cache: OrderedDict[tuple[str, tuple[str, ...]], list[Mapping[str, Any]]] = OrderedDict()
-        self._cache_size = 32
->>>>>>> 44e1db2d
 
     def search(
         self,
