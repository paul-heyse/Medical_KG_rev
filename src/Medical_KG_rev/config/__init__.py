--- conflicted
+++ resolved
@@ -13,15 +13,6 @@
     get_settings,
     load_settings,
     migrate_reranking_config,
-<<<<<<< HEAD
-=======
-)
-from .vector_store import (
-    CompressionConfig as VectorCompressionConfig,
-    NamespaceConfigModel as VectorNamespaceConfig,
-    VectorStoreConfig,
-    load_vector_store_config,
->>>>>>> e2dff54e
 )
 
 __all__ = [
