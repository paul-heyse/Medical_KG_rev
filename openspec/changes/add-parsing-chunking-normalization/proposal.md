--- conflicted
+++ resolved
@@ -76,11 +76,7 @@
 **REPLACE**:
 
 - Custom recursive splitters → `langchain_text_splitters.RecursiveCharacterTextSplitter`
-<<<<<<< HEAD
 - Custom sentence splitters → Hugging Face tokenizer-backed segmenter or `syntok.segment`
-=======
-- Custom sentence splitters → HuggingFace biomedical models or `syntok.segment`
->>>>>>> 2a47847f
 - Custom tokenizers → `transformers.AutoTokenizer` (aligned with Qwen3)
 - Bespoke XML parsing → `unstructured.partition_xml`
 
@@ -122,18 +118,10 @@
 # Parsing & Chunking
 langchain-text-splitters>=0.2.0
 llama-index-core>=0.10.0
-<<<<<<< HEAD
 transformers>=4.38.0  # Hugging Face tokenizers for segmentation and Qwen3 alignment
 syntok>=1.4.4  # Fast sentence splitter
 unstructured[local-inference]>=0.12.0
 tiktoken>=0.6.0  # OpenAI tokenizer
-=======
-syntok>=1.4.4  # Fast sentence splitter
-unstructured[local-inference]>=0.12.0
-tiktoken>=0.6.0  # OpenAI tokenizer
-transformers>=4.38.0  # HF tokenizers for Qwen3 alignment and biomedical sentence segmentation
-sentence-transformers>=2.2.0  # For biomedical sentence boundary detection
->>>>>>> 2a47847f
 ```
 
 ### Migration Path
