--- conflicted
+++ resolved
@@ -229,16 +229,12 @@
     )
     def _stage_op(context, state: dict[str, Any]) -> dict[str, Any]:
         stage_factory: StageFactory = context.resources.stage_factory
-<<<<<<< HEAD
         stage = stage_factory.resolve(topology.name, stage_definition)
         bind_runtime = getattr(stage, "bind_runtime", None)
         if callable(bind_runtime):
             bind_runtime(job_ledger=context.resources.job_ledger)
         metadata = stage_factory.get_metadata(stage_type)
-=======
->>>>>>> 43ae0d71
         policy_loader: ResiliencePolicyLoader = context.resources.resilience_policies
-<<<<<<< HEAD
         state_manager: LedgerStateManager = context.resources.job_state_manager
         ledger: JobLedger = context.resources.job_ledger
         emitter: StageEventEmitter = context.resources.event_emitter
@@ -258,20 +254,6 @@
 
         stage = stage_factory.resolve(topology, stage_definition)
         metadata = stage_factory.get_metadata(stage_type)
-=======
-        ledger: JobLedger = context.resources.job_ledger
-        emitter: StageEventEmitter = context.resources.event_emitter
-        kafka_client: KafkaClient = context.resources.kafka
-
-        if hasattr(stage, "bind_runtime"):
-            try:
-                stage.bind_runtime(ledger=ledger, kafka=kafka_client)
-            except TypeError:
-                try:
-                    stage.bind_runtime(ledger=ledger)
-                except TypeError:
-                    stage.bind_runtime(ledger)
->>>>>>> refs/remotes/origin/main
 
         execute = getattr(stage, "execute")
         execution_state: dict[str, Any] = {
